package ethapi

import (
	"context"
	"crypto/ecdsa"
	"encoding/json"
	"errors"
	"fmt"
	"github.com/stretchr/testify/require"
	"github.com/tomochain/tomochain/accounts"
	"github.com/tomochain/tomochain/accounts/abi/bind"
	"github.com/tomochain/tomochain/common"
	"github.com/tomochain/tomochain/common/hexutil"
	"github.com/tomochain/tomochain/consensus"
	"github.com/tomochain/tomochain/consensus/ethash"
	"github.com/tomochain/tomochain/contracts/trc21issuer"
	"github.com/tomochain/tomochain/core"
	"github.com/tomochain/tomochain/core/state"
	"github.com/tomochain/tomochain/core/types"
	"github.com/tomochain/tomochain/core/vm"
	"github.com/tomochain/tomochain/crypto"
	"github.com/tomochain/tomochain/eth/downloader"
	"github.com/tomochain/tomochain/ethclient"
	"github.com/tomochain/tomochain/ethdb"
	"github.com/tomochain/tomochain/event"
	"github.com/tomochain/tomochain/params"
	"github.com/tomochain/tomochain/rpc"
	"github.com/tomochain/tomochain/tomox"
	"github.com/tomochain/tomochain/tomox/tradingstate"
	"github.com/tomochain/tomochain/tomoxlending"
	"math/big"
	"os"
	"path/filepath"
	"slices"
	"testing"
	"time"
)

type testBackend struct {
	db      ethdb.Database
	chain   *core.BlockChain
	pending *types.Block
	TomoX   *tomox.TomoX
}

func (t testBackend) Downloader() *downloader.Downloader {
	//TODO implement me
	panic("implement me")
}

func (t testBackend) ProtocolVersion() int {
	//TODO implement me
	panic("implement me")
}

func (t testBackend) SuggestPrice(ctx context.Context) (*big.Int, error) {
	//TODO implement me
	panic("implement me")
}

func (t testBackend) ChainDb() ethdb.Database {
	//TODO implement me
	panic("implement me")
}

func (t testBackend) EventMux() *event.TypeMux {
	//TODO implement me
	panic("implement me")
}

func (b testBackend) AccountManager() *accounts.Manager {
	return &accounts.Manager{}
}

func (b testBackend) TomoxService() *tomox.TomoX {
	return b.TomoX
}

func (t testBackend) LendingService() *tomoxlending.Lending {
	//TODO implement me
	panic("implement me")
}

func (t testBackend) SetHead(number uint64) {
	//TODO implement me
	panic("implement me")
}

func (b testBackend) HeaderByNumber(ctx context.Context, blockNr rpc.BlockNumber) (*types.Header, error) {
	if blockNr == rpc.LatestBlockNumber {
		return b.chain.CurrentBlock().Header(), nil
	}
	return b.chain.GetHeaderByNumber(uint64(blockNr)), nil
}

func (b testBackend) BlockByNumber(ctx context.Context, number rpc.BlockNumber) (*types.Block, error) {
	if number == rpc.LatestBlockNumber {
		return b.chain.CurrentBlock(), nil
	}
	if number == rpc.PendingBlockNumber {
		return b.pending, nil
	}
	return b.chain.GetBlockByNumber(uint64(number)), nil
}

func (b testBackend) StateAndHeaderByNumber(ctx context.Context, blockNr rpc.BlockNumber) (*state.StateDB, *types.Header, error) {
	// Otherwise resolve the block number and return its state
	header, err := b.HeaderByNumber(ctx, blockNr)
	if header == nil || err != nil {
		return nil, nil, err
	}
	stateDb, err := b.chain.StateAt(header.Root)
	return stateDb, header, err
}

func (t testBackend) GetBlock(ctx context.Context, blockHash common.Hash) (*types.Block, error) {
	//TODO implement me
	panic("implement me")
}

func (t testBackend) GetReceipts(ctx context.Context, blockHash common.Hash) (types.Receipts, error) {
	return core.GetBlockReceipts(t.db, blockHash, core.GetBlockNumber(t.db, blockHash)), nil
}

func (t testBackend) GetTd(blockHash common.Hash) *big.Int {
	//TODO implement me
	panic("implement me")
}

func (b testBackend) GetEVM(ctx context.Context, msg core.Message, state *state.StateDB, tomoxState *tradingstate.TradingStateDB, header *types.Header, vmCfg vm.Config) (*vm.EVM, func() error, error) {
	vmError := func() error { return nil }

	context := core.NewEVMContext(msg, header, b.chain, nil)
	return vm.NewEVM(context, state, tomoxState, b.chain.Config(), vmCfg), vmError, nil
}

func (t testBackend) SubscribeChainEvent(ch chan<- core.ChainEvent) event.Subscription {
	//TODO implement me
	panic("implement me")
}

func (t testBackend) SubscribeChainHeadEvent(ch chan<- core.ChainHeadEvent) event.Subscription {
	//TODO implement me
	panic("implement me")
}

func (t testBackend) SubscribeChainSideEvent(ch chan<- core.ChainSideEvent) event.Subscription {
	//TODO implement me
	panic("implement me")
}

func (t testBackend) SendTx(ctx context.Context, signedTx *types.Transaction) error {
	//TODO implement me
	panic("implement me")
}

func (t testBackend) GetPoolTransactions() (types.Transactions, error) {
	//TODO implement me
	panic("implement me")
}

func (t testBackend) GetPoolTransaction(txHash common.Hash) *types.Transaction {
	//TODO implement me
	panic("implement me")
}

func (t testBackend) GetPoolNonce(ctx context.Context, addr common.Address) (uint64, error) {
	//TODO implement me
	panic("implement me")
}

func (t testBackend) Stats() (pending int, queued int) {
	//TODO implement me
	panic("implement me")
}

func (t testBackend) TxPoolContent() (map[common.Address]types.Transactions, map[common.Address]types.Transactions) {
	//TODO implement me
	panic("implement me")
}

func (t testBackend) SubscribeTxPreEvent(events chan<- core.TxPreEvent) event.Subscription {
	//TODO implement me
	panic("implement me")
}

func (t testBackend) SendOrderTx(ctx context.Context, signedTx *types.OrderTransaction) error {
	//TODO implement me
	panic("implement me")
}

func (t testBackend) OrderTxPoolContent() (map[common.Address]types.OrderTransactions, map[common.Address]types.OrderTransactions) {
	//TODO implement me
	panic("implement me")
}

func (t testBackend) OrderStats() (pending int, queued int) {
	//TODO implement me
	panic("implement me")
}

func (t testBackend) SendLendingTx(ctx context.Context, signedTx *types.LendingTransaction) error {
	//TODO implement me
	panic("implement me")
}

func (t testBackend) ChainConfig() *params.ChainConfig {
	return t.chain.Config()
}

func (t testBackend) CurrentBlock() *types.Block {
	//TODO implement me
	panic("implement me")
}

func (t testBackend) GetIPCClient() (*ethclient.Client, error) {
	//TODO implement me
	panic("implement me")
}

func (b testBackend) GetEngine() consensus.Engine {
	return b.chain.Engine()
}

func (t testBackend) GetRewardByHash(hash common.Hash) map[string]map[string]map[string]*big.Int {
	//TODO implement me
	panic("implement me")
}

func (t testBackend) GetVotersRewards(address common.Address) map[common.Address]*big.Int {
	//TODO implement me
	panic("implement me")
}

func (t testBackend) GetVotersCap(checkpoint *big.Int, masterAddr common.Address, voters []common.Address) map[common.Address]*big.Int {
	//TODO implement me
	panic("implement me")
}

func (t testBackend) GetEpochDuration() *big.Int {
	//TODO implement me
	panic("implement me")
}

func (t testBackend) GetMasternodesCap(checkpoint uint64) map[common.Address]*big.Int {
	//TODO implement me
	panic("implement me")
}

func (t testBackend) GetBlocksHashCache(blockNr uint64) []common.Hash {
	//TODO implement me
	panic("implement me")
}

func (t testBackend) AreTwoBlockSamePath(newBlock common.Hash, oldBlock common.Hash) bool {
	//TODO implement me
	panic("implement me")
}

func (t testBackend) GetOrderNonce(address common.Hash) (uint64, error) {
	//TODO implement me
	panic("implement me")
}

func newTestBackend(t *testing.T, n int, gspec *core.Genesis, generator func(i int, b *core.BlockGen)) *testBackend {
	var (
		engine      = ethash.NewFaker()
		cacheConfig = &core.CacheConfig{
			TrieTimeLimit: 5 * time.Minute,
			TrieNodeLimit: 256 * 1024 * 1024,
		}
	)
	// Generate blocks for testing
	db, blocks, _ := core.GenerateChainWithGenesis(gspec, engine, n, generator)
	chain, err := core.NewBlockChain(db, cacheConfig, params.TestChainConfig, engine, vm.Config{})
	if err != nil {
		t.Fatalf("failed to create tester chain: %v", err)
	}
	if n, err := chain.InsertChain(blocks); err != nil {
		t.Fatalf("block %d: failed to insert into chain: %v", n, err)
	}

	tomo := tomox.New(&tomox.DefaultConfig)

	backend := &testBackend{db: db, chain: chain, TomoX: tomo}
	return backend
}

type Account struct {
	key  *ecdsa.PrivateKey
	addr common.Address
}

func newAccounts(n int) (accounts []Account) {
	for i := 0; i < n; i++ {
		key, _ := crypto.GenerateKey()
		addr := crypto.PubkeyToAddress(key.PublicKey)
		accounts = append(accounts, Account{key: key, addr: addr})
	}
	slices.SortFunc(accounts, func(a, b Account) int {
		return a.addr.Cmp(b.addr)
	})
	return accounts
}

func TestEstimateGas(t *testing.T) {
	t.Parallel()
	// Initialize test accounts
	var (
		accounts = newAccounts(2)
		genesis  = &core.Genesis{
			Config: params.TestChainConfig,
			Alloc: core.GenesisAlloc{
				accounts[0].addr: {Balance: big.NewInt(params.Ether)},
				accounts[1].addr: {Balance: big.NewInt(params.Ether)},
			},
		}
		genBlocks = 10
		signer    = types.HomesteadSigner{}
	)
	api := NewPublicBlockChainAPI(newTestBackend(t, genBlocks, genesis, func(i int, b *core.BlockGen) {
		// Transfer from account[0] to account[1]
		//    value: 1000 wei
		//    fee:   0 wei
		tx, err := types.SignTx(types.NewTransaction(uint64(i), accounts[1].addr, big.NewInt(1000), params.TxGas, nil, nil), signer, accounts[0].key)
		if err != nil {
			panic(err)
		}
		b.AddTx(tx)
	}))

	var testSuite = []struct {
		blockNumber rpc.BlockNumber
		call        CallArgs
		expectErr   error
		want        uint64
	}{
		// simple transfer on latest block
		{
			blockNumber: rpc.LatestBlockNumber,
			call: CallArgs{
				From:  &accounts[0].addr,
				To:    &accounts[1].addr,
				Value: (*hexutil.Big)(big.NewInt(1000)),
			},
			expectErr: nil,
			want:      21000,
		},
		// empty create
		{
			blockNumber: rpc.LatestBlockNumber,
<<<<<<< HEAD
			call: CallArgs{
				From:  &randomAccounts[0].addr,
				To:    &accounts[1].addr,
				Value: (*hexutil.Big)(big.NewInt(1000)),
			},
			expectErr: core.ErrInsufficientFundsForTransfer,
			want:      21000,
		},
		// empty create
		{
			blockNumber: rpc.LatestBlockNumber,
			call:        CallArgs{},
			expectErr:   nil,
			want:        53000,
		},
		{
			blockNumber: rpc.LatestBlockNumber,
			call: CallArgs{
				From:  &randomAccounts[0].addr,
				To:    &randomAccounts[1].addr,
				Value: (*hexutil.Big)(big.NewInt(1000)),
			},
			expectErr: core.ErrInsufficientFundsForTransfer,
		},
=======
			call:        CallArgs{},
			expectErr:   nil,
			want:        53000,
		},
>>>>>>> c1a2b269
	}
	for i, tc := range testSuite {
		result, err := api.EstimateGas(context.Background(), tc.call, &tc.blockNumber)
		if tc.expectErr != nil {
			if err == nil {
				t.Errorf("test %d: want error %v, have nothing", i, tc.expectErr)
				continue
			}
			if !errors.Is(err, tc.expectErr) {
				t.Errorf("test %d: error mismatch, want %v, have %v", i, tc.expectErr, err)
			}
			continue
		}
		if err != nil {
			t.Errorf("test %d: want no error, have %v", i, err)
			continue
		}
		if uint64(result) != tc.want {
			t.Errorf("test %d, result mismatch, have\n%v\n, want\n%v\n", i, uint64(result), tc.want)
		}
	}
}

<<<<<<< HEAD
func TestTRC21(t *testing.T) {
	// Initialize test accounts
	testPriKey, _ := crypto.HexToECDSA("0d782c534042ab93092d1baaf188e041ae429ca27d28d1a0d2ded2d3dd04c717")
	testAddr := crypto.PubkeyToAddress(testPriKey.PublicKey)
	fmt.Println("Public key: ", testAddr.String()) // 0x5C845F19EB923eEE213b620c12cc6D1d4E6E3506

	client, err := ethclient.Dial("http://127.0.0.1:8547")
	if err != nil {
		t.Fatal("Can't connect to RPC server: %", err)
	}

	nonce, _ := client.NonceAt(context.Background(), testAddr, nil)
	fmt.Println("Nonce", nonce)

	// Setup transactOpts
	auth := bind.NewKeyedTransactor(testPriKey)
	auth.Nonce = big.NewInt(int64(nonce))
	auth.Value = big.NewInt(0) // in wei

	// Deploy TRC21
	trc21Addr, trc21Instance, err := trc21issuer.DeployTRC21(auth, client, "Viction", "VIC", 18, big.NewInt(1000000000000000000), big.NewInt(0))
	if err != nil {
		t.Fatal("Can't deploy TRC21: ", err)
	}
	fmt.Println("TRC21 address: ", trc21Addr.String())
	time.Sleep(10 * time.Second)

	// Get TRC21 name
	name, err := trc21Instance.Name()
	if err != nil {
		t.Fatal("Can't get name of TRC21: ", err)
	}
	fmt.Println("TRC21 name: ", name)

	// Attach TRC21Issuer to TRC21Issuer address
	trc21issuerAddr := common.TRC21IssuerSMC
	trc21issuerInstance, _ := trc21issuer.NewTRC21Issuer(auth, trc21issuerAddr, client)
	trc21IssuerMincap, err := trc21issuerInstance.MinCap()
	if err != nil {
		t.Fatal("Can't get min cap of trc21 issuer smart contract:", err)
	}
	fmt.Println("TRC21 Issuer min cap: ", trc21IssuerMincap)

	// Apply TRC21 issuer
	trc21issuerInstance.TransactOpts.Nonce = big.NewInt(int64(nonce + 1))
	trc21issuerInstance.TransactOpts.Value = new(big.Int).SetUint64(10000000000000000000)
	applyTx, err := trc21issuerInstance.Apply(trc21Addr)
	if err != nil {
		t.Fatal("Can't Apply free gas for token: ", err)
	}
	fmt.Println("Apply TRC21Issuer transaction: ", applyTx.Hash().Hex())
	time.Sleep(10 * time.Second)
	applyTxReceipt, err := client.TransactionReceipt(context.Background(), applyTx.Hash())
	if err != nil {
		t.Fatal("Can't get transaction receipt: ", err)
	}
	fmt.Println("Transaction receipt: ", applyTxReceipt)

	// Get balance token
	balanceBefore, err := trc21issuerInstance.GetTokenCapacity(trc21Addr)
	if err != nil {
		t.Fatal("Can't get token capacity of trc21 issuer smart contract:", err)
	}
	fmt.Println("TRC21 Issuer token capacity: ", balanceBefore)

	// Get test account balance
	testAccountBalanceBefore, err := client.BalanceAt(context.Background(), testAddr, nil)
	if err != nil {
		t.Fatal("Can't get balance of test account: ", err)
	}

	// Transfer token to another address
	trc21Instance.TransactOpts.Nonce = big.NewInt(int64(nonce + 2))
	transferTx, err := trc21Instance.Transfer(common.HexToAddress("0x8A244cfdd4777E44bedEDCD478e62AC311EC30Dc"), big.NewInt(1000000000000000000))
	if err != nil {
		t.Fatal("Can't transfer token: ", err)
	}
	fmt.Println("Transfer token transaction: ", transferTx.Hash().Hex())
	time.Sleep(10 * time.Second)
	transferTxReceipt, err := client.TransactionReceipt(context.Background(), transferTx.Hash())
	if err != nil {
		t.Fatal("Can't get transaction receipt: ", err)
	}
	fmt.Println("Transaction receipt: ", transferTxReceipt)

	// Get test account balance after transfer
	testAccountBalanceAfter, err := client.BalanceAt(context.Background(), testAddr, nil)
	if err != nil {
		t.Fatal("Can't get balance of test account: ", err)
	}

	if testAccountBalanceBefore.Cmp(testAccountBalanceAfter) != 0 {
		fmt.Println("Test failed: Test account balance before and after transfer is not equal")
	}

	// Get balance token
	balanceAfter, err := trc21issuerInstance.GetTokenCapacity(trc21Addr)
	if err != nil {
		t.Fatal("Can't get token capacity of trc21 issuer smart contract:", err)
	}
	fmt.Println("TRC21 Issuer token capacity: ", balanceAfter)

	if balanceBefore.Cmp(balanceAfter) <= 0 {
		t.Fatal("Test failed: Token balance fee before and after transfer is not correct")
	}
=======
func TestRPCGetBlockReceipts(t *testing.T) {
	t.Parallel()

	var (
		genBlocks  = 3
		backend, _ = setupReceiptBackend(t, genBlocks)
		api        = NewPublicBlockChainAPI(backend)
	)
	blockHashes := make([]common.Hash, genBlocks+1)
	ctx := context.Background()
	for i := 0; i <= genBlocks; i++ {
		header, err := backend.HeaderByNumber(ctx, rpc.BlockNumber(i))
		if err != nil {
			t.Errorf("failed to get block: %d err: %v", i, err)
		}
		blockHashes[i] = header.Hash()
	}

	var testSuite = []struct {
		test rpc.BlockNumber
		want string
	}{
		// 1. block without any txs(number)
		{
			test: rpc.BlockNumber(0),
			want: `[]`,
		},
		// 2. earliest tag
		{
			test: rpc.EarliestBlockNumber,
			want: `[]`,
		},
		// 3. latest tag
		{
			test: rpc.LatestBlockNumber,
			want: `[{"blockHash":"0x7b30611be396a2b3135482fb49975fa1641b9703da2bb9e8ddef4dd5ab0c36e8", "blockNumber":"0x3", "contractAddress":null, "cumulativeGasUsed":"0xea60", "from":"0x703c4b2bd70c169f5717101caee543299fc946c7", "gasUsed":"0xea60", "logs":[], "logsBloom":"0x00000000000000000000000000000000000000000000000000000000000000000000000000000000000000000000000000000000000000000000000000000000000000000000000000000000000000000000000000000000000000000000000000000000000000000000000000000000000000000000000000000000000000000000000000000000000000000000000000000000000000000000000000000000000000000000000000000000000000000000000000000000000000000000000000000000000000000000000000000000000000000000000000000000000000000000000000000000000000000000000000000000000000000000000000000000", "status":"0x0", "to":"0x0000000000000000000000000000000000031ec7", "transactionHash":"0x0fa8c0c52f331c690c832c11c9cdc6c9e635bc5b055729230b1eb2b35c53419f", "transactionIndex":"0x0"}]`,
		},
		// 5. block with contract create tx(number)
		{
			test: rpc.BlockNumber(2),
			want: `[{"blockHash":"0xa56b19f6ed7acd69a6b17ab17388cca59de28fe8c49ae62be68752476386b39d","blockNumber":"0x2","contractAddress":null,"cumulativeGasUsed":"0x5318","from":"0x703c4b2bd70c169f5717101caee543299fc946c7","gasUsed":"0x5318","logs":[],"logsBloom":"0x00000000000000000000000000000000000000000000000000000000000000000000000000000000000000000000000000000000000000000000000000000000000000000000000000000000000000000000000000000000000000000000000000000000000000000000000000000000000000000000000000000000000000000000000000000000000000000000000000000000000000000000000000000000000000000000000000000000000000000000000000000000000000000000000000000000000000000000000000000000000000000000000000000000000000000000000000000000000000000000000000000000000000000000000000000000","status":"0x1","to":"0x0000000000000000000000000000000000000000","transactionHash":"0x537c16d5b0f04d33a2a40bc879f892c2a8e5866a3a7db99eeb78165b003d3d55","transactionIndex":"0x0"}]`,
		},
		// 10. block is not found
		{
			test: rpc.BlockNumber(genBlocks + 1),
			want: `null`,
		},
	}

	for i, tt := range testSuite {
		var (
			result interface{}
			err    error
		)
		result, err = api.GetBlockReceipts(context.Background(), tt.test)
		if err != nil {
			t.Errorf("test %d: want no error, have %v", i, err)
			continue
		}
		data, err := json.Marshal(result)
		if err != nil {
			t.Errorf("test %d: json marshal error", i)
			continue
		}
		want, have := tt.want, string(data)
		require.JSONEqf(t, want, have, "test %d: json not match, want: %s, have: %s", i, want, have)
	}
}

func setupReceiptBackend(t *testing.T, genBlocks int) (*testBackend, []common.Hash) {
	// Initialize test accounts
	var (
		acc1Key, _ = crypto.HexToECDSA("8a1f9a8f95be41cd7ccb6168179afb4504aefe388d1e14474d32c45c72ce7b7a")
		acc2Key, _ = crypto.HexToECDSA("49a7b37aa6f6645917e7b807e9d1c00d4fa71f18343b0d4122a4d2df64dd6fee")
		acc1Addr   = crypto.PubkeyToAddress(acc1Key.PublicKey)
		acc2Addr   = crypto.PubkeyToAddress(acc2Key.PublicKey)
		contract   = common.HexToAddress("0000000000000000000000000000000000031ec7")
		genesis    = &core.Genesis{
			Config: params.TestChainConfig,
			Alloc: core.GenesisAlloc{
				acc1Addr: {Balance: big.NewInt(params.Ether)},
				acc2Addr: {Balance: big.NewInt(params.Ether)},
				// // SPDX-License-Identifier: GPL-3.0
				// pragma solidity >=0.7.0 <0.9.0;
				//
				// contract Token {
				//     event Transfer(address indexed from, address indexed to, uint256 value);
				//     function transfer(address to, uint256 value) public returns (bool) {
				//         emit Transfer(msg.sender, to, value);
				//         return true;
				//     }
				// }
				contract: {Balance: big.NewInt(params.Ether), Code: common.FromHex("0x608060405234801561001057600080fd5b506004361061002b5760003560e01c8063a9059cbb14610030575b600080fd5b61004a6004803603810190610045919061016a565b610060565b60405161005791906101c5565b60405180910390f35b60008273ffffffffffffffffffffffffffffffffffffffff163373ffffffffffffffffffffffffffffffffffffffff167fddf252ad1be2c89b69c2b068fc378daa952ba7f163c4a11628f55a4df523b3ef846040516100bf91906101ef565b60405180910390a36001905092915050565b600080fd5b600073ffffffffffffffffffffffffffffffffffffffff82169050919050565b6000610101826100d6565b9050919050565b610111816100f6565b811461011c57600080fd5b50565b60008135905061012e81610108565b92915050565b6000819050919050565b61014781610134565b811461015257600080fd5b50565b6000813590506101648161013e565b92915050565b60008060408385031215610181576101806100d1565b5b600061018f8582860161011f565b92505060206101a085828601610155565b9150509250929050565b60008115159050919050565b6101bf816101aa565b82525050565b60006020820190506101da60008301846101b6565b92915050565b6101e981610134565b82525050565b600060208201905061020460008301846101e0565b9291505056fea2646970667358221220b469033f4b77b9565ee84e0a2f04d496b18160d26034d54f9487e57788fd36d564736f6c63430008120033")},
			},
		}
		signer   = types.HomesteadSigner{}
		txHashes = make([]common.Hash, genBlocks)
	)
	backend := newTestBackend(t, genBlocks, genesis, func(i int, b *core.BlockGen) {
		var (
			tx  *types.Transaction
			err error
		)
		switch i {
		case 0:
			// transfer 1000wei
			//tx, err = types.SignTx(types.NewTx(&types.LegacyTx{Nonce: uint64(i), To: &acc2Addr, Value: big.NewInt(1000), Gas: params.TxGas, GasPrice: b.BaseFee(), Data: nil}), types.HomesteadSigner{}, acc1Key)
			tx, err = types.SignTx(types.NewTransaction(uint64(i), acc2Addr, big.NewInt(1000), params.TxGas, nil, nil), signer, acc1Key)
		case 1:
			// create contract
			//tx, err = types.SignTx(types.NewTx(&types.LegacyTx{Nonce: uint64(i), To: nil, Gas: 53100, GasPrice: b.BaseFee(), Data: common.FromHex("0x60806040")}), signer, acc1Key)
			tx, err = types.SignTx(types.NewTransaction(uint64(i), common.Address{}, nil, 53100, nil, common.FromHex("0x60806040")), signer, acc1Key)
		case 2:
			// with logs
			// transfer(address to, uint256 value)
			data := fmt.Sprintf("0xa9059cbb%s%s", common.HexToHash(common.BigToAddress(big.NewInt(int64(i + 1))).Hex()).String()[2:], common.BytesToHash([]byte{byte(i + 11)}).String()[2:])
			//tx, err = types.SignTx(types.NewTx(&types.LegacyTx{Nonce: uint64(i), To: &contract, Gas: 60000, GasPrice: b.BaseFee(), Data: common.FromHex(data)}), signer, acc1Key)
			tx, err = types.SignTx(types.NewTransaction(uint64(i), contract, nil, 60000, nil, common.FromHex(data)), signer, acc1Key)
		}
		if err != nil {
			t.Errorf("failed to sign tx: %v", err)
		}
		if tx != nil {
			b.AddTx(tx)
			txHashes[i] = tx.Hash()
		}
	})
	return backend, txHashes
}

func testRPCResponseWithFile(t *testing.T, testid int, result interface{}, rpc string, file string) {
	data, err := json.MarshalIndent(result, "", "  ")
	if err != nil {
		t.Errorf("test %d: json marshal error", testid)
		return
	}
	outputFile := filepath.Join("testdata", fmt.Sprintf("%s-%s.json", rpc, file))
	fmt.Println("outputFile: ", outputFile)
	if os.Getenv("WRITE_TEST_FILES") != "" {
		os.WriteFile(outputFile, data, 0644)
	}
	want, err := os.ReadFile(outputFile)
	if err != nil {
		t.Fatalf("error reading expected test file: %s output: %v", outputFile, err)
	}
	require.JSONEqf(t, string(want), string(data), "test %d: json not match, want: %s, have: %s", testid, string(want), string(data))
>>>>>>> c1a2b269
}<|MERGE_RESOLUTION|>--- conflicted
+++ resolved
@@ -1,39 +1,39 @@
 package ethapi
 
 import (
-	"context"
-	"crypto/ecdsa"
-	"encoding/json"
-	"errors"
-	"fmt"
-	"github.com/stretchr/testify/require"
-	"github.com/tomochain/tomochain/accounts"
-	"github.com/tomochain/tomochain/accounts/abi/bind"
-	"github.com/tomochain/tomochain/common"
-	"github.com/tomochain/tomochain/common/hexutil"
-	"github.com/tomochain/tomochain/consensus"
-	"github.com/tomochain/tomochain/consensus/ethash"
-	"github.com/tomochain/tomochain/contracts/trc21issuer"
-	"github.com/tomochain/tomochain/core"
-	"github.com/tomochain/tomochain/core/state"
-	"github.com/tomochain/tomochain/core/types"
-	"github.com/tomochain/tomochain/core/vm"
-	"github.com/tomochain/tomochain/crypto"
-	"github.com/tomochain/tomochain/eth/downloader"
-	"github.com/tomochain/tomochain/ethclient"
-	"github.com/tomochain/tomochain/ethdb"
-	"github.com/tomochain/tomochain/event"
-	"github.com/tomochain/tomochain/params"
-	"github.com/tomochain/tomochain/rpc"
-	"github.com/tomochain/tomochain/tomox"
-	"github.com/tomochain/tomochain/tomox/tradingstate"
-	"github.com/tomochain/tomochain/tomoxlending"
-	"math/big"
-	"os"
-	"path/filepath"
-	"slices"
-	"testing"
-	"time"
+    "context"
+    "crypto/ecdsa"
+    "encoding/json"
+    "errors"
+    "fmt"
+    "github.com/stretchr/testify/require"
+    "github.com/tomochain/tomochain/accounts"
+    "github.com/tomochain/tomochain/accounts/abi/bind"
+    "github.com/tomochain/tomochain/common"
+    "github.com/tomochain/tomochain/common/hexutil"
+    "github.com/tomochain/tomochain/consensus"
+    "github.com/tomochain/tomochain/consensus/ethash"
+    "github.com/tomochain/tomochain/contracts/trc21issuer"
+    "github.com/tomochain/tomochain/core"
+    "github.com/tomochain/tomochain/core/state"
+    "github.com/tomochain/tomochain/core/types"
+    "github.com/tomochain/tomochain/core/vm"
+    "github.com/tomochain/tomochain/crypto"
+    "github.com/tomochain/tomochain/eth/downloader"
+    "github.com/tomochain/tomochain/ethclient"
+    "github.com/tomochain/tomochain/ethdb"
+    "github.com/tomochain/tomochain/event"
+    "github.com/tomochain/tomochain/params"
+    "github.com/tomochain/tomochain/rpc"
+    "github.com/tomochain/tomochain/tomox"
+    "github.com/tomochain/tomochain/tomox/tradingstate"
+    "github.com/tomochain/tomochain/tomoxlending"
+    "math/big"
+    "os"
+    "path/filepath"
+    "slices"
+    "testing"
+    "time"
 )
 
 type testBackend struct {
@@ -315,20 +315,21 @@
 				accounts[1].addr: {Balance: big.NewInt(params.Ether)},
 			},
 		}
-		genBlocks = 10
-		signer    = types.HomesteadSigner{}
+		genBlocks      = 10
+		signer         = types.HomesteadSigner{}
+		randomAccounts = newAccounts(2)
 	)
 	api := NewPublicBlockChainAPI(newTestBackend(t, genBlocks, genesis, func(i int, b *core.BlockGen) {
 		// Transfer from account[0] to account[1]
 		//    value: 1000 wei
 		//    fee:   0 wei
+		//tx, _ := types.SignTx(types.NewTx(&types.LegacyTx{Nonce: uint64(i), To: &accounts[1].addr, Value: big.NewInt(1000), Gas: params.TxGas, GasPrice: b.BaseFee(), Data: nil}), signer, accounts[0].key)
 		tx, err := types.SignTx(types.NewTransaction(uint64(i), accounts[1].addr, big.NewInt(1000), params.TxGas, nil, nil), signer, accounts[0].key)
 		if err != nil {
 			panic(err)
 		}
 		b.AddTx(tx)
 	}))
-
 	var testSuite = []struct {
 		blockNumber rpc.BlockNumber
 		call        CallArgs
@@ -346,10 +347,9 @@
 			expectErr: nil,
 			want:      21000,
 		},
-		// empty create
+		// simple transfer with insufficient funds on latest block
 		{
 			blockNumber: rpc.LatestBlockNumber,
-<<<<<<< HEAD
 			call: CallArgs{
 				From:  &randomAccounts[0].addr,
 				To:    &accounts[1].addr,
@@ -374,12 +374,6 @@
 			},
 			expectErr: core.ErrInsufficientFundsForTransfer,
 		},
-=======
-			call:        CallArgs{},
-			expectErr:   nil,
-			want:        53000,
-		},
->>>>>>> c1a2b269
 	}
 	for i, tc := range testSuite {
 		result, err := api.EstimateGas(context.Background(), tc.call, &tc.blockNumber)
@@ -403,7 +397,6 @@
 	}
 }
 
-<<<<<<< HEAD
 func TestTRC21(t *testing.T) {
 	// Initialize test accounts
 	testPriKey, _ := crypto.HexToECDSA("0d782c534042ab93092d1baaf188e041ae429ca27d28d1a0d2ded2d3dd04c717")
@@ -509,7 +502,8 @@
 	if balanceBefore.Cmp(balanceAfter) <= 0 {
 		t.Fatal("Test failed: Token balance fee before and after transfer is not correct")
 	}
-=======
+}
+
 func TestRPCGetBlockReceipts(t *testing.T) {
 	t.Parallel()
 
@@ -656,5 +650,4 @@
 		t.Fatalf("error reading expected test file: %s output: %v", outputFile, err)
 	}
 	require.JSONEqf(t, string(want), string(data), "test %d: json not match, want: %s, have: %s", testid, string(want), string(data))
->>>>>>> c1a2b269
 }