--- conflicted
+++ resolved
@@ -21,20 +21,13 @@
 	"context"
 	"errors"
 	"fmt"
-<<<<<<< HEAD
 	"github.com/tomochain/tomochain/tomoxlending/lendingstate"
-=======
->>>>>>> 968a67af
 	"math/big"
 	"sort"
 	"strings"
 	"time"
 
-<<<<<<< HEAD
 	"github.com/tomochain/tomochain/tomox/tradingstate"
-=======
-	"github.com/tomochain/tomochain/tomox/tomox_state"
->>>>>>> 968a67af
 
 	"github.com/syndtr/goleveldb/leveldb"
 	"github.com/syndtr/goleveldb/leveldb/util"
@@ -1848,7 +1841,6 @@
 	return submitOrderTransaction(ctx, s.b, tx)
 }
 
-<<<<<<< HEAD
 // SendLendingRawTransaction will add the signed transaction to the transaction pool.
 // The sender is responsible for signing the transaction and using the correct nonce.
 func (s *PublicTomoXTransactionPoolAPI) SendLendingRawTransaction(ctx context.Context, encodedTx hexutil.Bytes) (common.Hash, error) {
@@ -1857,31 +1849,31 @@
 		return common.Hash{}, err
 	}
 	return submitLendingTransaction(ctx, s.b, tx)
-=======
+}
+
 // GetOrderTxMatchByHash returns the bytes of the transaction for the given hash.
-func (s *PublicTomoXTransactionPoolAPI) GetOrderTxMatchByHash(ctx context.Context, hash common.Hash) ([]*tomox_state.OrderItem, error) {
+func (s *PublicTomoXTransactionPoolAPI) GetOrderTxMatchByHash(ctx context.Context, hash common.Hash) ([]*tradingstate.OrderItem, error) {
 	var tx *types.Transaction
-	orders := []*tomox_state.OrderItem{}
+	orders := []*tradingstate.OrderItem{}
 	if tx, _, _, _ = core.GetTransaction(s.b.ChainDb(), hash); tx == nil {
 		if tx = s.b.GetPoolTransaction(hash); tx == nil {
-			return []*tomox_state.OrderItem{}, nil
-		}
-	}
-
-	batch, err := tomox_state.DecodeTxMatchesBatch(tx.Data())
-	if err != nil {
-		return []*tomox_state.OrderItem{}, err
+			return []*tradingstate.OrderItem{}, nil
+		}
+	}
+
+	batch, err := tradingstate.DecodeTxMatchesBatch(tx.Data())
+	if err != nil {
+		return []*tradingstate.OrderItem{}, err
 	}
 	for _, txMatch := range batch.Data {
 		order, err := txMatch.DecodeOrder()
 		if err != nil {
-			return []*tomox_state.OrderItem{}, err
+			return []*tradingstate.OrderItem{}, err
 		}
 		orders = append(orders, order)
 	}
 	return orders, nil
 
->>>>>>> 968a67af
 }
 
 // OrderMsg struct
