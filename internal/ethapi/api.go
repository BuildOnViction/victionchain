// Copyright 2015 The go-ethereum Authors
// This file is part of the go-ethereum library.
//
// The go-ethereum library is free software: you can redistribute it and/or modify
// it under the terms of the GNU Lesser General Public License as published by
// the Free Software Foundation, either version 3 of the License, or
// (at your option) any later version.
//
// The go-ethereum library is distributed in the hope that it will be useful,
// but WITHOUT ANY WARRANTY; without even the implied warranty of
// MERCHANTABILITY or FITNESS FOR A PARTICULAR PURPOSE. See the
// GNU Lesser General Public License for more details.
//
// You should have received a copy of the GNU Lesser General Public License
// along with the go-ethereum library. If not, see <http://www.gnu.org/licenses/>.

package ethapi

import (
	"bytes"
	"context"
	"errors"
	"fmt"
<<<<<<< HEAD
	"github.com/tomochain/tomochain/accounts/abi"
	"github.com/tomochain/tomochain/tomoxlending/lendingstate"
=======
>>>>>>> dcc3b2b6
	"math/big"
	"sort"
	"strings"
	"time"

	"github.com/tomochain/tomochain/tomoxlending/lendingstate"

	"github.com/tomochain/tomochain/tomox/tradingstate"

	"github.com/syndtr/goleveldb/leveldb"
	"github.com/syndtr/goleveldb/leveldb/util"
	"github.com/tomochain/tomochain/accounts"
	"github.com/tomochain/tomochain/accounts/abi/bind"
	"github.com/tomochain/tomochain/accounts/keystore"
	"github.com/tomochain/tomochain/common"
	"github.com/tomochain/tomochain/common/hexutil"
	"github.com/tomochain/tomochain/common/math"
	"github.com/tomochain/tomochain/consensus/ethash"
	"github.com/tomochain/tomochain/consensus/posv"
	contractValidator "github.com/tomochain/tomochain/contracts/validator/contract"
	"github.com/tomochain/tomochain/core"
	"github.com/tomochain/tomochain/core/state"
	"github.com/tomochain/tomochain/core/types"
	"github.com/tomochain/tomochain/core/vm"
	"github.com/tomochain/tomochain/crypto"
	"github.com/tomochain/tomochain/log"
	"github.com/tomochain/tomochain/p2p"
	"github.com/tomochain/tomochain/params"
	"github.com/tomochain/tomochain/rlp"
	"github.com/tomochain/tomochain/rpc"
)

const (
	// statuses of candidates
	statusMasternode = "MASTERNODE"
	statusSlashed    = "SLASHED"
	statusProposed   = "PROPOSED"
	fieldStatus      = "status"
	fieldCapacity    = "capacity"
	fieldCandidates  = "candidates"
	fieldSuccess     = "success"
	fieldEpoch       = "epoch"
)

var errEmptyHeader = errors.New("empty header")

// PublicEthereumAPI provides an API to access Ethereum related information.
// It offers only methods that operate on public data that is freely available to anyone.
type PublicEthereumAPI struct {
	b Backend
}

// NewPublicEthereumAPI creates a new Ethereum protocol API.
func NewPublicEthereumAPI(b Backend) *PublicEthereumAPI {
	return &PublicEthereumAPI{b}
}

// GasPrice returns a suggestion for a gas price.
func (s *PublicEthereumAPI) GasPrice(ctx context.Context) (*big.Int, error) {
	return s.b.SuggestPrice(ctx)
}

// ProtocolVersion returns the current Ethereum protocol version this node supports
func (s *PublicEthereumAPI) ProtocolVersion() hexutil.Uint {
	return hexutil.Uint(s.b.ProtocolVersion())
}

// Syncing returns false in case the node is currently not syncing with the network. It can be up to date or has not
// yet received the latest block headers from its pears. In case it is synchronizing:
// - startingBlock: block number this node started to synchronise from
// - currentBlock:  block number this node is currently importing
// - highestBlock:  block number of the highest block header this node has received from peers
// - pulledStates:  number of state entries processed until now
// - knownStates:   number of known state entries that still need to be pulled
func (s *PublicEthereumAPI) Syncing() (interface{}, error) {
	progress := s.b.Downloader().Progress()

	// Return not syncing if the synchronisation already completed
	if progress.CurrentBlock >= progress.HighestBlock {
		return false, nil
	}
	// Otherwise gather the block sync stats
	return map[string]interface{}{
		"startingBlock": hexutil.Uint64(progress.StartingBlock),
		"currentBlock":  hexutil.Uint64(progress.CurrentBlock),
		"highestBlock":  hexutil.Uint64(progress.HighestBlock),
		"pulledStates":  hexutil.Uint64(progress.PulledStates),
		"knownStates":   hexutil.Uint64(progress.KnownStates),
	}, nil
}

// PublicTxPoolAPI offers and API for the transaction pool. It only operates on data that is non confidential.
type PublicTxPoolAPI struct {
	b Backend
}

// NewPublicTxPoolAPI creates a new tx pool service that gives information about the transaction pool.
func NewPublicTxPoolAPI(b Backend) *PublicTxPoolAPI {
	return &PublicTxPoolAPI{b}
}

// Content returns the transactions contained within the transaction pool.
func (s *PublicTxPoolAPI) Content() map[string]map[string]map[string]*RPCTransaction {
	content := map[string]map[string]map[string]*RPCTransaction{
		"pending": make(map[string]map[string]*RPCTransaction),
		"queued":  make(map[string]map[string]*RPCTransaction),
	}
	pending, queue := s.b.TxPoolContent()

	// Flatten the pending transactions
	for account, txs := range pending {
		dump := make(map[string]*RPCTransaction)
		for _, tx := range txs {
			dump[fmt.Sprintf("%d", tx.Nonce())] = newRPCPendingTransaction(tx)
		}
		content["pending"][account.Hex()] = dump
	}
	// Flatten the queued transactions
	for account, txs := range queue {
		dump := make(map[string]*RPCTransaction)
		for _, tx := range txs {
			dump[fmt.Sprintf("%d", tx.Nonce())] = newRPCPendingTransaction(tx)
		}
		content["queued"][account.Hex()] = dump
	}
	return content
}

// Status returns the number of pending and queued transaction in the pool.
func (s *PublicTxPoolAPI) Status() map[string]hexutil.Uint {
	pending, queue := s.b.Stats()
	return map[string]hexutil.Uint{
		"pending": hexutil.Uint(pending),
		"queued":  hexutil.Uint(queue),
	}
}

// Inspect retrieves the content of the transaction pool and flattens it into an
// easily inspectable list.
func (s *PublicTxPoolAPI) Inspect() map[string]map[string]map[string]string {
	content := map[string]map[string]map[string]string{
		"pending": make(map[string]map[string]string),
		"queued":  make(map[string]map[string]string),
	}
	pending, queue := s.b.TxPoolContent()

	// Define a formatter to flatten a transaction into a string
	var format = func(tx *types.Transaction) string {
		if to := tx.To(); to != nil {
			return fmt.Sprintf("%s: %v wei + %v gas × %v wei", tx.To().Hex(), tx.Value(), tx.Gas(), tx.GasPrice())
		}
		return fmt.Sprintf("contract creation: %v wei + %v gas × %v wei", tx.Value(), tx.Gas(), tx.GasPrice())
	}
	// Flatten the pending transactions
	for account, txs := range pending {
		dump := make(map[string]string)
		for _, tx := range txs {
			dump[fmt.Sprintf("%d", tx.Nonce())] = format(tx)
		}
		content["pending"][account.Hex()] = dump
	}
	// Flatten the queued transactions
	for account, txs := range queue {
		dump := make(map[string]string)
		for _, tx := range txs {
			dump[fmt.Sprintf("%d", tx.Nonce())] = format(tx)
		}
		content["queued"][account.Hex()] = dump
	}
	return content
}

// PublicAccountAPI provides an API to access accounts managed by this node.
// It offers only methods that can retrieve accounts.
type PublicAccountAPI struct {
	am *accounts.Manager
}

// NewPublicAccountAPI creates a new PublicAccountAPI.
func NewPublicAccountAPI(am *accounts.Manager) *PublicAccountAPI {
	return &PublicAccountAPI{am: am}
}

// Accounts returns the collection of accounts this node manages
func (s *PublicAccountAPI) Accounts() []common.Address {
	addresses := make([]common.Address, 0) // return [] instead of nil if empty
	for _, wallet := range s.am.Wallets() {
		for _, account := range wallet.Accounts() {
			addresses = append(addresses, account.Address)
		}
	}
	return addresses
}

// PrivateAccountAPI provides an API to access accounts managed by this node.
// It offers methods to create, (un)lock en list accounts. Some methods accept
// passwords and are therefore considered private by default.
type PrivateAccountAPI struct {
	am        *accounts.Manager
	nonceLock *AddrLocker
	b         Backend
}

// NewPrivateAccountAPI create a new PrivateAccountAPI.
func NewPrivateAccountAPI(b Backend, nonceLock *AddrLocker) *PrivateAccountAPI {
	return &PrivateAccountAPI{
		am:        b.AccountManager(),
		nonceLock: nonceLock,
		b:         b,
	}
}

// ListAccounts will return a list of addresses for accounts this node manages.
func (s *PrivateAccountAPI) ListAccounts() []common.Address {
	addresses := make([]common.Address, 0) // return [] instead of nil if empty
	for _, wallet := range s.am.Wallets() {
		for _, account := range wallet.Accounts() {
			addresses = append(addresses, account.Address)
		}
	}
	return addresses
}

// rawWallet is a JSON representation of an accounts.Wallet interface, with its
// data contents extracted into plain fields.
type rawWallet struct {
	URL      string             `json:"url"`
	Status   string             `json:"status"`
	Failure  string             `json:"failure,omitempty"`
	Accounts []accounts.Account `json:"accounts,omitempty"`
}

// ListWallets will return a list of wallets this node manages.
func (s *PrivateAccountAPI) ListWallets() []rawWallet {
	wallets := make([]rawWallet, 0) // return [] instead of nil if empty
	for _, wallet := range s.am.Wallets() {
		status, failure := wallet.Status()

		raw := rawWallet{
			URL:      wallet.URL().String(),
			Status:   status,
			Accounts: wallet.Accounts(),
		}
		if failure != nil {
			raw.Failure = failure.Error()
		}
		wallets = append(wallets, raw)
	}
	return wallets
}

// OpenWallet initiates a hardware wallet opening procedure, establishing a USB
// connection and attempting to authenticate via the provided passphrase. Note,
// the method may return an extra challenge requiring a second open (e.g. the
// Trezor PIN matrix challenge).
func (s *PrivateAccountAPI) OpenWallet(url string, passphrase *string) error {
	wallet, err := s.am.Wallet(url)
	if err != nil {
		return err
	}
	pass := ""
	if passphrase != nil {
		pass = *passphrase
	}
	return wallet.Open(pass)
}

// DeriveAccount requests a HD wallet to derive a new account, optionally pinning
// it for later reuse.
func (s *PrivateAccountAPI) DeriveAccount(url string, path string, pin *bool) (accounts.Account, error) {
	wallet, err := s.am.Wallet(url)
	if err != nil {
		return accounts.Account{}, err
	}
	derivPath, err := accounts.ParseDerivationPath(path)
	if err != nil {
		return accounts.Account{}, err
	}
	if pin == nil {
		pin = new(bool)
	}
	return wallet.Derive(derivPath, *pin)
}

// NewAccount will create a new account and returns the address for the new account.
func (s *PrivateAccountAPI) NewAccount(password string) (common.Address, error) {
	acc, err := fetchKeystore(s.am).NewAccount(password)
	if err == nil {
		return acc.Address, nil
	}
	return common.Address{}, err
}

// fetchKeystore retrives the encrypted keystore from the account manager.
func fetchKeystore(am *accounts.Manager) *keystore.KeyStore {
	return am.Backends(keystore.KeyStoreType)[0].(*keystore.KeyStore)
}

// ImportRawKey stores the given hex encoded ECDSA key into the key directory,
// encrypting it with the passphrase.
func (s *PrivateAccountAPI) ImportRawKey(privkey string, password string) (common.Address, error) {
	key, err := crypto.HexToECDSA(privkey)
	if err != nil {
		return common.Address{}, err
	}
	acc, err := fetchKeystore(s.am).ImportECDSA(key, password)
	return acc.Address, err
}

// UnlockAccount will unlock the account associated with the given address with
// the given password for duration seconds. If duration is nil it will use a
// default of 300 seconds. It returns an indication if the account was unlocked.
func (s *PrivateAccountAPI) UnlockAccount(addr common.Address, password string, duration *uint64) (bool, error) {
	const max = uint64(time.Duration(math.MaxInt64) / time.Second)
	var d time.Duration
	if duration == nil {
		d = 300 * time.Second
	} else if *duration > max {
		return false, errors.New("unlock duration too large")
	} else {
		d = time.Duration(*duration) * time.Second
	}
	err := fetchKeystore(s.am).TimedUnlock(accounts.Account{Address: addr}, password, d)
	return err == nil, err
}

// LockAccount will lock the account associated with the given address when it's unlocked.
func (s *PrivateAccountAPI) LockAccount(addr common.Address) bool {
	return fetchKeystore(s.am).Lock(addr) == nil
}

// signTransactions sets defaults and signs the given transaction
// NOTE: the caller needs to ensure that the nonceLock is held, if applicable,
// and release it after the transaction has been submitted to the tx pool
func (s *PrivateAccountAPI) signTransaction(ctx context.Context, args SendTxArgs, passwd string) (*types.Transaction, error) {
	// Look up the wallet containing the requested signer
	account := accounts.Account{Address: args.From}
	wallet, err := s.am.Find(account)
	if err != nil {
		return nil, err
	}
	// Set some sanity defaults and terminate on failure
	if err := args.setDefaults(ctx, s.b); err != nil {
		return nil, err
	}
	// Assemble the transaction and sign with the wallet
	tx := args.toTransaction()

	var chainID *big.Int
	if config := s.b.ChainConfig(); config.IsEIP155(s.b.CurrentBlock().Number()) {
		chainID = config.ChainId
	}
	return wallet.SignTxWithPassphrase(account, passwd, tx, chainID)
}

// SendTransaction will create a transaction from the given arguments and
// tries to sign it with the key associated with args.To. If the given passwd isn't
// able to decrypt the key it fails.
func (s *PrivateAccountAPI) SendTransaction(ctx context.Context, args SendTxArgs, passwd string) (common.Hash, error) {
	if args.Nonce == nil {
		// Hold the addresse's mutex around signing to prevent concurrent assignment of
		// the same nonce to multiple accounts.
		s.nonceLock.LockAddr(args.From)
		defer s.nonceLock.UnlockAddr(args.From)
	}
	signed, err := s.signTransaction(ctx, args, passwd)
	if err != nil {
		return common.Hash{}, err
	}
	return submitTransaction(ctx, s.b, signed)
}

// SignTransaction will create a transaction from the given arguments and
// tries to sign it with the key associated with args.To. If the given passwd isn't
// able to decrypt the key it fails. The transaction is returned in RLP-form, not broadcast
// to other nodes
func (s *PrivateAccountAPI) SignTransaction(ctx context.Context, args SendTxArgs, passwd string) (*SignTransactionResult, error) {
	// No need to obtain the noncelock mutex, since we won't be sending this
	// tx into the transaction pool, but right back to the user
	if args.Gas == nil {
		return nil, fmt.Errorf("gas not specified")
	}
	if args.GasPrice == nil {
		return nil, fmt.Errorf("gasPrice not specified")
	}
	if args.Nonce == nil {
		return nil, fmt.Errorf("nonce not specified")
	}
	signed, err := s.signTransaction(ctx, args, passwd)
	if err != nil {
		return nil, err
	}
	data, err := rlp.EncodeToBytes(signed)
	if err != nil {
		return nil, err
	}
	return &SignTransactionResult{data, signed}, nil
}

// signHash is a helper function that calculates a hash for the given message that can be
// safely used to calculate a signature from.
//
// The hash is calulcated as
//
//	keccak256("\x19Ethereum Signed Message:\n"${message length}${message}).
//
// This gives context to the signed message and prevents signing of transactions.
func signHash(data []byte) []byte {
	msg := fmt.Sprintf("\x19Ethereum Signed Message:\n%d%s", len(data), data)
	return crypto.Keccak256([]byte(msg))
}

// Sign calculates an Ethereum ECDSA signature for:
// keccack256("\x19Ethereum Signed Message:\n" + len(message) + message))
//
// Note, the produced signature conforms to the secp256k1 curve R, S and V values,
// where the V value will be 27 or 28 for legacy reasons.
//
// The key used to calculate the signature is decrypted with the given password.
//
// https://github.com/tomochain/tomochain/wiki/Management-APIs#personal_sign
func (s *PrivateAccountAPI) Sign(ctx context.Context, data hexutil.Bytes, addr common.Address, passwd string) (hexutil.Bytes, error) {
	// Look up the wallet containing the requested signer
	account := accounts.Account{Address: addr}

	wallet, err := s.b.AccountManager().Find(account)
	if err != nil {
		return nil, err
	}
	// Assemble sign the data with the wallet
	signature, err := wallet.SignHashWithPassphrase(account, passwd, signHash(data))
	if err != nil {
		return nil, err
	}
	signature[64] += 27 // Transform V from 0/1 to 27/28 according to the yellow paper
	return signature, nil
}

// EcRecover returns the address for the account that was used to create the signature.
// Note, this function is compatible with eth_sign and personal_sign. As such it recovers
// the address of:
// hash = keccak256("\x19Ethereum Signed Message:\n"${message length}${message})
// addr = ecrecover(hash, signature)
//
// Note, the signature must conform to the secp256k1 curve R, S and V values, where
// the V value must be be 27 or 28 for legacy reasons.
//
// https://github.com/tomochain/tomochain/wiki/Management-APIs#personal_ecRecover
func (s *PrivateAccountAPI) EcRecover(ctx context.Context, data, sig hexutil.Bytes) (common.Address, error) {
	if len(sig) != 65 {
		return common.Address{}, fmt.Errorf("signature must be 65 bytes long")
	}
	if sig[64] != 27 && sig[64] != 28 {
		return common.Address{}, fmt.Errorf("invalid Ethereum signature (V is not 27 or 28)")
	}
	sig[64] -= 27 // Transform yellow paper V from 27/28 to 0/1

	rpk, err := crypto.Ecrecover(signHash(data), sig)
	if err != nil {
		return common.Address{}, err
	}
	pubKey := crypto.ToECDSAPub(rpk)
	recoveredAddr := crypto.PubkeyToAddress(*pubKey)
	return recoveredAddr, nil
}

// SignAndSendTransaction was renamed to SendTransaction. This method is deprecated
// and will be removed in the future. It primary goal is to give clients time to update.
func (s *PrivateAccountAPI) SignAndSendTransaction(ctx context.Context, args SendTxArgs, passwd string) (common.Hash, error) {
	return s.SendTransaction(ctx, args, passwd)
}

// PublicBlockChainAPI provides an API to access the Ethereum blockchain.
// It offers only methods that operate on public data that is freely available to anyone.
type PublicBlockChainAPI struct {
	b Backend
}

// NewPublicBlockChainAPI creates a new Ethereum blockchain API.
func NewPublicBlockChainAPI(b Backend) *PublicBlockChainAPI {
	return &PublicBlockChainAPI{b}
}

// BlockNumber returns the block number of the chain head.
func (s *PublicBlockChainAPI) BlockNumber() *big.Int {
	header, _ := s.b.HeaderByNumber(context.Background(), rpc.LatestBlockNumber) // latest header should always be available
	return header.Number
}

// BlockNumber returns the block number of the chain head.
func (s *PublicBlockChainAPI) GetRewardByHash(hash common.Hash) map[string]map[string]map[string]*big.Int {
	return s.b.GetRewardByHash(hash)
}

// GetBalance returns the amount of wei for the given address in the state of the
// given block number. The rpc.LatestBlockNumber and rpc.PendingBlockNumber meta
// block numbers are also allowed.
func (s *PublicBlockChainAPI) GetBalance(ctx context.Context, address common.Address, blockNrOrHash rpc.BlockNumberOrHash) (*big.Int, error) {
	state, _, err := s.b.StateAndHeaderByNumberOrHash(ctx, blockNrOrHash)
	if state == nil || err != nil {
		return nil, err
	}
	b := state.GetBalance(address)
	return b, state.Error()
}

// GetBlockByNumber returns the requested block. When blockNr is -1 the chain head is returned. When fullTx is true all
// transactions in the block are returned in full detail, otherwise only the transaction hash is returned.
func (s *PublicBlockChainAPI) GetBlockByNumber(ctx context.Context, blockNr rpc.BlockNumber, fullTx bool) (map[string]interface{}, error) {
	block, err := s.b.BlockByNumber(ctx, blockNr)
	if block != nil {
		response, err := s.rpcOutputBlock(block, true, fullTx, ctx)
		if err == nil && blockNr == rpc.PendingBlockNumber {
			// Pending blocks need to nil out a few fields
			for _, field := range []string{"hash", "nonce", "miner"} {
				response[field] = nil
			}
		}
		return response, err
	}
	return nil, err
}

// GetBlockByHash returns the requested block. When fullTx is true all transactions in the block are returned in full
// detail, otherwise only the transaction hash is returned.
func (s *PublicBlockChainAPI) GetBlockByHash(ctx context.Context, blockHash common.Hash, fullTx bool) (map[string]interface{}, error) {
	block, err := s.b.GetBlock(ctx, blockHash)
	if block != nil {
		return s.rpcOutputBlock(block, true, fullTx, ctx)
	}
	return nil, err
}

// GetUncleByBlockNumberAndIndex returns the uncle block for the given block hash and index. When fullTx is true
// all transactions in the block are returned in full detail, otherwise only the transaction hash is returned.
func (s *PublicBlockChainAPI) GetUncleByBlockNumberAndIndex(ctx context.Context, blockNr rpc.BlockNumber, index hexutil.Uint) (map[string]interface{}, error) {
	block, err := s.b.BlockByNumber(ctx, blockNr)
	if block != nil {
		uncles := block.Uncles()
		if index >= hexutil.Uint(len(uncles)) {
			log.Debug("Requested uncle not found", "number", blockNr, "hash", block.Hash(), "index", index)
			return nil, nil
		}
		block = types.NewBlockWithHeader(uncles[index])
		return s.rpcOutputBlock(block, false, false, ctx)
	}
	return nil, err
}

// GetUncleByBlockHashAndIndex returns the uncle block for the given block hash and index. When fullTx is true
// all transactions in the block are returned in full detail, otherwise only the transaction hash is returned.
// DEPRECATED SINCE 1.0
func (s *PublicBlockChainAPI) GetUncleByBlockHashAndIndex(ctx context.Context, blockHash common.Hash, index hexutil.Uint) (map[string]interface{}, error) {
	block, err := s.b.GetBlock(ctx, blockHash)
	if block != nil {
		uncles := block.Uncles()
		if index >= hexutil.Uint(len(uncles)) {
			log.Debug("Requested uncle not found", "number", block.Number(), "hash", blockHash, "index", index)
			return nil, nil
		}
		block = types.NewBlockWithHeader(uncles[index])
		return s.rpcOutputBlock(block, false, false, ctx)
	}
	return nil, err
}

// GetUncleCountByBlockNumber returns number of uncles in the block for the given block number
// DEPRECATED SINCE 1.0
func (s *PublicBlockChainAPI) GetUncleCountByBlockNumber(ctx context.Context, blockNr rpc.BlockNumber) *hexutil.Uint {
	if block, _ := s.b.BlockByNumber(ctx, blockNr); block != nil {
		n := hexutil.Uint(len(block.Uncles()))
		return &n
	}
	return nil
}

// GetUncleCountByBlockHash returns number of uncles in the block for the given block hash
// DEPRECATED SINCE 1.0
func (s *PublicBlockChainAPI) GetUncleCountByBlockHash(ctx context.Context, blockHash common.Hash) *hexutil.Uint {
	if block, _ := s.b.GetBlock(ctx, blockHash); block != nil {
		n := hexutil.Uint(len(block.Uncles()))
		return &n
	}
	return nil
}

// GetCode returns the code stored at the given address in the state for the given block number.
func (s *PublicBlockChainAPI) GetCode(ctx context.Context, address common.Address, blockNrOrHash rpc.BlockNumberOrHash) (hexutil.Bytes, error) {
	state, _, err := s.b.StateAndHeaderByNumberOrHash(ctx, blockNrOrHash)
	if state == nil || err != nil {
		return nil, err
	}
	code := state.GetCode(address)
	return code, state.Error()
}

// GetStorageAt returns the storage from the state at the given address, key and
// block number. The rpc.LatestBlockNumber and rpc.PendingBlockNumber meta block
// numbers are also allowed.
func (s *PublicBlockChainAPI) GetStorageAt(ctx context.Context, address common.Address, key string, blockNrOrHash rpc.BlockNumberOrHash) (hexutil.Bytes, error) {
	state, _, err := s.b.StateAndHeaderByNumberOrHash(ctx, blockNrOrHash)
	if state == nil || err != nil {
		return nil, err
	}
	res := state.GetState(address, common.HexToHash(key))
	return res[:], state.Error()
}

// GetBlockReceipts returns the block receipts for the given block hash or number or tag.
func (api *PublicBlockChainAPI) GetBlockReceipts(ctx context.Context, blockNrOrHash rpc.BlockNumberOrHash) ([]map[string]interface{}, error) {
	block, err := api.b.BlockByNumberOrHash(ctx, blockNrOrHash)
	if block == nil || err != nil {
		// When the block doesn't exist, the RPC method should return JSON null
		// as per specification.
		return nil, nil
	}
	receipts, err := api.b.GetReceipts(ctx, block.Hash())
	if err != nil {
		return nil, err
	}
	txs := block.Transactions()
	if len(txs) != len(receipts) {
		return nil, fmt.Errorf("receipts length mismatch: %d vs %d", len(txs), len(receipts))
	}

	// Derive the sender.
	signer := types.MakeSigner(api.b.ChainConfig(), block.Number())

	result := make([]map[string]interface{}, len(receipts))
	for i, receipt := range receipts {
		result[i] = marshalReceipt(receipt, block.Hash(), block.NumberU64(), signer, txs[i], i)
	}

	return result, nil
}

func (s *PublicBlockChainAPI) GetBlockSignersByHash(ctx context.Context, blockHash common.Hash) ([]common.Address, error) {
	block, err := s.b.GetBlock(ctx, blockHash)
	if err != nil || block == nil {
		return []common.Address{}, err
	}
	masternodes, err := s.GetMasternodes(ctx, block)
	if err != nil || len(masternodes) == 0 {
		log.Error("Failed to get masternodes", "err", err, "len(masternodes)", len(masternodes))
		return []common.Address{}, err
	}
	return s.rpcOutputBlockSigners(block, ctx, masternodes)
}

func (s *PublicBlockChainAPI) GetBlockSignersByNumber(ctx context.Context, blockNumber rpc.BlockNumber) ([]common.Address, error) {
	block, err := s.b.BlockByNumber(ctx, blockNumber)
	if err != nil || block == nil {
		return []common.Address{}, err
	}
	masternodes, err := s.GetMasternodes(ctx, block)
	if err != nil || len(masternodes) == 0 {
		log.Error("Failed to get masternodes", "err", err, "len(masternodes)", len(masternodes))
		return []common.Address{}, err
	}
	return s.rpcOutputBlockSigners(block, ctx, masternodes)
}

func (s *PublicBlockChainAPI) GetBlockFinalityByHash(ctx context.Context, blockHash common.Hash) (uint, error) {
	block, err := s.b.GetBlock(ctx, blockHash)
	if err != nil || block == nil {
		return uint(0), err
	}
	masternodes, err := s.GetMasternodes(ctx, block)
	if err != nil || len(masternodes) == 0 {
		log.Error("Failed to get masternodes", "err", err, "len(masternodes)", len(masternodes))
		return uint(0), err
	}
	return s.findFinalityOfBlock(ctx, block, masternodes)
}

func (s *PublicBlockChainAPI) GetBlockFinalityByNumber(ctx context.Context, blockNumber rpc.BlockNumber) (uint, error) {
	block, err := s.b.BlockByNumber(ctx, blockNumber)
	if err != nil || block == nil {
		return uint(0), err
	}
	masternodes, err := s.GetMasternodes(ctx, block)
	if err != nil || len(masternodes) == 0 {
		log.Error("Failed to get masternodes", "err", err, "len(masternodes)", len(masternodes))
		return uint(0), err
	}
	return s.findFinalityOfBlock(ctx, block, masternodes)
}

// GetMasternodes returns masternodes set at the starting block of epoch of the given block
func (s *PublicBlockChainAPI) GetMasternodes(ctx context.Context, b *types.Block) ([]common.Address, error) {
	var masternodes []common.Address
	if b.Number().Int64() >= 0 {
		curBlockNumber := b.Number().Uint64()
		prevBlockNumber := curBlockNumber + (common.MergeSignRange - (curBlockNumber % common.MergeSignRange))
		latestBlockNumber := s.b.CurrentBlock().Number().Uint64()
		if prevBlockNumber >= latestBlockNumber || !s.b.ChainConfig().IsTIP2019(b.Number()) {
			prevBlockNumber = curBlockNumber
		}
		if engine, ok := s.b.GetEngine().(*posv.Posv); ok {
			// Get block epoc latest.
			lastCheckpointNumber := prevBlockNumber - (prevBlockNumber % s.b.ChainConfig().Posv.Epoch)
			prevCheckpointBlock, _ := s.b.BlockByNumber(ctx, rpc.BlockNumber(lastCheckpointNumber))
			if prevCheckpointBlock != nil {
				masternodes = engine.GetMasternodesFromCheckpointHeader(prevCheckpointBlock.Header(), curBlockNumber, s.b.ChainConfig().Posv.Epoch)
			}
		} else {
			log.Error("Undefined POSV consensus engine")
		}
	}
	return masternodes, nil
}

// GetCandidateStatus returns status of the given candidate at a specified epochNumber
func (s *PublicBlockChainAPI) GetCandidateStatus(ctx context.Context, coinbaseAddress common.Address, epoch rpc.EpochNumber) (map[string]interface{}, error) {
	var (
		block                    *types.Block
		header                   *types.Header
		checkpointNumber         rpc.BlockNumber
		epochNumber              rpc.EpochNumber // if epoch == "latest", print the latest epoch number to epochNumber
		masternodes, penaltyList []common.Address
		candidates               []posv.Masternode
		penalties                []byte
		err                      error
	)

	result := map[string]interface{}{
		fieldStatus:   "",
		fieldCapacity: 0,
		fieldSuccess:  true,
	}

	epochConfig := s.b.ChainConfig().Posv.Epoch

	// checkpoint block
	checkpointNumber, epochNumber = s.GetPreviousCheckpointFromEpoch(ctx, epoch)
	result[fieldEpoch] = epochNumber.Int64()

	block, err = s.b.BlockByNumber(ctx, checkpointNumber)
	if err != nil || block == nil { // || checkpointNumber == 0 {
		result[fieldSuccess] = false
		return result, err
	}

	header = block.Header()
	if header == nil {
		log.Error("Empty header at checkpoint ", "num", checkpointNumber)
		return result, errEmptyHeader
	}

	// list of candidates (masternode, slash, propose) at block checkpoint
	if epoch == rpc.LatestEpochNumber {
		candidates, err = s.getCandidatesFromSmartContract()
	} else {
		statedb, _, err := s.b.StateAndHeaderByNumber(ctx, checkpointNumber)
		if err != nil {
			result[fieldSuccess] = false
			return result, err
		}
		candidatesAddresses := state.GetCandidates(statedb)
		for _, address := range candidatesAddresses {
			v := state.GetCandidateCap(statedb, address)
			if address.String() != "0x0000000000000000000000000000000000000000" {
				candidates = append(candidates, posv.Masternode{Address: address, Stake: v})
			}
		}
	}
	if err != nil || len(candidates) == 0 {
		log.Debug("Candidates list cannot be found", "len(candidates)", len(candidates), "err", err)
		result[fieldSuccess] = false
		return result, err
	}

	isTopCandidate := false
	// check penalties from checkpoint headers and modify status of a node to SLASHED if it's in top 150 candidates
	// if it's SLASHED but it's out of top 150, the status should be still PROPOSED
	for i := 0; i < len(candidates); i++ {
		if coinbaseAddress == candidates[i].Address {
			if i < common.MaxMasternodes {
				isTopCandidate = true
			}
			result[fieldStatus] = statusProposed
			result[fieldCapacity] = candidates[i].Stake
			break
		}
	}
	if !isTopCandidate {
		return result, nil
	}

	// Second, Find candidates that have masternode status
	if engine, ok := s.b.GetEngine().(*posv.Posv); ok {
		masternodes = engine.GetMasternodesFromCheckpointHeader(header, block.Number().Uint64(), s.b.ChainConfig().Posv.Epoch)
		if len(masternodes) == 0 {
			log.Error("Failed to get masternodes", "err", err, "len(masternodes)", len(masternodes), "blockNum", header.Number.Uint64())
			result[fieldSuccess] = false
			return result, err
		}
	} else {
		log.Error("Undefined POSV consensus engine")
	}
	// Set masternode status
	for _, masternode := range masternodes {
		if coinbaseAddress == masternode {
			result[fieldStatus] = statusMasternode
			return result, nil
		}
	}

	// Third, Get penalties list
	penalties = append(penalties, header.Penalties...)
	// check last 5 epochs to find penalize masternodes
	for i := 1; i <= common.LimitPenaltyEpoch; i++ {
		if header.Number.Uint64() < epochConfig*uint64(i) {
			break
		}
		blockNum := header.Number.Uint64() - epochConfig*uint64(i)
		checkpointHeader, err := s.b.HeaderByNumber(ctx, rpc.BlockNumber(blockNum))
		if checkpointHeader == nil || err != nil {
			log.Error("Failed to get header by number", "num", blockNum, "err", err)
			continue
		}
		penalties = append(penalties, checkpointHeader.Penalties...)
	}
	penaltyList = common.ExtractAddressFromBytes(penalties)

	// map slashing status
	for _, pen := range penaltyList {
		if coinbaseAddress == pen {
			result[fieldStatus] = statusSlashed
			return result, nil
		}
	}
	return result, nil
}

// GetCandidates returns status of all candidates at a specified epochNumber
func (s *PublicBlockChainAPI) GetCandidates(ctx context.Context, epoch rpc.EpochNumber) (map[string]interface{}, error) {
	var (
		block            *types.Block
		header           *types.Header
		checkpointNumber rpc.BlockNumber
		epochNumber      rpc.EpochNumber
		masternodes      []common.Address
		penaltyList      []common.Address
		candidates       []posv.Masternode
		penalties        []byte
		err              error
	)
	result := map[string]interface{}{
		fieldSuccess: true,
	}
	epochConfig := s.b.ChainConfig().Posv.Epoch
	candidatesStatusMap := map[string]map[string]interface{}{}

	checkpointNumber, epochNumber = s.GetPreviousCheckpointFromEpoch(ctx, epoch)
	result[fieldEpoch] = epochNumber.Int64()

	block, err = s.b.BlockByNumber(ctx, checkpointNumber)
	if err != nil || block == nil { // || checkpointNumber == 0 {
		result[fieldSuccess] = false
		return result, err
	}

	header = block.Header()

	if header == nil {
		log.Error("Empty header at checkpoint", "num", checkpointNumber)
		return result, errEmptyHeader
	}
	// list of candidates (masternode, slash, propose) at block checkpoint
	if epoch == rpc.LatestEpochNumber {
		candidates, err = s.getCandidatesFromSmartContract()
	} else {
		statedb, _, err := s.b.StateAndHeaderByNumber(ctx, checkpointNumber)
		if err != nil {
			result[fieldSuccess] = false
			return result, err
		}
		candidatesAddresses := state.GetCandidates(statedb)
		for _, address := range candidatesAddresses {
			v := state.GetCandidateCap(statedb, address)
			if address.String() != "0x0000000000000000000000000000000000000000" {
				candidates = append(candidates, posv.Masternode{Address: address, Stake: v})
			}
		}
	}

	if err != nil || len(candidates) == 0 {
		log.Debug("Candidates list cannot be found", "len(candidates)", len(candidates), "err", err)
		result[fieldSuccess] = false
		return result, err
	}
	// First, set all candidate to propose
	for _, candidate := range candidates {
		candidatesStatusMap[candidate.Address.String()] = map[string]interface{}{
			fieldStatus:   statusProposed,
			fieldCapacity: candidate.Stake,
		}
	}

	// Second, Find candidates that have masternode status
	if engine, ok := s.b.GetEngine().(*posv.Posv); ok {
		masternodes = engine.GetMasternodesFromCheckpointHeader(header, block.Number().Uint64(), s.b.ChainConfig().Posv.Epoch)
		if len(masternodes) == 0 {
			log.Error("Failed to get masternodes", "err", err, "len(masternodes)", len(masternodes), "blockNum", header.Number.Uint64())
			result[fieldSuccess] = false
			return result, err
		}
	} else {
		log.Error("Undefined POSV consensus engine")
	}
	// Set masternode status
	for _, masternode := range masternodes {
		if candidatesStatusMap[masternode.String()] != nil {
			candidatesStatusMap[masternode.String()][fieldStatus] = statusMasternode
		}
	}

	// Third, Get penalties list
	penalties = append(penalties, header.Penalties...)
	// check last 5 epochs to find penalize masternodes
	for i := 1; i <= common.LimitPenaltyEpoch; i++ {
		if header.Number.Uint64() < epochConfig*uint64(i) {
			break
		}
		blockNum := header.Number.Uint64() - epochConfig*uint64(i)
		checkpointHeader, err := s.b.HeaderByNumber(ctx, rpc.BlockNumber(blockNum))
		if checkpointHeader == nil || err != nil {
			log.Error("Failed to get header by number", "num", blockNum, "err", err)
			continue
		}
		penalties = append(penalties, checkpointHeader.Penalties...)
	}
	// map slashing status
	if len(penalties) == 0 {
		result[fieldCandidates] = candidatesStatusMap
		return result, nil
	}
	penaltyList = common.ExtractAddressFromBytes(penalties)

	var topCandidates []posv.Masternode
	if len(candidates) > common.MaxMasternodes {
		topCandidates = candidates[:common.MaxMasternodes]
	} else {
		topCandidates = candidates
	}
	// check penalties from checkpoint headers and modify status of a node to SLASHED if it's in top 150 candidates
	// if it's SLASHED but it's out of top 150, the status should be still PROPOSED
	for _, pen := range penaltyList {
		for _, candidate := range topCandidates {
			if candidate.Address == pen && candidatesStatusMap[pen.String()] != nil {
				candidatesStatusMap[pen.String()][fieldStatus] = statusSlashed
			}
			penalties = append(penalties, block.Penalties()...)
		}
	}

	// update result
	result[fieldCandidates] = candidatesStatusMap
	return result, nil
}

// GetPreviousCheckpointFromEpoch returns header of the previous checkpoint
func (s *PublicBlockChainAPI) GetPreviousCheckpointFromEpoch(ctx context.Context, epochNum rpc.EpochNumber) (rpc.BlockNumber, rpc.EpochNumber) {
	var checkpointNumber uint64
	epoch := s.b.ChainConfig().Posv.Epoch

	if epochNum == rpc.LatestEpochNumber {
		blockNumer := s.b.CurrentBlock().Number().Uint64()
		diff := blockNumer % epoch
		// checkpoint number
		checkpointNumber = blockNumer - diff
		epochNum = rpc.EpochNumber(checkpointNumber / epoch)
		if diff > 0 {
			epochNum += 1
		}
	} else if epochNum < 2 {
		checkpointNumber = 0
	} else {
		checkpointNumber = epoch * (uint64(epochNum) - 1)
	}
	return rpc.BlockNumber(checkpointNumber), epochNum
}

// getCandidatesFromSmartContract returns all candidates with their capacities at the current time
func (s *PublicBlockChainAPI) getCandidatesFromSmartContract() ([]posv.Masternode, error) {
	client, err := s.b.GetIPCClient()
	if err != nil {
		return []posv.Masternode{}, err
	}

	addr := common.HexToAddress(common.MasternodeVotingSMC)
	validator, err := contractValidator.NewTomoValidator(addr, client)
	if err != nil {
		return []posv.Masternode{}, err
	}

	opts := new(bind.CallOpts)
	candidates, err := validator.GetCandidates(opts)
	if err != nil {
		return []posv.Masternode{}, err
	}

	var candidatesWithStakeInfo []posv.Masternode

	for _, candidate := range candidates {
		v, err := validator.GetCandidateCap(opts, candidate)
		if err != nil {
			return []posv.Masternode{}, err
		}
		if candidate.String() != "0x0000000000000000000000000000000000000000" {
			candidatesWithStakeInfo = append(candidatesWithStakeInfo, posv.Masternode{Address: candidate, Stake: v})
		}

		if len(candidatesWithStakeInfo) > 0 {
			sort.Slice(candidatesWithStakeInfo, func(i, j int) bool {
				return candidatesWithStakeInfo[i].Stake.Cmp(candidatesWithStakeInfo[j].Stake) >= 0
			})
		}
	}
	return candidatesWithStakeInfo, nil
}

// CallArgs represents the arguments for a call.
type CallArgs struct {
	From     *common.Address `json:"from"`
	To       *common.Address `json:"to"`
	Gas      *hexutil.Uint64 `json:"gas"`
	GasPrice *hexutil.Big    `json:"gasPrice"`
	Value    *hexutil.Big    `json:"value"`
	Data     *hexutil.Bytes  `json:"data"`
}

func newRevertError(result *core.ExecutionResult) *revertError {
	reason, errUnpack := abi.UnpackRevert(result.Revert())
	err := errors.New("execution reverted")
	if errUnpack == nil {
		err = fmt.Errorf("execution reverted: %v", reason)
	}
	return &revertError{
		error:  err,
		reason: hexutil.Encode(result.Revert()),
	}
}

// revertError is an API error that encompassas an EVM revertal with JSON error
// code and a binary data blob.
type revertError struct {
	error
	reason string // revert reason hex encoded
}

// ErrorCode returns the JSON error code for a revertal.
// See: https://github.com/ethereum/wiki/wiki/JSON-RPC-Error-Codes-Improvement-Proposal
func (e *revertError) ErrorCode() int {
	return 3
}

// ErrorData returns the hex encoded revert reason.
func (e *revertError) ErrorData() interface{} {
	return e.reason
}

<<<<<<< HEAD
// Call executes the given transaction on the state for the given block number.
// It doesn't make and changes in the state/blockchain and is useful to execute and retrieve values.
func (s *PublicBlockChainAPI) Call(ctx context.Context, args CallArgs, blockNr rpc.BlockNumber) (hexutil.Bytes, error) {
	result, err := DoCall(ctx, s.b, args, blockNr, vm.Config{}, 5*time.Second)
	if err != nil {
		return nil, err
	}
	// If the result contains a revert reason, try to unpack and return it.
	if len(result.Revert()) > 0 {
		return nil, newRevertError(result)
	}
	return result.Return(), result.Err
}

func DoCall(ctx context.Context, b Backend, args CallArgs, blockNr rpc.BlockNumber, vmCfg vm.Config, timeout time.Duration) (*core.ExecutionResult, error) {
	defer func(start time.Time) { log.Debug("Executing EVM call finished", "runtime", time.Since(start)) }(time.Now())

	state, header, err := b.StateAndHeaderByNumber(ctx, blockNr)
	if state == nil || err != nil {
		return nil, err
=======
func (s *PublicBlockChainAPI) doCall(ctx context.Context, args CallArgs, blockNrOrHash rpc.BlockNumberOrHash, vmCfg vm.Config, timeout time.Duration) ([]byte, uint64, bool, error) {
	defer func(start time.Time) { log.Debug("Executing EVM call finished", "runtime", time.Since(start)) }(time.Now())

	statedb, header, err := s.b.StateAndHeaderByNumberOrHash(ctx, blockNrOrHash)
	if statedb == nil || err != nil {
		return nil, 0, false, err
>>>>>>> dcc3b2b6
	}

	return doCall(ctx, b, args, state, header, vmCfg, timeout)
}

func doCall(ctx context.Context, b Backend, args CallArgs, st *state.StateDB, header *types.Header, vmCfg vm.Config, timeout time.Duration) (*core.ExecutionResult, error) {
	// Set sender address or use a default if none specified
	var addr common.Address
	if args.From != nil {
		addr = *args.From
	}
	// Set default gas & gas price if none were set
	gas := uint64(math.MaxUint64 / 2)
	if args.Gas != nil {
		gas = uint64(*args.Gas)
	}
	gasPrice := new(big.Int)
	if args.GasPrice != nil {
		gasPrice = args.GasPrice.ToInt()
	}

	value := new(big.Int)
	if args.Value != nil {
		value = args.Value.ToInt()
	}

	var data []byte
	if args.Data != nil {
		data = []byte(*args.Data)
	}

	var balanceTokenFee *big.Int
	feeCapacity := state.GetTRC21FeeCapacityFromState(st)
	if args.To != nil {
		if value, ok := feeCapacity[*args.To]; ok {
			balanceTokenFee = new(big.Int).Set(value)
		}
	}

	// Create new call message
	msg := types.NewMessage(addr, args.To, 0, value, gas, gasPrice, data, false, balanceTokenFee)

	// Setup context so it may be cancelled the call has completed
	// or, in case of unmetered gas, setup a context with a timeout.
	var cancel context.CancelFunc
	if timeout > 0 {
		ctx, cancel = context.WithTimeout(ctx, timeout)
	} else {
		ctx, cancel = context.WithCancel(ctx)
	}
	// Make sure the context is cancelled when the call has completed
	// this makes sure resources are cleaned up.
	defer cancel()

<<<<<<< HEAD
	block, err := b.BlockByNumber(ctx, rpc.BlockNumber(header.Number.Int64()))
=======
	block, err := s.b.BlockByNumberOrHash(ctx, blockNrOrHash)
>>>>>>> dcc3b2b6
	if err != nil {
		return nil, err
	}
	author, err := b.GetEngine().Author(block.Header())
	if err != nil {
		return nil, err
	}
	tomoxState, err := b.TomoxService().GetTradingState(block, author)
	if err != nil {
		return nil, err
	}

	// Get a new instance of the EVM.
	evm, vmError, err := b.GetEVM(ctx, msg, st, tomoxState, header, vmCfg)
	if err != nil {
		return nil, err
	}
	// Wait for the context to be done and cancel the evm. Even if the
	// EVM has finished, cancelling may be done (repeatedly)
	go func() {
		<-ctx.Done()
		evm.Cancel()
	}()

	// Setup the gas pool (also for unmetered requests)
	// and apply the message.
	gp := new(core.GasPool).AddGas(math.MaxUint64)
	owner := common.Address{}
	result, err := core.ApplyMessage(evm, msg, gp, owner)
	if err := vmError(); err != nil {
		return nil, err
	}
	return result, err
}

<<<<<<< HEAD
// executeEstimate is a helper that executes the transaction under a given gas limit and returns
// true if the transaction fails for a reason that might be related to not enough gas. A non-nil
// error means execution failed due to reasons unrelated to the gas limit.
func executeEstimate(ctx context.Context, b Backend, args CallArgs, state *state.StateDB, header *types.Header, gasLimit uint64) (bool, *core.ExecutionResult, error) {
	args.Gas = (*hexutil.Uint64)(&gasLimit)
	result, err := doCall(ctx, b, args, state, header, vm.Config{}, 0)
	if err != nil {
		if errors.Is(err, core.ErrIntrinsicGas) {
			return true, nil, nil // Special case, raise gas limit
		}
		return true, nil, err // Bail out
	}
	return result.Failed(), result, nil
}

// DoEstimateGas returns the lowest possible gas limit that allows the transaction to run
// successfully at block `blockNrOrHash`. It returns error if the transaction would revert, or if
// there are unexpected failures. The gas limit is capped by both `args.Gas` (if non-nil &
// non-zero) and `gasCap` (if non-zero).
func DoEstimateGas(ctx context.Context, b Backend, args CallArgs, blockNr rpc.BlockNumber) (hexutil.Uint64, error) {
	// Binary search the gas limit, as it may need to be higher than the amount used
=======
// Call executes the given transaction on the state for the given block number.
// It doesn't make and changes in the state/blockchain and is useful to execute and retrieve values.
func (s *PublicBlockChainAPI) Call(ctx context.Context, args CallArgs, blockNrOrHash rpc.BlockNumberOrHash) (hexutil.Bytes, error) {
	result, _, _, err := s.doCall(ctx, args, blockNrOrHash, vm.Config{}, 5*time.Second)
	return (hexutil.Bytes)(result), err
}

// EstimateGas returns an estimate of the amount of gas needed to execute the
// given transaction against the current pending block.
func (s *PublicBlockChainAPI) EstimateGas(ctx context.Context, args CallArgs, blockNrOrHash *rpc.BlockNumberOrHash) (hexutil.Uint64, error) {
	bNrOrHash := rpc.BlockNumberOrHashWithNumber(rpc.LatestBlockNumber)
	if blockNrOrHash != nil {
		bNrOrHash = *blockNrOrHash
	}
	// Binary search the gas requirement, as it may be higher than the amount used
>>>>>>> dcc3b2b6
	var (
		lo uint64 // lowest-known gas limit where tx execution fails
		hi uint64 // lowest-known gas limit where tx execution succeeds
	)

	// Use zero address if sender unspecified.
	if args.From == nil {
		args.From = new(common.Address)
	}

	if args.Gas != nil && uint64(*args.Gas) >= params.TxGas {
		hi = uint64(*args.Gas)
	} else {
<<<<<<< HEAD
		// Retrieve the block to act as the gas ceiling
		block, err := b.BlockByNumber(ctx, blockNr)
=======
		// Retrieve the current pending block to act as the gas ceiling
		block, err := s.b.BlockByNumberOrHash(ctx, bNrOrHash)
>>>>>>> dcc3b2b6
		if err != nil {
			return 0, err
		}
		if block == nil {
			return 0, errors.New("block not found")
		}
		hi = block.GasLimit()
	}

	state, header, err := b.StateAndHeaderByNumber(ctx, blockNr)
	if state == nil || err != nil {
		return 0, err
	}

	// Recap the highest gas limit with account's available balance.
	if args.GasPrice != nil && args.GasPrice.ToInt().BitLen() != 0 {
		balance := state.GetBalance(*args.From) // from can't be nil
		available := new(big.Int).Set(balance)
		if args.Value != nil {
			if args.Value.ToInt().Cmp(available) >= 0 {
				return 0, core.ErrInsufficientFundsForTransfer
			}
			available.Sub(available, args.Value.ToInt())
		}
		allowance := new(big.Int).Div(available, args.GasPrice.ToInt())

		// If the allowance is larger than maximum uint64, skip checking
		if allowance.IsUint64() && hi > allowance.Uint64() {
			transfer := args.Value
			if transfer == nil {
				transfer = new(hexutil.Big)
			}
			log.Warn("Gas estimation capped by limited funds", "original", hi, "balance", balance,
				"sent", transfer.ToInt(), "gasprice", args.GasPrice.ToInt(), "fundable", allowance)
			hi = allowance.Uint64()
		}
	}

	// We first execute the transaction at the highest allowable gas limit, since if this fails we
	// can return error immediately.
	failed, result, err := executeEstimate(ctx, b, args, state.Copy(), header, hi)

<<<<<<< HEAD
	if err != nil {
		return 0, err
	}
	if failed {
		if result != nil && result.Err != vm.ErrOutOfGas {
			if len(result.Revert()) > 0 {
				return 0, newRevertError(result)
			}
			return 0, result.Err
=======
		_, _, failed, err := s.doCall(ctx, args, bNrOrHash, vm.Config{}, 0)
		if err != nil || failed {
			return false
>>>>>>> dcc3b2b6
		}
		return 0, fmt.Errorf("gas required exceeds allowance (%d)", hi)
	}
	// For almost any transaction, the gas consumed by the unconstrained execution above
	// lower-bounds the gas limit required for it to succeed. One exception is those txs that
	// explicitly check gas remaining in order to successfully execute within a given limit, but we
	// probably don't want to return a lowest possible gas limit for these cases anyway.
	lo = result.UsedGas - 1

	// Binary search for the smallest gas limit that allows the tx to execute successfully.
	for lo+1 < hi {
		mid := (hi + lo) / 2
		if mid > lo*2 {
			// Most txs don't need much higher gas limit than their gas used, and most txs don't
			// require near the full block limit of gas, so the selection of where to bisect the
			// range here is skewed to favor the low side.
			mid = lo * 2
		}
		failed, _, err = executeEstimate(ctx, b, args, state.Copy(), header, mid)
		if err != nil {
			// This should not happen under normal conditions since if we make it this far the
			// transaction had run without error at least once before.
			log.Error("execution error in estimate gas", "err", err)
			return 0, err
		}
		if failed {
			lo = mid
		} else {
			hi = mid
		}
	}

	return hexutil.Uint64(hi), nil
}

// NewEstimateGas returns an estimate of the amount of gas needed to execute the
// given transaction against the current pending block.
func (s *PublicBlockChainAPI) EstimateGas(ctx context.Context, args CallArgs, blockNr *rpc.BlockNumber) (hexutil.Uint64, error) {
	bNr := rpc.BlockNumber(rpc.LatestBlockNumber)
	if blockNr != nil {
		bNr = *blockNr
	}
	return DoEstimateGas(ctx, s.b, args, bNr)
}

// ExecutionResult groups all structured logs emitted by the EVM
// while replaying a transaction in debug mode as well as transaction
// execution status, the amount of gas used and the return value
type ExecutionResult struct {
	Gas         uint64         `json:"gas"`
	Failed      bool           `json:"failed"`
	ReturnValue string         `json:"returnValue"`
	StructLogs  []StructLogRes `json:"structLogs"`
}

// StructLogRes stores a structured log emitted by the EVM while replaying a
// transaction in debug mode
type StructLogRes struct {
	Pc      uint64             `json:"pc"`
	Op      string             `json:"op"`
	Gas     uint64             `json:"gas"`
	GasCost uint64             `json:"gasCost"`
	Depth   int                `json:"depth"`
	Error   error              `json:"error,omitempty"`
	Stack   *[]string          `json:"stack,omitempty"`
	Memory  *[]string          `json:"memory,omitempty"`
	Storage *map[string]string `json:"storage,omitempty"`
}

// formatLogs formats EVM returned structured logs for json output
func FormatLogs(logs []vm.StructLog) []StructLogRes {
	formatted := make([]StructLogRes, len(logs))
	for index, trace := range logs {
		formatted[index] = StructLogRes{
			Pc:      trace.Pc,
			Op:      trace.Op.String(),
			Gas:     trace.Gas,
			GasCost: trace.GasCost,
			Depth:   trace.Depth,
			Error:   trace.Err,
		}
		if trace.Stack != nil {
			stack := make([]string, len(trace.Stack))
			for i, stackValue := range trace.Stack {
				stack[i] = fmt.Sprintf("%x", math.PaddedBigBytes(stackValue, 32))
			}
			formatted[index].Stack = &stack
		}
		if trace.Memory != nil {
			memory := make([]string, 0, (len(trace.Memory)+31)/32)
			for i := 0; i+32 <= len(trace.Memory); i += 32 {
				memory = append(memory, fmt.Sprintf("%x", trace.Memory[i:i+32]))
			}
			formatted[index].Memory = &memory
		}
		if trace.Storage != nil {
			storage := make(map[string]string)
			for i, storageValue := range trace.Storage {
				storage[fmt.Sprintf("%x", i)] = fmt.Sprintf("%x", storageValue)
			}
			formatted[index].Storage = &storage
		}
	}
	return formatted
}

// rpcOutputBlock converts the given block to the RPC output which depends on fullTx. If inclTx is true transactions are
// returned. When fullTx is true the returned block contains full transaction details, otherwise it will only contain
// transaction hashes.
func (s *PublicBlockChainAPI) rpcOutputBlock(b *types.Block, inclTx bool, fullTx bool, ctx context.Context) (map[string]interface{}, error) {
	head := b.Header() // copies the header once
	fields := map[string]interface{}{
		"number":           (*hexutil.Big)(head.Number),
		"hash":             b.Hash(),
		"parentHash":       head.ParentHash,
		"nonce":            head.Nonce,
		"mixHash":          head.MixDigest,
		"sha3Uncles":       head.UncleHash,
		"logsBloom":        head.Bloom,
		"stateRoot":        head.Root,
		"miner":            head.Coinbase,
		"difficulty":       (*hexutil.Big)(head.Difficulty),
		"totalDifficulty":  (*hexutil.Big)(s.b.GetTd(b.Hash())),
		"extraData":        hexutil.Bytes(head.Extra),
		"size":             hexutil.Uint64(b.Size()),
		"gasLimit":         hexutil.Uint64(head.GasLimit),
		"gasUsed":          hexutil.Uint64(head.GasUsed),
		"timestamp":        (*hexutil.Big)(head.Time),
		"transactionsRoot": head.TxHash,
		"receiptsRoot":     head.ReceiptHash,
		"validators":       hexutil.Bytes(head.Validators),
		"validator":        hexutil.Bytes(head.Validator),
		"penalties":        hexutil.Bytes(head.Penalties),
	}

	if inclTx {
		formatTx := func(tx *types.Transaction) (interface{}, error) {
			return tx.Hash(), nil
		}

		if fullTx {
			formatTx = func(tx *types.Transaction) (interface{}, error) {
				return newRPCTransactionFromBlockHash(b, tx.Hash()), nil
			}
		}

		txs := b.Transactions()
		transactions := make([]interface{}, len(txs))
		var err error
		for i, tx := range b.Transactions() {
			if transactions[i], err = formatTx(tx); err != nil {
				return nil, err
			}
		}
		fields["transactions"] = transactions
	}

	uncles := b.Uncles()
	uncleHashes := make([]common.Hash, len(uncles))
	for i, uncle := range uncles {
		uncleHashes[i] = uncle.Hash()
	}
	fields["uncles"] = uncleHashes
	return fields, nil
}

// findNearestSignedBlock finds the nearest checkpoint from input block
func (s *PublicBlockChainAPI) findNearestSignedBlock(ctx context.Context, b *types.Block) *types.Block {
	if b.Number().Int64() <= 0 {
		return nil
	}

	blockNumber := b.Number().Uint64()
	signedBlockNumber := blockNumber + (common.MergeSignRange - (blockNumber % common.MergeSignRange))
	latestBlockNumber := s.b.CurrentBlock().Number()

	if signedBlockNumber >= latestBlockNumber.Uint64() || !s.b.ChainConfig().IsTIPSigning(b.Number()) {
		signedBlockNumber = blockNumber
	}

	// Get block epoc latest
	checkpointNumber := signedBlockNumber - (signedBlockNumber % s.b.ChainConfig().Posv.Epoch)
	checkpointBlock, _ := s.b.BlockByNumber(ctx, rpc.BlockNumber(checkpointNumber))

	if checkpointBlock != nil {
		signedBlock, _ := s.b.BlockByNumber(ctx, rpc.BlockNumber(signedBlockNumber))
		return signedBlock
	}

	return nil
}

/*
findFinalityOfBlock return finality of a block
Use blocksHashCache for to keep track - refer core/blockchain.go for more detail
*/
func (s *PublicBlockChainAPI) findFinalityOfBlock(ctx context.Context, b *types.Block, masternodes []common.Address) (uint, error) {
	engine, _ := s.b.GetEngine().(*posv.Posv)
	signedBlock := s.findNearestSignedBlock(ctx, b)

	if signedBlock == nil {
		return 0, nil
	}

	signedBlocksHash := s.b.GetBlocksHashCache(signedBlock.Number().Uint64())

	// there is no cache for this block's number
	// return the number(signers) / number(masternode) * 100 if this block is on canonical path
	// else return 0 for fork path
	if signedBlocksHash == nil {
		if !s.b.AreTwoBlockSamePath(signedBlock.Hash(), b.Hash()) {
			return 0, nil
		}

		blockSigners, err := s.getSigners(ctx, signedBlock, engine)
		if blockSigners == nil {
			return 0, err
		}

		return uint(100 * len(blockSigners) / len(masternodes)), nil
	}

	/*
		With Hashes cache - we can track all chain's path
		back to current's block number by parent's Hash
		If found the current block so the finality = signedBlock's finality
		else return 0
	*/

	var signedBlockSamePath common.Hash

	for count := 0; count < len(signedBlocksHash); count++ {
		blockHash := signedBlocksHash[count]
		if s.b.AreTwoBlockSamePath(blockHash, b.Hash()) {
			signedBlockSamePath = blockHash
			break
		}
	}

	// return 0 if not same path with any signed block
	if len(signedBlockSamePath) == 0 {
		return 0, nil
	}

	// get signers and return finality
	samePathSignedBlock, err := s.b.GetBlock(ctx, signedBlockSamePath)
	if samePathSignedBlock == nil {
		return 0, err
	}

	blockSigners, err := s.getSigners(ctx, samePathSignedBlock, engine)
	if blockSigners == nil {
		return 0, err
	}

	return uint(100 * len(blockSigners) / len(masternodes)), nil
}

/*
Extract signers from block
*/
func (s *PublicBlockChainAPI) getSigners(ctx context.Context, block *types.Block, engine *posv.Posv) ([]common.Address, error) {
	var err error
	var filterSigners []common.Address
	var signers []common.Address
	blockNumber := block.Number().Uint64()

	// Get block epoc latest.
	checkpointNumber := blockNumber - (blockNumber % s.b.ChainConfig().Posv.Epoch)
	checkpointBlock, _ := s.b.BlockByNumber(ctx, rpc.BlockNumber(checkpointNumber))

	masternodes := engine.GetMasternodesFromCheckpointHeader(checkpointBlock.Header(), blockNumber, s.b.ChainConfig().Posv.Epoch)
	signers, err = GetSignersFromBlocks(s.b, block.NumberU64(), block.Hash(), masternodes)
	if err != nil {
		log.Error("Fail to get signers from block signer SC.", "error", err)
		return nil, err
	}
	validator, _ := engine.RecoverValidator(block.Header())
	creator, _ := engine.RecoverSigner(block.Header())
	signers = append(signers, validator)
	signers = append(signers, creator)

	for _, masternode := range masternodes {
		for _, signer := range signers {
			if signer == masternode {
				filterSigners = append(filterSigners, masternode)
				break
			}
		}
	}
	return filterSigners, nil
}

func (s *PublicBlockChainAPI) rpcOutputBlockSigners(b *types.Block, ctx context.Context, masternodes []common.Address) ([]common.Address, error) {
	_, err := s.b.GetIPCClient()
	if err != nil {
		log.Error("Fail to connect IPC client for block status", "error", err)
		return []common.Address{}, err
	}

	engine, ok := s.b.GetEngine().(*posv.Posv)
	if !ok {
		log.Error("Undefined POSV consensus engine")
		return []common.Address{}, nil
	}

	signedBlock := s.findNearestSignedBlock(ctx, b)
	if signedBlock == nil {
		return []common.Address{}, nil
	}

	return s.getSigners(ctx, signedBlock, engine)
}

// RPCTransaction represents a transaction that will serialize to the RPC representation of a transaction
type RPCTransaction struct {
	BlockHash        common.Hash     `json:"blockHash"`
	BlockNumber      *hexutil.Big    `json:"blockNumber"`
	From             common.Address  `json:"from"`
	Gas              hexutil.Uint64  `json:"gas"`
	GasPrice         *hexutil.Big    `json:"gasPrice"`
	Hash             common.Hash     `json:"hash"`
	Input            hexutil.Bytes   `json:"input"`
	Nonce            hexutil.Uint64  `json:"nonce"`
	To               *common.Address `json:"to"`
	TransactionIndex hexutil.Uint    `json:"transactionIndex"`
	Value            *hexutil.Big    `json:"value"`
	V                *hexutil.Big    `json:"v"`
	R                *hexutil.Big    `json:"r"`
	S                *hexutil.Big    `json:"s"`
}

// newRPCTransaction returns a transaction that will serialize to the RPC
// representation, with the given location metadata set (if available).
func newRPCTransaction(tx *types.Transaction, blockHash common.Hash, blockNumber uint64, index uint64) *RPCTransaction {
	var signer types.Signer = types.FrontierSigner{}
	if tx.Protected() {
		signer = types.NewEIP155Signer(tx.ChainId())
	}
	from, _ := types.Sender(signer, tx)
	v, r, s := tx.RawSignatureValues()

	result := &RPCTransaction{
		From:     from,
		Gas:      hexutil.Uint64(tx.Gas()),
		GasPrice: (*hexutil.Big)(tx.GasPrice()),
		Hash:     tx.Hash(),
		Input:    hexutil.Bytes(tx.Data()),
		Nonce:    hexutil.Uint64(tx.Nonce()),
		To:       tx.To(),
		Value:    (*hexutil.Big)(tx.Value()),
		V:        (*hexutil.Big)(v),
		R:        (*hexutil.Big)(r),
		S:        (*hexutil.Big)(s),
	}
	if blockHash != (common.Hash{}) {
		result.BlockHash = blockHash
		result.BlockNumber = (*hexutil.Big)(new(big.Int).SetUint64(blockNumber))
		result.TransactionIndex = hexutil.Uint(index)
	}
	return result
}

// newRPCPendingTransaction returns a pending transaction that will serialize to the RPC representation
func newRPCPendingTransaction(tx *types.Transaction) *RPCTransaction {
	return newRPCTransaction(tx, common.Hash{}, 0, 0)
}

// newRPCTransactionFromBlockIndex returns a transaction that will serialize to the RPC representation.
func newRPCTransactionFromBlockIndex(b *types.Block, index uint64) *RPCTransaction {
	txs := b.Transactions()
	if index >= uint64(len(txs)) {
		return nil
	}
	return newRPCTransaction(txs[index], b.Hash(), b.NumberU64(), index)
}

// newRPCRawTransactionFromBlockIndex returns the bytes of a transaction given a block and a transaction index.
func newRPCRawTransactionFromBlockIndex(b *types.Block, index uint64) hexutil.Bytes {
	txs := b.Transactions()
	if index >= uint64(len(txs)) {
		return nil
	}
	blob, _ := rlp.EncodeToBytes(txs[index])
	return blob
}

// newRPCTransactionFromBlockHash returns a transaction that will serialize to the RPC representation.
func newRPCTransactionFromBlockHash(b *types.Block, hash common.Hash) *RPCTransaction {
	for idx, tx := range b.Transactions() {
		if tx.Hash() == hash {
			return newRPCTransactionFromBlockIndex(b, uint64(idx))
		}
	}
	return nil
}

// PublicTransactionPoolAPI exposes methods for the RPC interface
type PublicTransactionPoolAPI struct {
	b         Backend
	nonceLock *AddrLocker
}

// PublicTransactionPoolAPI exposes methods for the RPC interface
type PublicTomoXTransactionPoolAPI struct {
	b         Backend
	nonceLock *AddrLocker
}

// NewPublicTransactionPoolAPI creates a new RPC service with methods specific for the transaction pool.
func NewPublicTransactionPoolAPI(b Backend, nonceLock *AddrLocker) *PublicTransactionPoolAPI {
	return &PublicTransactionPoolAPI{b, nonceLock}
}

// NewPublicTransactionPoolAPI creates a new RPC service with methods specific for the transaction pool.
func NewPublicTomoXTransactionPoolAPI(b Backend, nonceLock *AddrLocker) *PublicTomoXTransactionPoolAPI {
	return &PublicTomoXTransactionPoolAPI{b, nonceLock}
}

// GetBlockTransactionCountByNumber returns the number of transactions in the block with the given block number.
func (s *PublicTransactionPoolAPI) GetBlockTransactionCountByNumber(ctx context.Context, blockNr rpc.BlockNumber) *hexutil.Uint {
	if block, _ := s.b.BlockByNumber(ctx, blockNr); block != nil {
		n := hexutil.Uint(len(block.Transactions()))
		return &n
	}
	return nil
}

// GetBlockTransactionCountByHash returns the number of transactions in the block with the given hash.
func (s *PublicTransactionPoolAPI) GetBlockTransactionCountByHash(ctx context.Context, blockHash common.Hash) *hexutil.Uint {
	if block, _ := s.b.GetBlock(ctx, blockHash); block != nil {
		n := hexutil.Uint(len(block.Transactions()))
		return &n
	}
	return nil
}

// GetTransactionByBlockNumberAndIndex returns the transaction for the given block number and index.
func (s *PublicTransactionPoolAPI) GetTransactionByBlockNumberAndIndex(ctx context.Context, blockNr rpc.BlockNumber, index hexutil.Uint) *RPCTransaction {
	if block, _ := s.b.BlockByNumber(ctx, blockNr); block != nil {
		return newRPCTransactionFromBlockIndex(block, uint64(index))
	}
	return nil
}

// GetTransactionByBlockHashAndIndex returns the transaction for the given block hash and index.
func (s *PublicTransactionPoolAPI) GetTransactionByBlockHashAndIndex(ctx context.Context, blockHash common.Hash, index hexutil.Uint) *RPCTransaction {
	if block, _ := s.b.GetBlock(ctx, blockHash); block != nil {
		return newRPCTransactionFromBlockIndex(block, uint64(index))
	}
	return nil
}

// GetRawTransactionByBlockNumberAndIndex returns the bytes of the transaction for the given block number and index.
func (s *PublicTransactionPoolAPI) GetRawTransactionByBlockNumberAndIndex(ctx context.Context, blockNr rpc.BlockNumber, index hexutil.Uint) hexutil.Bytes {
	if block, _ := s.b.BlockByNumber(ctx, blockNr); block != nil {
		return newRPCRawTransactionFromBlockIndex(block, uint64(index))
	}
	return nil
}

// GetRawTransactionByBlockHashAndIndex returns the bytes of the transaction for the given block hash and index.
func (s *PublicTransactionPoolAPI) GetRawTransactionByBlockHashAndIndex(ctx context.Context, blockHash common.Hash, index hexutil.Uint) hexutil.Bytes {
	if block, _ := s.b.GetBlock(ctx, blockHash); block != nil {
		return newRPCRawTransactionFromBlockIndex(block, uint64(index))
	}
	return nil
}

// GetTransactionCount returns the number of transactions the given address has sent for the given block number
func (s *PublicTransactionPoolAPI) GetTransactionCount(ctx context.Context, address common.Address, blockNrOrHash rpc.BlockNumberOrHash) (*hexutil.Uint64, error) {
	// Ask transaction pool for the nonce which includes pending transactions
	if blockNr, ok := blockNrOrHash.Number(); ok && blockNr == rpc.PendingBlockNumber {
		nonce, err := s.b.GetPoolNonce(ctx, address)
		if err != nil {
			return nil, err
		}
		return (*hexutil.Uint64)(&nonce), nil
	}

	state, _, err := s.b.StateAndHeaderByNumberOrHash(ctx, blockNrOrHash)
	if state == nil || err != nil {
		return nil, err
	}
	nonce := state.GetNonce(address)
	return (*hexutil.Uint64)(&nonce), state.Error()
}

// GetTransactionByHash returns the transaction for the given hash
func (s *PublicTransactionPoolAPI) GetTransactionByHash(ctx context.Context, hash common.Hash) *RPCTransaction {
	// Try to return an already finalized transaction
	if tx, blockHash, blockNumber, index := core.GetTransaction(s.b.ChainDb(), hash); tx != nil {
		return newRPCTransaction(tx, blockHash, blockNumber, index)
	}
	// No finalized transaction, try to retrieve it from the pool
	if tx := s.b.GetPoolTransaction(hash); tx != nil {
		return newRPCPendingTransaction(tx)
	}
	// Transaction unknown, return as such
	return nil
}

// GetRawTransactionByHash returns the bytes of the transaction for the given hash.
func (s *PublicTransactionPoolAPI) GetRawTransactionByHash(ctx context.Context, hash common.Hash) (hexutil.Bytes, error) {
	var tx *types.Transaction

	// Retrieve a finalized transaction, or a pooled otherwise
	if tx, _, _, _ = core.GetTransaction(s.b.ChainDb(), hash); tx == nil {
		if tx = s.b.GetPoolTransaction(hash); tx == nil {
			// Transaction not found anywhere, abort
			return nil, nil
		}
	}
	// Serialize to RLP and return
	return rlp.EncodeToBytes(tx)
}

// GetTransactionReceipt returns the transaction receipt for the given transaction hash.
func (s *PublicTransactionPoolAPI) GetTransactionReceipt(ctx context.Context, hash common.Hash) (map[string]interface{}, error) {
	tx, blockHash, blockNumber, index := core.GetTransaction(s.b.ChainDb(), hash)
	if tx == nil {
		return nil, nil
	}
	receipts, err := s.b.GetReceipts(ctx, blockHash)
	if err != nil {
		return nil, err
	}
	if len(receipts) <= int(index) {
		return nil, nil
	}
	receipt := receipts[index]

	var signer types.Signer = types.FrontierSigner{}
	if tx.Protected() {
		signer = types.NewEIP155Signer(tx.ChainId())
	}
	return marshalReceipt(receipt, blockHash, blockNumber, signer, tx, int(index)), nil
}

// marshalReceipt marshals a transaction receipt into a JSON object.
func marshalReceipt(receipt *types.Receipt, blockHash common.Hash, blockNumber uint64, signer types.Signer, tx *types.Transaction, txIndex int) map[string]interface{} {
	from, _ := types.Sender(signer, tx)

	fields := map[string]interface{}{
		"blockHash":         blockHash,
		"blockNumber":       hexutil.Uint64(blockNumber),
		"transactionHash":   tx.Hash(),
		"transactionIndex":  hexutil.Uint64(txIndex),
		"from":              from,
		"to":                tx.To(),
		"gasUsed":           hexutil.Uint64(receipt.GasUsed),
		"cumulativeGasUsed": hexutil.Uint64(receipt.CumulativeGasUsed),
		"contractAddress":   nil,
		"logs":              receipt.Logs,
		"logsBloom":         receipt.Bloom,
	}

	// Assign receipt status or post state.
	if len(receipt.PostState) > 0 {
		fields["root"] = hexutil.Bytes(receipt.PostState)
	} else {
		fields["status"] = hexutil.Uint(receipt.Status)
	}
	if receipt.Logs == nil {
		fields["logs"] = [][]*types.Log{}
	}
	// If the ContractAddress is 20 0x0 bytes, assume it is not a contract creation
	if receipt.ContractAddress != (common.Address{}) {
		fields["contractAddress"] = receipt.ContractAddress
	}
	return fields
}

// sign is a helper function that signs a transaction with the private key of the given address.
func (s *PublicTransactionPoolAPI) sign(addr common.Address, tx *types.Transaction) (*types.Transaction, error) {
	// Look up the wallet containing the requested signer
	account := accounts.Account{Address: addr}

	wallet, err := s.b.AccountManager().Find(account)
	if err != nil {
		return nil, err
	}
	// Request the wallet to sign the transaction
	var chainID *big.Int
	if config := s.b.ChainConfig(); config.IsEIP155(s.b.CurrentBlock().Number()) {
		chainID = config.ChainId
	}
	return wallet.SignTx(account, tx, chainID)
}

// SendTxArgs represents the arguments to sumbit a new transaction into the transaction pool.
type SendTxArgs struct {
	From     common.Address  `json:"from"`
	To       *common.Address `json:"to"`
	Gas      *hexutil.Uint64 `json:"gas"`
	GasPrice *hexutil.Big    `json:"gasPrice"`
	Value    *hexutil.Big    `json:"value"`
	Nonce    *hexutil.Uint64 `json:"nonce"`
	// We accept "data" and "input" for backwards-compatibility reasons. "input" is the
	// newer name and should be preferred by clients.
	Data  *hexutil.Bytes `json:"data"`
	Input *hexutil.Bytes `json:"input"`
}

// setDefaults is a helper function that fills in default values for unspecified tx fields.
func (args *SendTxArgs) setDefaults(ctx context.Context, b Backend) error {
	if args.Gas == nil {
		args.Gas = new(hexutil.Uint64)
		*(*uint64)(args.Gas) = 90000
	}
	if args.GasPrice == nil {
		price, err := b.SuggestPrice(ctx)
		if err != nil {
			return err
		}
		args.GasPrice = (*hexutil.Big)(price)
	}
	if args.Value == nil {
		args.Value = new(hexutil.Big)
	}
	if args.Nonce == nil {
		nonce, err := b.GetPoolNonce(ctx, args.From)
		if err != nil {
			return err
		}
		args.Nonce = (*hexutil.Uint64)(&nonce)
	}
	if args.Data != nil && args.Input != nil && !bytes.Equal(*args.Data, *args.Input) {
		return errors.New(`Both "data" and "input" are set and not equal. Please use "input" to pass transaction call data.`)
	}
	if args.To == nil {
		// Contract creation
		var input []byte
		if args.Data != nil {
			input = *args.Data
		} else if args.Input != nil {
			input = *args.Input
		}
		if len(input) == 0 {
			return errors.New(`contract creation without any data provided`)
		}
	}
	return nil
}

func (args *SendTxArgs) toTransaction() *types.Transaction {
	var input []byte
	if args.Data != nil {
		input = *args.Data
	} else if args.Input != nil {
		input = *args.Input
	}
	if args.To == nil {
		return types.NewContractCreation(uint64(*args.Nonce), (*big.Int)(args.Value), uint64(*args.Gas), (*big.Int)(args.GasPrice), input)
	}
	return types.NewTransaction(uint64(*args.Nonce), *args.To, (*big.Int)(args.Value), uint64(*args.Gas), (*big.Int)(args.GasPrice), input)
}

// submitTransaction is a helper function that submits tx to txPool and logs a message.
func submitTransaction(ctx context.Context, b Backend, tx *types.Transaction) (common.Hash, error) {
	if tx.To() != nil && tx.IsSpecialTransaction() {
		return common.Hash{}, errors.New("Dont allow transaction sent to BlockSigners & RandomizeSMC smart contract via API")
	}
	if err := b.SendTx(ctx, tx); err != nil {
		return common.Hash{}, err
	}
	if tx.To() == nil {
		signer := types.MakeSigner(b.ChainConfig(), b.CurrentBlock().Number())
		from, err := types.Sender(signer, tx)
		if err != nil {
			return common.Hash{}, err
		}
		addr := crypto.CreateAddress(from, tx.Nonce())
		log.Trace("Submitted contract creation", "fullhash", tx.Hash().Hex(), "contract", addr.Hex())
	} else {
		log.Trace("Submitted transaction", "fullhash", tx.Hash().Hex(), "recipient", tx.To())
	}
	return tx.Hash(), nil
}

// submitTransaction is a helper function that submits tx to txPool and logs a message.
func submitOrderTransaction(ctx context.Context, b Backend, tx *types.OrderTransaction) (common.Hash, error) {

	if err := b.SendOrderTx(ctx, tx); err != nil {
		return common.Hash{}, err
	}
	return tx.Hash(), nil
}

// submitLendingTransaction is a helper function that submits tx to txPool and logs a message.
func submitLendingTransaction(ctx context.Context, b Backend, tx *types.LendingTransaction) (common.Hash, error) {

	if err := b.SendLendingTx(ctx, tx); err != nil {
		return common.Hash{}, err
	}
	return tx.Hash(), nil
}

// SendTransaction creates a transaction for the given argument, sign it and submit it to the
// transaction pool.
func (s *PublicTransactionPoolAPI) SendTransaction(ctx context.Context, args SendTxArgs) (common.Hash, error) {

	// Look up the wallet containing the requested signer
	account := accounts.Account{Address: args.From}

	wallet, err := s.b.AccountManager().Find(account)
	if err != nil {
		return common.Hash{}, err
	}

	if args.Nonce == nil {
		// Hold the addresse's mutex around signing to prevent concurrent assignment of
		// the same nonce to multiple accounts.
		s.nonceLock.LockAddr(args.From)
		defer s.nonceLock.UnlockAddr(args.From)
	}

	// Set some sanity defaults and terminate on failure
	if err := args.setDefaults(ctx, s.b); err != nil {
		return common.Hash{}, err
	}
	// Assemble the transaction and sign with the wallet
	tx := args.toTransaction()

	var chainID *big.Int
	if config := s.b.ChainConfig(); config.IsEIP155(s.b.CurrentBlock().Number()) {
		chainID = config.ChainId
	}
	signed, err := wallet.SignTx(account, tx, chainID)
	if err != nil {
		return common.Hash{}, err
	}
	return submitTransaction(ctx, s.b, signed)
}

// SendRawTransaction will add the signed transaction to the transaction pool.
// The sender is responsible for signing the transaction and using the correct nonce.
func (s *PublicTransactionPoolAPI) SendRawTransaction(ctx context.Context, encodedTx hexutil.Bytes) (common.Hash, error) {
	tx := new(types.Transaction)
	if err := rlp.DecodeBytes(encodedTx, tx); err != nil {
		return common.Hash{}, err
	}
	return submitTransaction(ctx, s.b, tx)
}

// SendOrderRawTransaction will add the signed transaction to the transaction pool.
// The sender is responsible for signing the transaction and using the correct nonce.
func (s *PublicTomoXTransactionPoolAPI) SendOrderRawTransaction(ctx context.Context, encodedTx hexutil.Bytes) (common.Hash, error) {
	tx := new(types.OrderTransaction)
	if err := rlp.DecodeBytes(encodedTx, tx); err != nil {
		return common.Hash{}, err
	}
	return submitOrderTransaction(ctx, s.b, tx)
}

// SendLendingRawTransaction will add the signed transaction to the transaction pool.
// The sender is responsible for signing the transaction and using the correct nonce.
func (s *PublicTomoXTransactionPoolAPI) SendLendingRawTransaction(ctx context.Context, encodedTx hexutil.Bytes) (common.Hash, error) {
	tx := new(types.LendingTransaction)
	if err := rlp.DecodeBytes(encodedTx, tx); err != nil {
		return common.Hash{}, err
	}
	return submitLendingTransaction(ctx, s.b, tx)
}

// GetOrderTxMatchByHash returns the bytes of the transaction for the given hash.
func (s *PublicTomoXTransactionPoolAPI) GetOrderTxMatchByHash(ctx context.Context, hash common.Hash) ([]*tradingstate.OrderItem, error) {
	var tx *types.Transaction
	orders := []*tradingstate.OrderItem{}
	if tx, _, _, _ = core.GetTransaction(s.b.ChainDb(), hash); tx == nil {
		if tx = s.b.GetPoolTransaction(hash); tx == nil {
			return []*tradingstate.OrderItem{}, nil
		}
	}

	batch, err := tradingstate.DecodeTxMatchesBatch(tx.Data())
	if err != nil {
		return []*tradingstate.OrderItem{}, err
	}
	for _, txMatch := range batch.Data {
		order, err := txMatch.DecodeOrder()
		if err != nil {
			return []*tradingstate.OrderItem{}, err
		}
		orders = append(orders, order)
	}
	return orders, nil

}

// GetOrderPoolContent return pending, queued content
func (s *PublicTomoXTransactionPoolAPI) GetOrderPoolContent(ctx context.Context) interface{} {
	pendingOrders := []*tradingstate.OrderItem{}
	queuedOrders := []*tradingstate.OrderItem{}
	pending, queued := s.b.OrderTxPoolContent()

	for _, txs := range pending {
		for _, tx := range txs {
			V, R, S := tx.Signature()
			order := &tradingstate.OrderItem{
				Nonce:           big.NewInt(int64(tx.Nonce())),
				Quantity:        tx.Quantity(),
				Price:           tx.Price(),
				ExchangeAddress: tx.ExchangeAddress(),
				UserAddress:     tx.UserAddress(),
				BaseToken:       tx.BaseToken(),
				QuoteToken:      tx.QuoteToken(),
				Status:          tx.Status(),
				Side:            tx.Side(),
				Type:            tx.Type(),
				Hash:            tx.OrderHash(),
				OrderID:         tx.OrderID(),
				Signature: &tradingstate.Signature{
					V: byte(V.Uint64()),
					R: common.BigToHash(R),
					S: common.BigToHash(S),
				},
			}
			pendingOrders = append(pendingOrders, order)
		}
	}

	for _, txs := range queued {
		for _, tx := range txs {
			V, R, S := tx.Signature()
			order := &tradingstate.OrderItem{
				Nonce:           big.NewInt(int64(tx.Nonce())),
				Quantity:        tx.Quantity(),
				Price:           tx.Price(),
				ExchangeAddress: tx.ExchangeAddress(),
				UserAddress:     tx.UserAddress(),
				BaseToken:       tx.BaseToken(),
				QuoteToken:      tx.QuoteToken(),
				Status:          tx.Status(),
				Side:            tx.Side(),
				Type:            tx.Type(),
				Hash:            tx.OrderHash(),
				OrderID:         tx.OrderID(),
				Signature: &tradingstate.Signature{
					V: byte(V.Uint64()),
					R: common.BigToHash(R),
					S: common.BigToHash(S),
				},
			}
			queuedOrders = append(pendingOrders, order)
		}
	}

	return map[string]interface{}{
		"pending": pendingOrders,
		"queued":  queuedOrders,
	}
}

// GetOrderStats return pending, queued length
func (s *PublicTomoXTransactionPoolAPI) GetOrderStats(ctx context.Context) interface{} {
	pending, queued := s.b.OrderStats()
	return map[string]interface{}{
		"pending": pending,
		"queued":  queued,
	}
}

// OrderMsg struct
type OrderMsg struct {
	AccountNonce    hexutil.Uint64 `json:"nonce"    gencodec:"required"`
	Quantity        hexutil.Big    `json:"quantity,omitempty"`
	Price           hexutil.Big    `json:"price,omitempty"`
	ExchangeAddress common.Address `json:"exchangeAddress,omitempty"`
	UserAddress     common.Address `json:"userAddress,omitempty"`
	BaseToken       common.Address `json:"baseToken,omitempty"`
	QuoteToken      common.Address `json:"quoteToken,omitempty"`
	Status          string         `json:"status,omitempty"`
	Side            string         `json:"side,omitempty"`
	Type            string         `json:"type,omitempty"`
	OrderID         hexutil.Uint64 `json:"orderid,omitempty"`
	// Signature values
	V hexutil.Big `json:"v" gencodec:"required"`
	R hexutil.Big `json:"r" gencodec:"required"`
	S hexutil.Big `json:"s" gencodec:"required"`

	// This is only used when marshaling to JSON.
	Hash common.Hash `json:"hash" rlp:"-"`
}

// LendingMsg api message for lending
type LendingMsg struct {
	AccountNonce    hexutil.Uint64 `json:"nonce"    gencodec:"required"`
	Quantity        hexutil.Big    `json:"quantity,omitempty"`
	RelayerAddress  common.Address `json:"relayerAddress,omitempty"`
	UserAddress     common.Address `json:"userAddress,omitempty"`
	CollateralToken common.Address `json:"collateralToken,omitempty"`
	AutoTopUp       bool           `json:"autoTopUp,omitempty"`
	LendingToken    common.Address `json:"lendingToken,omitempty"`
	Term            hexutil.Uint64 `json:"term,omitempty"`
	Interest        hexutil.Uint64 `json:"interest,omitempty"`
	Status          string         `json:"status,omitempty"`
	Side            string         `json:"side,omitempty"`
	Type            string         `json:"type,omitempty"`
	LendingId       hexutil.Uint64 `json:"lendingId,omitempty"`
	LendingTradeId  hexutil.Uint64 `json:"tradeId,omitempty"`
	ExtraData       string         `json:"extraData,omitempty"`

	// Signature values
	V hexutil.Big `json:"v" gencodec:"required"`
	R hexutil.Big `json:"r" gencodec:"required"`
	S hexutil.Big `json:"s" gencodec:"required"`

	// This is only used when marshaling to JSON.
	Hash common.Hash `json:"hash" rlp:"-"`
}

type PriceVolume struct {
	Price  *big.Int `json:"price,omitempty"`
	Volume *big.Int `json:"volume,omitempty"`
}

type InterestVolume struct {
	Interest *big.Int `json:"interest,omitempty"`
	Volume   *big.Int `json:"volume,omitempty"`
}

// SendOrder will add the signed transaction to the transaction pool.
// The sender is responsible for signing the transaction and using the correct nonce.
func (s *PublicTomoXTransactionPoolAPI) SendOrder(ctx context.Context, msg OrderMsg) (common.Hash, error) {
	tx := types.NewOrderTransaction(uint64(msg.AccountNonce), msg.Quantity.ToInt(), msg.Price.ToInt(), msg.ExchangeAddress, msg.UserAddress, msg.BaseToken, msg.QuoteToken, msg.Status, msg.Side, msg.Type, msg.Hash, uint64(msg.OrderID))
	tx = tx.ImportSignature(msg.V.ToInt(), msg.R.ToInt(), msg.S.ToInt())
	return submitOrderTransaction(ctx, s.b, tx)
}

// SendLending will add the signed transaction to the transaction pool.
// The sender is responsible for signing the transaction and using the correct nonce.
func (s *PublicTomoXTransactionPoolAPI) SendLending(ctx context.Context, msg LendingMsg) (common.Hash, error) {
	tx := types.NewLendingTransaction(uint64(msg.AccountNonce), msg.Quantity.ToInt(), uint64(msg.Interest), uint64(msg.Term), msg.RelayerAddress, msg.UserAddress, msg.LendingToken, msg.CollateralToken, msg.AutoTopUp, msg.Status, msg.Side, msg.Type, msg.Hash, uint64(msg.LendingId), uint64(msg.LendingTradeId), msg.ExtraData)
	tx = tx.ImportSignature(msg.V.ToInt(), msg.R.ToInt(), msg.S.ToInt())
	return submitLendingTransaction(ctx, s.b, tx)
}

// GetOrderCount returns the number of transactions the given address has sent for the given block number
func (s *PublicTomoXTransactionPoolAPI) GetOrderCount(ctx context.Context, addr common.Address) (*hexutil.Uint64, error) {

	nonce, err := s.b.GetOrderNonce(addr.Hash())
	if err != nil {
		return (*hexutil.Uint64)(&nonce), err
	}
	return (*hexutil.Uint64)(&nonce), err
}

func (s *PublicTomoXTransactionPoolAPI) GetBestBid(ctx context.Context, baseToken, quoteToken common.Address) (PriceVolume, error) {

	result := PriceVolume{}
	block := s.b.CurrentBlock()
	if block == nil {
		return result, errors.New("Current block not found")
	}
	tomoxService := s.b.TomoxService()
	if tomoxService == nil {
		return result, errors.New("TomoX service not found")
	}
	author, err := s.b.GetEngine().Author(block.Header())
	if err != nil {
		return result, err
	}
	tomoxState, err := tomoxService.GetTradingState(block, author)
	if err != nil {
		return result, err
	}
	result.Price, result.Volume = tomoxState.GetBestBidPrice(tradingstate.GetTradingOrderBookHash(baseToken, quoteToken))
	if result.Price.Sign() == 0 {
		return result, errors.New("Bid tree not found")
	}
	return result, nil
}

func (s *PublicTomoXTransactionPoolAPI) GetBestAsk(ctx context.Context, baseToken, quoteToken common.Address) (PriceVolume, error) {
	result := PriceVolume{}
	block := s.b.CurrentBlock()
	if block == nil {
		return result, errors.New("Current block not found")
	}
	tomoxService := s.b.TomoxService()
	if tomoxService == nil {
		return result, errors.New("TomoX service not found")
	}
	author, err := s.b.GetEngine().Author(block.Header())
	if err != nil {
		return result, err
	}
	tomoxState, err := tomoxService.GetTradingState(block, author)
	if err != nil {
		return result, err
	}
	result.Price, result.Volume = tomoxState.GetBestAskPrice(tradingstate.GetTradingOrderBookHash(baseToken, quoteToken))
	if result.Price.Sign() == 0 {
		return result, errors.New("Ask tree not found")
	}
	return result, nil
}

func (s *PublicTomoXTransactionPoolAPI) GetBidTree(ctx context.Context, baseToken, quoteToken common.Address) (map[*big.Int]tradingstate.DumpOrderList, error) {
	block := s.b.CurrentBlock()
	if block == nil {
		return nil, errors.New("Current block not found")
	}
	tomoxService := s.b.TomoxService()
	if tomoxService == nil {
		return nil, errors.New("TomoX service not found")
	}
	author, err := s.b.GetEngine().Author(block.Header())
	if err != nil {
		return nil, err
	}
	tomoxState, err := tomoxService.GetTradingState(block, author)
	if err != nil {
		return nil, err
	}
	result, err := tomoxState.DumpBidTrie(tradingstate.GetTradingOrderBookHash(baseToken, quoteToken))
	if err != nil {
		return nil, err
	}
	return result, nil
}

func (s *PublicTomoXTransactionPoolAPI) GetPrice(ctx context.Context, baseToken, quoteToken common.Address) (*big.Int, error) {
	block := s.b.CurrentBlock()
	if block == nil {
		return nil, errors.New("Current block not found")
	}
	tomoxService := s.b.TomoxService()
	if tomoxService == nil {
		return nil, errors.New("TomoX service not found")
	}
	author, err := s.b.GetEngine().Author(block.Header())
	if err != nil {
		return nil, err
	}
	tomoxState, err := tomoxService.GetTradingState(block, author)
	if err != nil {
		return nil, err
	}
	price := tomoxState.GetLastPrice(tradingstate.GetTradingOrderBookHash(baseToken, quoteToken))
	if price == nil || price.Sign() == 0 {
		return common.Big0, errors.New("Order book's price not found")
	}
	return price, nil
}

func (s *PublicTomoXTransactionPoolAPI) GetLastEpochPrice(ctx context.Context, baseToken, quoteToken common.Address) (*big.Int, error) {
	block := s.b.CurrentBlock()
	if block == nil {
		return nil, errors.New("Current block not found")
	}
	tomoxService := s.b.TomoxService()
	if tomoxService == nil {
		return nil, errors.New("TomoX service not found")
	}
	author, err := s.b.GetEngine().Author(block.Header())
	if err != nil {
		return nil, err
	}
	tomoxState, err := tomoxService.GetTradingState(block, author)
	if err != nil {
		return nil, err
	}
	price := tomoxState.GetMediumPriceBeforeEpoch(tradingstate.GetTradingOrderBookHash(baseToken, quoteToken))
	if price == nil || price.Sign() == 0 {
		return common.Big0, errors.New("Order book's price not found")
	}
	return price, nil
}

func (s *PublicTomoXTransactionPoolAPI) GetCurrentEpochPrice(ctx context.Context, baseToken, quoteToken common.Address) (*big.Int, error) {
	block := s.b.CurrentBlock()
	if block == nil {
		return nil, errors.New("Current block not found")
	}
	tomoxService := s.b.TomoxService()
	if tomoxService == nil {
		return nil, errors.New("TomoX service not found")
	}
	author, err := s.b.GetEngine().Author(block.Header())
	if err != nil {
		return nil, err
	}
	tomoxState, err := tomoxService.GetTradingState(block, author)
	if err != nil {
		return nil, err
	}
	price, _ := tomoxState.GetMediumPriceAndTotalAmount(tradingstate.GetTradingOrderBookHash(baseToken, quoteToken))
	if price == nil || price.Sign() == 0 {
		return common.Big0, errors.New("Order book's price not found")
	}
	return price, nil
}

func (s *PublicTomoXTransactionPoolAPI) GetAskTree(ctx context.Context, baseToken, quoteToken common.Address) (map[*big.Int]tradingstate.DumpOrderList, error) {
	block := s.b.CurrentBlock()
	if block == nil {
		return nil, errors.New("Current block not found")
	}
	tomoxService := s.b.TomoxService()
	if tomoxService == nil {
		return nil, errors.New("TomoX service not found")
	}
	author, err := s.b.GetEngine().Author(block.Header())
	if err != nil {
		return nil, err
	}
	tomoxState, err := tomoxService.GetTradingState(block, author)
	if err != nil {
		return nil, err
	}
	result, err := tomoxState.DumpAskTrie(tradingstate.GetTradingOrderBookHash(baseToken, quoteToken))
	if err != nil {
		return nil, err
	}
	return result, nil
}

func (s *PublicTomoXTransactionPoolAPI) GetOrderById(ctx context.Context, baseToken, quoteToken common.Address, orderId uint64) (interface{}, error) {
	block := s.b.CurrentBlock()
	if block == nil {
		return nil, errors.New("Current block not found")
	}
	tomoxService := s.b.TomoxService()
	if tomoxService == nil {
		return nil, errors.New("TomoX service not found")
	}
	author, err := s.b.GetEngine().Author(block.Header())
	if err != nil {
		return nil, err
	}
	tomoxState, err := tomoxService.GetTradingState(block, author)
	if err != nil {
		return nil, err
	}
	orderIdHash := common.BigToHash(new(big.Int).SetUint64(orderId))
	orderitem := tomoxState.GetOrder(tradingstate.GetTradingOrderBookHash(baseToken, quoteToken), orderIdHash)
	if orderitem.Quantity == nil || orderitem.Quantity.Sign() == 0 {
		return nil, errors.New("Order not found")
	}
	return orderitem, nil
}

func (s *PublicTomoXTransactionPoolAPI) GetTradingOrderBookInfo(ctx context.Context, baseToken, quoteToken common.Address) (*tradingstate.DumpOrderBookInfo, error) {
	block := s.b.CurrentBlock()
	if block == nil {
		return nil, errors.New("Current block not found")
	}
	tomoxService := s.b.TomoxService()
	if tomoxService == nil {
		return nil, errors.New("TomoX service not found")
	}
	author, err := s.b.GetEngine().Author(block.Header())
	if err != nil {
		return nil, err
	}
	tomoxState, err := tomoxService.GetTradingState(block, author)
	if err != nil {
		return nil, err
	}
	result, err := tomoxState.DumpOrderBookInfo(tradingstate.GetTradingOrderBookHash(baseToken, quoteToken))
	if err != nil {
		return nil, err
	}
	return result, nil
}

func (s *PublicTomoXTransactionPoolAPI) GetLiquidationPriceTree(ctx context.Context, baseToken, quoteToken common.Address) (map[*big.Int]tradingstate.DumpLendingBook, error) {
	block := s.b.CurrentBlock()
	if block == nil {
		return nil, errors.New("Current block not found")
	}
	tomoxService := s.b.TomoxService()
	if tomoxService == nil {
		return nil, errors.New("TomoX service not found")
	}
	author, err := s.b.GetEngine().Author(block.Header())
	if err != nil {
		return nil, err
	}
	tomoxState, err := tomoxService.GetTradingState(block, author)
	if err != nil {
		return nil, err
	}
	result, err := tomoxState.DumpLiquidationPriceTrie(tradingstate.GetTradingOrderBookHash(baseToken, quoteToken))
	if err != nil {
		return nil, err
	}
	return result, nil
}

func (s *PublicTomoXTransactionPoolAPI) GetInvestingTree(ctx context.Context, lendingToken common.Address, term uint64) (map[*big.Int]lendingstate.DumpOrderList, error) {
	block := s.b.CurrentBlock()
	if block == nil {
		return nil, errors.New("Current block not found")
	}
	lendingService := s.b.LendingService()
	if lendingService == nil {
		return nil, errors.New("TomoX Lending service not found")
	}
	author, err := s.b.GetEngine().Author(block.Header())
	if err != nil {
		return nil, err
	}
	lendingState, err := lendingService.GetLendingState(block, author)
	if err != nil {
		return nil, err
	}
	result, err := lendingState.DumpInvestingTrie(lendingstate.GetLendingOrderBookHash(lendingToken, term))
	if err != nil {
		return nil, err
	}
	return result, nil
}

func (s *PublicTomoXTransactionPoolAPI) GetBorrowingTree(ctx context.Context, lendingToken common.Address, term uint64) (map[*big.Int]lendingstate.DumpOrderList, error) {
	block := s.b.CurrentBlock()
	if block == nil {
		return nil, errors.New("Current block not found")
	}
	lendingService := s.b.LendingService()
	if lendingService == nil {
		return nil, errors.New("TomoX Lending service not found")
	}
	author, err := s.b.GetEngine().Author(block.Header())
	if err != nil {
		return nil, err
	}
	lendingState, err := lendingService.GetLendingState(block, author)
	if err != nil {
		return nil, err
	}
	result, err := lendingState.DumpBorrowingTrie(lendingstate.GetLendingOrderBookHash(lendingToken, term))
	if err != nil {
		return nil, err
	}
	return result, nil
}

func (s *PublicTomoXTransactionPoolAPI) GetLendingOrderBookInfo(tx context.Context, lendingToken common.Address, term uint64) (*lendingstate.DumpOrderBookInfo, error) {
	block := s.b.CurrentBlock()
	if block == nil {
		return nil, errors.New("Current block not found")
	}
	lendingService := s.b.LendingService()
	if lendingService == nil {
		return nil, errors.New("TomoX Lending service not found")
	}
	author, err := s.b.GetEngine().Author(block.Header())
	if err != nil {
		return nil, err
	}
	lendingState, err := lendingService.GetLendingState(block, author)
	if err != nil {
		return nil, err
	}
	result, err := lendingState.DumpOrderBookInfo(lendingstate.GetLendingOrderBookHash(lendingToken, term))
	if err != nil {
		return nil, err
	}
	return result, nil
}

func (s *PublicTomoXTransactionPoolAPI) getLendingOrderTree(ctx context.Context, lendingToken common.Address, term uint64) (map[*big.Int]lendingstate.LendingItem, error) {
	block := s.b.CurrentBlock()
	if block == nil {
		return nil, errors.New("Current block not found")
	}
	lendingService := s.b.LendingService()
	if lendingService == nil {
		return nil, errors.New("TomoX Lending service not found")
	}
	author, err := s.b.GetEngine().Author(block.Header())
	if err != nil {
		return nil, err
	}
	lendingState, err := lendingService.GetLendingState(block, author)
	if err != nil {
		return nil, err
	}
	result, err := lendingState.DumpLendingOrderTrie(lendingstate.GetLendingOrderBookHash(lendingToken, term))
	if err != nil {
		return nil, err
	}
	return result, nil
}

func (s *PublicTomoXTransactionPoolAPI) GetLendingTradeTree(ctx context.Context, lendingToken common.Address, term uint64) (map[*big.Int]lendingstate.LendingTrade, error) {
	block := s.b.CurrentBlock()
	if block == nil {
		return nil, errors.New("Current block not found")
	}
	lendingService := s.b.LendingService()
	if lendingService == nil {
		return nil, errors.New("TomoX Lending service not found")
	}
	author, err := s.b.GetEngine().Author(block.Header())
	if err != nil {
		return nil, err
	}
	lendingState, err := lendingService.GetLendingState(block, author)
	if err != nil {
		return nil, err
	}
	result, err := lendingState.DumpLendingTradeTrie(lendingstate.GetLendingOrderBookHash(lendingToken, term))
	if err != nil {
		return nil, err
	}
	return result, nil
}

func (s *PublicTomoXTransactionPoolAPI) GetLiquidationTimeTree(ctx context.Context, lendingToken common.Address, term uint64) (map[*big.Int]lendingstate.DumpOrderList, error) {
	block := s.b.CurrentBlock()
	if block == nil {
		return nil, errors.New("Current block not found")
	}
	lendingService := s.b.LendingService()
	if lendingService == nil {
		return nil, errors.New("TomoX Lending service not found")
	}
	author, err := s.b.GetEngine().Author(block.Header())
	if err != nil {
		return nil, err
	}
	lendingState, err := lendingService.GetLendingState(block, author)
	if err != nil {
		return nil, err
	}
	result, err := lendingState.DumpLiquidationTimeTrie(lendingstate.GetLendingOrderBookHash(lendingToken, term))
	if err != nil {
		return nil, err
	}
	return result, nil
}

func (s *PublicTomoXTransactionPoolAPI) GetLendingOrderCount(ctx context.Context, addr common.Address) (*hexutil.Uint64, error) {
	block := s.b.CurrentBlock()
	if block == nil {
		return nil, errors.New("Current block not found")
	}
	lendingService := s.b.LendingService()
	if lendingService == nil {
		return nil, errors.New("TomoX Lending service not found")
	}
	author, err := s.b.GetEngine().Author(block.Header())
	if err != nil {
		return nil, err
	}
	lendingState, err := lendingService.GetLendingState(block, author)
	if err != nil {
		return nil, err
	}
	nonce := lendingState.GetNonce(addr.Hash())
	return (*hexutil.Uint64)(&nonce), err
}

func (s *PublicTomoXTransactionPoolAPI) GetBestInvesting(ctx context.Context, lendingToken common.Address, term uint64) (InterestVolume, error) {
	result := InterestVolume{}
	block := s.b.CurrentBlock()
	if block == nil {
		return result, errors.New("Current block not found")
	}
	lendingService := s.b.LendingService()
	if lendingService == nil {
		return result, errors.New("TomoX Lending service not found")
	}
	author, err := s.b.GetEngine().Author(block.Header())
	if err != nil {
		return result, err
	}
	lendingState, err := lendingService.GetLendingState(block, author)
	if err != nil {
		return result, err
	}
	result.Interest, result.Volume = lendingState.GetBestInvestingRate(lendingstate.GetLendingOrderBookHash(lendingToken, term))
	return result, nil
}

func (s *PublicTomoXTransactionPoolAPI) GetBestBorrowing(ctx context.Context, lendingToken common.Address, term uint64) (InterestVolume, error) {
	result := InterestVolume{}
	block := s.b.CurrentBlock()
	if block == nil {
		return result, errors.New("Current block not found")
	}
	lendingService := s.b.LendingService()
	if lendingService == nil {
		return result, errors.New("TomoX Lending service not found")
	}
	author, err := s.b.GetEngine().Author(block.Header())
	if err != nil {
		return result, err
	}
	lendingState, err := lendingService.GetLendingState(block, author)
	if err != nil {
		return result, err
	}
	result.Interest, result.Volume = lendingState.GetBestBorrowRate(lendingstate.GetLendingOrderBookHash(lendingToken, term))
	return result, nil
}

func (s *PublicTomoXTransactionPoolAPI) GetBids(ctx context.Context, baseToken, quoteToken common.Address) (map[*big.Int]*big.Int, error) {
	block := s.b.CurrentBlock()
	if block == nil {
		return nil, errors.New("Current block not found")
	}
	tomoxService := s.b.TomoxService()
	if tomoxService == nil {
		return nil, errors.New("TomoX service not found")
	}
	author, err := s.b.GetEngine().Author(block.Header())
	if err != nil {
		return nil, err
	}
	tomoxState, err := tomoxService.GetTradingState(block, author)
	if err != nil {
		return nil, err
	}
	result, err := tomoxState.GetBids(tradingstate.GetTradingOrderBookHash(baseToken, quoteToken))
	if err != nil {
		return nil, err
	}
	return result, nil
}

func (s *PublicTomoXTransactionPoolAPI) GetAsks(ctx context.Context, baseToken, quoteToken common.Address) (map[*big.Int]*big.Int, error) {
	block := s.b.CurrentBlock()
	if block == nil {
		return nil, errors.New("Current block not found")
	}
	tomoxService := s.b.TomoxService()
	if tomoxService == nil {
		return nil, errors.New("TomoX service not found")
	}
	author, err := s.b.GetEngine().Author(block.Header())
	if err != nil {
		return nil, err
	}
	tomoxState, err := tomoxService.GetTradingState(block, author)
	if err != nil {
		return nil, err
	}
	result, err := tomoxState.GetAsks(tradingstate.GetTradingOrderBookHash(baseToken, quoteToken))
	if err != nil {
		return nil, err
	}
	return result, nil
}

func (s *PublicTomoXTransactionPoolAPI) GetInvests(ctx context.Context, lendingToken common.Address, term uint64) (map[*big.Int]*big.Int, error) {
	block := s.b.CurrentBlock()
	if block == nil {
		return nil, errors.New("Current block not found")
	}
	lendingService := s.b.LendingService()
	if lendingService == nil {
		return nil, errors.New("TomoX Lending service not found")
	}
	author, err := s.b.GetEngine().Author(block.Header())
	if err != nil {
		return nil, err
	}
	lendingState, err := lendingService.GetLendingState(block, author)
	if err != nil {
		return nil, err
	}
	result, err := lendingState.GetInvestings(lendingstate.GetLendingOrderBookHash(lendingToken, term))
	if err != nil {
		return nil, err
	}
	return result, nil
}

func (s *PublicTomoXTransactionPoolAPI) GetBorrows(ctx context.Context, lendingToken common.Address, term uint64) (map[*big.Int]*big.Int, error) {
	block := s.b.CurrentBlock()
	if block == nil {
		return nil, errors.New("Current block not found")
	}
	lendingService := s.b.LendingService()
	if lendingService == nil {
		return nil, errors.New("TomoX Lending service not found")
	}
	author, err := s.b.GetEngine().Author(block.Header())
	if err != nil {
		return nil, err
	}
	lendingState, err := lendingService.GetLendingState(block, author)
	if err != nil {
		return nil, err
	}
	result, err := lendingState.GetBorrowings(lendingstate.GetLendingOrderBookHash(lendingToken, term))
	if err != nil {
		return nil, err
	}
	return result, nil
}

// GetLendingTxMatchByHash returns lendingItems which have been processed at tx of the given txhash
func (s *PublicTomoXTransactionPoolAPI) GetLendingTxMatchByHash(ctx context.Context, hash common.Hash) ([]*lendingstate.LendingItem, error) {
	var tx *types.Transaction
	if tx, _, _, _ = core.GetTransaction(s.b.ChainDb(), hash); tx == nil {
		if tx = s.b.GetPoolTransaction(hash); tx == nil {
			return []*lendingstate.LendingItem{}, nil
		}
	}

	batch, err := lendingstate.DecodeTxLendingBatch(tx.Data())
	if err != nil {
		return []*lendingstate.LendingItem{}, err
	}
	return batch.Data, nil
}

// GetLiquidatedTradesByTxHash returns trades which closed by TomoX protocol at the tx of the give hash
func (s *PublicTomoXTransactionPoolAPI) GetLiquidatedTradesByTxHash(ctx context.Context, hash common.Hash) (lendingstate.FinalizedResult, error) {
	var tx *types.Transaction
	if tx, _, _, _ = core.GetTransaction(s.b.ChainDb(), hash); tx == nil {
		if tx = s.b.GetPoolTransaction(hash); tx == nil {
			return lendingstate.FinalizedResult{}, nil
		}
	}

	finalizedResult, err := lendingstate.DecodeFinalizedResult(tx.Data())
	if err != nil {
		return lendingstate.FinalizedResult{}, err
	}
	finalizedResult.TxHash = hash
	return finalizedResult, nil
}

func (s *PublicTomoXTransactionPoolAPI) GetLendingOrderById(ctx context.Context, lendingToken common.Address, term uint64, orderId uint64) (lendingstate.LendingItem, error) {
	lendingItem := lendingstate.LendingItem{}
	block := s.b.CurrentBlock()
	if block == nil {
		return lendingItem, errors.New("Current block not found")
	}
	lendingService := s.b.LendingService()
	if lendingService == nil {
		return lendingItem, errors.New("TomoX Lending service not found")
	}
	author, err := s.b.GetEngine().Author(block.Header())
	if err != nil {
		return lendingItem, err
	}
	lendingState, err := lendingService.GetLendingState(block, author)
	if err != nil {
		return lendingItem, err
	}
	lendingOrderBook := lendingstate.GetLendingOrderBookHash(lendingToken, term)
	orderIdHash := common.BigToHash(new(big.Int).SetUint64(orderId))
	lendingItem = lendingState.GetLendingOrder(lendingOrderBook, orderIdHash)
	if lendingItem.LendingId != orderId {
		return lendingItem, errors.New("Lending Item not found")
	}
	return lendingItem, nil
}

func (s *PublicTomoXTransactionPoolAPI) GetLendingTradeById(ctx context.Context, lendingToken common.Address, term uint64, tradeId uint64) (lendingstate.LendingTrade, error) {
	lendingItem := lendingstate.LendingTrade{}
	block := s.b.CurrentBlock()
	if block == nil {
		return lendingItem, errors.New("Current block not found")
	}
	lendingService := s.b.LendingService()
	if lendingService == nil {
		return lendingItem, errors.New("TomoX Lending service not found")
	}
	author, err := s.b.GetEngine().Author(block.Header())
	if err != nil {
		return lendingItem, err
	}
	lendingState, err := lendingService.GetLendingState(block, author)
	if err != nil {
		return lendingItem, err
	}
	lendingOrderBook := lendingstate.GetLendingOrderBookHash(lendingToken, term)
	tradeIdHash := common.BigToHash(new(big.Int).SetUint64(tradeId))
	lendingItem = lendingState.GetLendingTrade(lendingOrderBook, tradeIdHash)
	if lendingItem.TradeId != tradeId {
		return lendingItem, errors.New("Lending Item not found")
	}
	return lendingItem, nil
}

// Sign calculates an ECDSA signature for:
// keccack256("\x19Ethereum Signed Message:\n" + len(message) + message).
//
// Note, the produced signature conforms to the secp256k1 curve R, S and V values,
// where the V value will be 27 or 28 for legacy reasons.
//
// The account associated with addr must be unlocked.
//
// https://github.com/ethereum/wiki/wiki/JSON-RPC#eth_sign
func (s *PublicTransactionPoolAPI) Sign(addr common.Address, data hexutil.Bytes) (hexutil.Bytes, error) {
	// Look up the wallet containing the requested signer
	account := accounts.Account{Address: addr}

	wallet, err := s.b.AccountManager().Find(account)
	if err != nil {
		return nil, err
	}
	// Sign the requested hash with the wallet
	signature, err := wallet.SignHash(account, signHash(data))
	if err == nil {
		signature[64] += 27 // Transform V from 0/1 to 27/28 according to the yellow paper
	}
	return signature, err
}

// SignTransactionResult represents a RLP encoded signed transaction.
type SignTransactionResult struct {
	Raw hexutil.Bytes      `json:"raw"`
	Tx  *types.Transaction `json:"tx"`
}

// SignTransaction will sign the given transaction with the from account.
// The node needs to have the private key of the account corresponding with
// the given from address and it needs to be unlocked.
func (s *PublicTransactionPoolAPI) SignTransaction(ctx context.Context, args SendTxArgs) (*SignTransactionResult, error) {
	if args.Gas == nil {
		return nil, fmt.Errorf("gas not specified")
	}
	if args.GasPrice == nil {
		return nil, fmt.Errorf("gasPrice not specified")
	}
	if args.Nonce == nil {
		return nil, fmt.Errorf("nonce not specified")
	}
	if err := args.setDefaults(ctx, s.b); err != nil {
		return nil, err
	}
	tx, err := s.sign(args.From, args.toTransaction())
	if err != nil {
		return nil, err
	}
	data, err := rlp.EncodeToBytes(tx)
	if err != nil {
		return nil, err
	}
	return &SignTransactionResult{data, tx}, nil
}

// PendingTransactions returns the transactions that are in the transaction pool and have a from address that is one of
// the accounts this node manages.
func (s *PublicTransactionPoolAPI) PendingTransactions() ([]*RPCTransaction, error) {
	pending, err := s.b.GetPoolTransactions()
	if err != nil {
		return nil, err
	}

	transactions := make([]*RPCTransaction, 0, len(pending))
	for _, tx := range pending {
		var signer types.Signer = types.HomesteadSigner{}
		if tx.Protected() {
			signer = types.NewEIP155Signer(tx.ChainId())
		}
		from, _ := types.Sender(signer, tx)
		if _, err := s.b.AccountManager().Find(accounts.Account{Address: from}); err == nil {
			transactions = append(transactions, newRPCPendingTransaction(tx))
		}
	}
	return transactions, nil
}

// Resend accepts an existing transaction and a new gas price and limit. It will remove
// the given transaction from the pool and reinsert it with the new gas price and limit.
func (s *PublicTransactionPoolAPI) Resend(ctx context.Context, sendArgs SendTxArgs, gasPrice *hexutil.Big, gasLimit *hexutil.Uint64) (common.Hash, error) {
	if sendArgs.Nonce == nil {
		return common.Hash{}, fmt.Errorf("missing transaction nonce in transaction spec")
	}
	if err := sendArgs.setDefaults(ctx, s.b); err != nil {
		return common.Hash{}, err
	}
	matchTx := sendArgs.toTransaction()
	pending, err := s.b.GetPoolTransactions()
	if err != nil {
		return common.Hash{}, err
	}

	for _, p := range pending {
		var signer types.Signer = types.HomesteadSigner{}
		if p.Protected() {
			signer = types.NewEIP155Signer(p.ChainId())
		}
		wantSigHash := signer.Hash(matchTx)

		if pFrom, err := types.Sender(signer, p); err == nil && pFrom == sendArgs.From && signer.Hash(p) == wantSigHash {
			// Match. Re-sign and send the transaction.
			if gasPrice != nil && (*big.Int)(gasPrice).Sign() != 0 {
				sendArgs.GasPrice = gasPrice
			}
			if gasLimit != nil && *gasLimit != 0 {
				sendArgs.Gas = gasLimit
			}
			signedTx, err := s.sign(sendArgs.From, sendArgs.toTransaction())
			if err != nil {
				return common.Hash{}, err
			}
			if err = s.b.SendTx(ctx, signedTx); err != nil {
				return common.Hash{}, err
			}
			return signedTx.Hash(), nil
		}
	}

	return common.Hash{}, fmt.Errorf("Transaction %#x not found", matchTx.Hash())
}

// PublicDebugAPI is the collection of Ethereum APIs exposed over the public
// debugging endpoint.
type PublicDebugAPI struct {
	b Backend
}

// NewPublicDebugAPI creates a new API definition for the public debug methods
// of the Ethereum service.
func NewPublicDebugAPI(b Backend) *PublicDebugAPI {
	return &PublicDebugAPI{b: b}
}

// GetBlockRlp retrieves the RLP encoded for of a single block.
func (api *PublicDebugAPI) GetBlockRlp(ctx context.Context, number uint64) (string, error) {
	block, _ := api.b.BlockByNumber(ctx, rpc.BlockNumber(number))
	if block == nil {
		return "", fmt.Errorf("block #%d not found", number)
	}
	encoded, err := rlp.EncodeToBytes(block)
	if err != nil {
		return "", err
	}
	return fmt.Sprintf("%x", encoded), nil
}

// PrintBlock retrieves a block and returns its pretty printed form.
func (api *PublicDebugAPI) PrintBlock(ctx context.Context, number uint64) (string, error) {
	block, _ := api.b.BlockByNumber(ctx, rpc.BlockNumber(number))
	if block == nil {
		return "", fmt.Errorf("block #%d not found", number)
	}
	return block.String(), nil
}

// SeedHash retrieves the seed hash of a block.
func (api *PublicDebugAPI) SeedHash(ctx context.Context, number uint64) (string, error) {
	block, _ := api.b.BlockByNumber(ctx, rpc.BlockNumber(number))
	if block == nil {
		return "", fmt.Errorf("block #%d not found", number)
	}
	return fmt.Sprintf("0x%x", ethash.SeedHash(number)), nil
}

// PrivateDebugAPI is the collection of Ethereum APIs exposed over the private
// debugging endpoint.
type PrivateDebugAPI struct {
	b Backend
}

// NewPrivateDebugAPI creates a new API definition for the private debug methods
// of the Ethereum service.
func NewPrivateDebugAPI(b Backend) *PrivateDebugAPI {
	return &PrivateDebugAPI{b: b}
}

// ChaindbProperty returns leveldb properties of the chain database.
func (api *PrivateDebugAPI) ChaindbProperty(property string) (string, error) {
	ldb, ok := api.b.ChainDb().(interface {
		LDB() *leveldb.DB
	})
	if !ok {
		return "", fmt.Errorf("chaindbProperty does not work for memory databases")
	}
	if property == "" {
		property = "leveldb.stats"
	} else if !strings.HasPrefix(property, "leveldb.") {
		property = "leveldb." + property
	}
	return ldb.LDB().GetProperty(property)
}

func (api *PrivateDebugAPI) ChaindbCompact() error {
	ldb, ok := api.b.ChainDb().(interface {
		LDB() *leveldb.DB
	})
	if !ok {
		return fmt.Errorf("chaindbCompact does not work for memory databases")
	}
	for b := byte(0); b < 255; b++ {
		log.Info("Compacting chain database", "range", fmt.Sprintf("0x%0.2X-0x%0.2X", b, b+1))
		err := ldb.LDB().CompactRange(util.Range{Start: []byte{b}, Limit: []byte{b + 1}})
		if err != nil {
			log.Error("Database compaction failed", "err", err)
			return err
		}
	}
	return nil
}

// SetHead rewinds the head of the blockchain to a previous block.
func (api *PrivateDebugAPI) SetHead(number hexutil.Uint64) {
	api.b.SetHead(uint64(number))
}

// PublicNetAPI offers network related RPC methods
type PublicNetAPI struct {
	net            *p2p.Server
	networkVersion uint64
}

// NewPublicNetAPI creates a new net API instance.
func NewPublicNetAPI(net *p2p.Server, networkVersion uint64) *PublicNetAPI {
	return &PublicNetAPI{net, networkVersion}
}

// Listening returns an indication if the node is listening for network connections.
func (s *PublicNetAPI) Listening() bool {
	return true // always listening
}

// PeerCount returns the number of connected peers
func (s *PublicNetAPI) PeerCount() hexutil.Uint {
	return hexutil.Uint(s.net.PeerCount())
}

// Version returns the current ethereum protocol version.
func (s *PublicNetAPI) Version() string {
	return fmt.Sprintf("%d", s.networkVersion)
}

func GetSignersFromBlocks(b Backend, blockNumber uint64, blockHash common.Hash, masternodes []common.Address) ([]common.Address, error) {
	var addrs []common.Address
	mapMN := map[common.Address]bool{}
	for _, node := range masternodes {
		mapMN[node] = true
	}
	signer := types.MakeSigner(b.ChainConfig(), new(big.Int).SetUint64(blockNumber))
	if engine, ok := b.GetEngine().(*posv.Posv); ok {
		limitNumber := blockNumber + common.LimitTimeFinality
		currentNumber := b.CurrentBlock().NumberU64()
		if limitNumber > currentNumber {
			limitNumber = currentNumber
		}
		for i := blockNumber + 1; i <= limitNumber; i++ {
			header, err := b.HeaderByNumber(nil, rpc.BlockNumber(i))
			if err != nil {
				return addrs, err
			}
			blockData, err := b.BlockByNumber(nil, rpc.BlockNumber(i))
			signTxs := engine.CacheSigner(header.Hash(), blockData.Transactions())
			for _, signtx := range signTxs {
				blkHash := common.BytesToHash(signtx.Data()[len(signtx.Data())-32:])
				from, _ := types.Sender(signer, signtx)
				if blkHash == blockHash && mapMN[from] {
					addrs = append(addrs, from)
					delete(mapMN, from)
				}
			}
			if len(mapMN) == 0 {
				break
			}
		}
	}
	return addrs, nil
}

// GetStakerROI Estimate ROI for stakers using the last epoc reward
// then multiple by epoch per year, if the address is not masternode of last epoch - return 0
// Formular:
//
//	ROI = average_latest_epoch_reward_for_voters*number_of_epoch_per_year/latest_total_cap*100
func (s *PublicBlockChainAPI) GetStakerROI() float64 {
	blockNumber := s.b.CurrentBlock().Number().Uint64()
	lastCheckpointNumber := blockNumber - (blockNumber % s.b.ChainConfig().Posv.Epoch) - s.b.ChainConfig().Posv.Epoch // calculate for 2 epochs ago
	totalCap := new(big.Int).SetUint64(0)

	mastersCap := s.b.GetMasternodesCap(lastCheckpointNumber)
	if mastersCap == nil {
		return 0
	}

	masternodeReward := new(big.Int).Mul(new(big.Int).SetUint64(s.b.ChainConfig().Posv.Reward), new(big.Int).SetUint64(params.Ether))

	for _, cap := range mastersCap {
		totalCap.Add(totalCap, cap)
	}

	holderReward := new(big.Int).Div(masternodeReward, new(big.Int).SetUint64(2))
	EpochPerYear := 365 * 86400 / s.b.GetEpochDuration().Uint64()
	voterRewardAYear := new(big.Int).Mul(holderReward, new(big.Int).SetUint64(EpochPerYear))
	return 100.0 / float64(totalCap.Div(totalCap, voterRewardAYear).Uint64())
}

// GetStakerROIMasternode Estimate ROI for stakers of a specific masternode using the last epoc reward
// then multiple by epoch per year, if the address is not masternode of last epoch - return 0
// Formular:
//
//	ROI = latest_epoch_reward_for_voters*number_of_epoch_per_year/latest_total_cap*100
func (s *PublicBlockChainAPI) GetStakerROIMasternode(masternode common.Address) float64 {
	votersReward := s.b.GetVotersRewards(masternode)
	if votersReward == nil {
		return 0
	}

	masternodeReward := new(big.Int).SetUint64(0) // this includes all reward for this masternode
	voters := []common.Address{}
	for voter, reward := range votersReward {
		voters = append(voters, voter)
		masternodeReward.Add(masternodeReward, reward)
	}

	blockNumber := s.b.CurrentBlock().Number().Uint64()
	lastCheckpointNumber := blockNumber - blockNumber%s.b.ChainConfig().Posv.Epoch
	totalCap := new(big.Int).SetUint64(0)
	votersCap := s.b.GetVotersCap(new(big.Int).SetUint64(lastCheckpointNumber), masternode, voters)

	for _, cap := range votersCap {
		totalCap.Add(totalCap, cap)
	}

	// holder reward = 50% total reward of a masternode
	holderReward := new(big.Int).Div(masternodeReward, new(big.Int).SetUint64(2))
	EpochPerYear := 365 * 86400 / s.b.GetEpochDuration().Uint64()
	voterRewardAYear := new(big.Int).Mul(holderReward, new(big.Int).SetUint64(EpochPerYear))

	return 100.0 / float64(totalCap.Div(totalCap, voterRewardAYear).Uint64())
}<|MERGE_RESOLUTION|>--- conflicted
+++ resolved
@@ -21,19 +21,14 @@
 	"context"
 	"errors"
 	"fmt"
-<<<<<<< HEAD
-	"github.com/tomochain/tomochain/accounts/abi"
-	"github.com/tomochain/tomochain/tomoxlending/lendingstate"
-=======
->>>>>>> dcc3b2b6
 	"math/big"
 	"sort"
 	"strings"
 	"time"
 
+	"github.com/tomochain/tomochain/accounts/abi"
+	"github.com/tomochain/tomochain/tomox/tradingstate"
 	"github.com/tomochain/tomochain/tomoxlending/lendingstate"
-
-	"github.com/tomochain/tomochain/tomox/tradingstate"
 
 	"github.com/syndtr/goleveldb/leveldb"
 	"github.com/syndtr/goleveldb/leveldb/util"
@@ -1089,11 +1084,10 @@
 	return e.reason
 }
 
-<<<<<<< HEAD
 // Call executes the given transaction on the state for the given block number.
 // It doesn't make and changes in the state/blockchain and is useful to execute and retrieve values.
-func (s *PublicBlockChainAPI) Call(ctx context.Context, args CallArgs, blockNr rpc.BlockNumber) (hexutil.Bytes, error) {
-	result, err := DoCall(ctx, s.b, args, blockNr, vm.Config{}, 5*time.Second)
+func (s *PublicBlockChainAPI) Call(ctx context.Context, args CallArgs, blockNrOrHash rpc.BlockNumberOrHash) (hexutil.Bytes, error) {
+	result, err := DoCall(ctx, s.b, args, blockNrOrHash, vm.Config{}, 5*time.Second)
 	if err != nil {
 		return nil, err
 	}
@@ -1104,20 +1098,12 @@
 	return result.Return(), result.Err
 }
 
-func DoCall(ctx context.Context, b Backend, args CallArgs, blockNr rpc.BlockNumber, vmCfg vm.Config, timeout time.Duration) (*core.ExecutionResult, error) {
+func DoCall(ctx context.Context, b Backend, args CallArgs, blockNrOrHash rpc.BlockNumberOrHash, vmCfg vm.Config, timeout time.Duration) (*core.ExecutionResult, error) {
 	defer func(start time.Time) { log.Debug("Executing EVM call finished", "runtime", time.Since(start)) }(time.Now())
 
-	state, header, err := b.StateAndHeaderByNumber(ctx, blockNr)
+	state, header, err := b.StateAndHeaderByNumberOrHash(ctx, blockNrOrHash)
 	if state == nil || err != nil {
 		return nil, err
-=======
-func (s *PublicBlockChainAPI) doCall(ctx context.Context, args CallArgs, blockNrOrHash rpc.BlockNumberOrHash, vmCfg vm.Config, timeout time.Duration) ([]byte, uint64, bool, error) {
-	defer func(start time.Time) { log.Debug("Executing EVM call finished", "runtime", time.Since(start)) }(time.Now())
-
-	statedb, header, err := s.b.StateAndHeaderByNumberOrHash(ctx, blockNrOrHash)
-	if statedb == nil || err != nil {
-		return nil, 0, false, err
->>>>>>> dcc3b2b6
 	}
 
 	return doCall(ctx, b, args, state, header, vmCfg, timeout)
@@ -1172,11 +1158,8 @@
 	// this makes sure resources are cleaned up.
 	defer cancel()
 
-<<<<<<< HEAD
-	block, err := b.BlockByNumber(ctx, rpc.BlockNumber(header.Number.Int64()))
-=======
-	block, err := s.b.BlockByNumberOrHash(ctx, blockNrOrHash)
->>>>>>> dcc3b2b6
+	blockNrOrHash := rpc.BlockNumberOrHashWithNumber(rpc.LatestBlockNumber)
+	block, err := b.BlockByNumberOrHash(ctx, blockNrOrHash)
 	if err != nil {
 		return nil, err
 	}
@@ -1212,7 +1195,6 @@
 	return result, err
 }
 
-<<<<<<< HEAD
 // executeEstimate is a helper that executes the transaction under a given gas limit and returns
 // true if the transaction fails for a reason that might be related to not enough gas. A non-nil
 // error means execution failed due to reasons unrelated to the gas limit.
@@ -1232,25 +1214,8 @@
 // successfully at block `blockNrOrHash`. It returns error if the transaction would revert, or if
 // there are unexpected failures. The gas limit is capped by both `args.Gas` (if non-nil &
 // non-zero) and `gasCap` (if non-zero).
-func DoEstimateGas(ctx context.Context, b Backend, args CallArgs, blockNr rpc.BlockNumber) (hexutil.Uint64, error) {
+func DoEstimateGas(ctx context.Context, b Backend, args CallArgs, blockNrOrHash rpc.BlockNumberOrHash) (hexutil.Uint64, error) {
 	// Binary search the gas limit, as it may need to be higher than the amount used
-=======
-// Call executes the given transaction on the state for the given block number.
-// It doesn't make and changes in the state/blockchain and is useful to execute and retrieve values.
-func (s *PublicBlockChainAPI) Call(ctx context.Context, args CallArgs, blockNrOrHash rpc.BlockNumberOrHash) (hexutil.Bytes, error) {
-	result, _, _, err := s.doCall(ctx, args, blockNrOrHash, vm.Config{}, 5*time.Second)
-	return (hexutil.Bytes)(result), err
-}
-
-// EstimateGas returns an estimate of the amount of gas needed to execute the
-// given transaction against the current pending block.
-func (s *PublicBlockChainAPI) EstimateGas(ctx context.Context, args CallArgs, blockNrOrHash *rpc.BlockNumberOrHash) (hexutil.Uint64, error) {
-	bNrOrHash := rpc.BlockNumberOrHashWithNumber(rpc.LatestBlockNumber)
-	if blockNrOrHash != nil {
-		bNrOrHash = *blockNrOrHash
-	}
-	// Binary search the gas requirement, as it may be higher than the amount used
->>>>>>> dcc3b2b6
 	var (
 		lo uint64 // lowest-known gas limit where tx execution fails
 		hi uint64 // lowest-known gas limit where tx execution succeeds
@@ -1264,13 +1229,8 @@
 	if args.Gas != nil && uint64(*args.Gas) >= params.TxGas {
 		hi = uint64(*args.Gas)
 	} else {
-<<<<<<< HEAD
 		// Retrieve the block to act as the gas ceiling
-		block, err := b.BlockByNumber(ctx, blockNr)
-=======
-		// Retrieve the current pending block to act as the gas ceiling
-		block, err := s.b.BlockByNumberOrHash(ctx, bNrOrHash)
->>>>>>> dcc3b2b6
+		block, err := b.BlockByNumberOrHash(ctx, blockNrOrHash)
 		if err != nil {
 			return 0, err
 		}
@@ -1280,7 +1240,7 @@
 		hi = block.GasLimit()
 	}
 
-	state, header, err := b.StateAndHeaderByNumber(ctx, blockNr)
+	state, header, err := b.StateAndHeaderByNumberOrHash(ctx, blockNrOrHash)
 	if state == nil || err != nil {
 		return 0, err
 	}
@@ -1313,7 +1273,6 @@
 	// can return error immediately.
 	failed, result, err := executeEstimate(ctx, b, args, state.Copy(), header, hi)
 
-<<<<<<< HEAD
 	if err != nil {
 		return 0, err
 	}
@@ -1323,11 +1282,6 @@
 				return 0, newRevertError(result)
 			}
 			return 0, result.Err
-=======
-		_, _, failed, err := s.doCall(ctx, args, bNrOrHash, vm.Config{}, 0)
-		if err != nil || failed {
-			return false
->>>>>>> dcc3b2b6
 		}
 		return 0, fmt.Errorf("gas required exceeds allowance (%d)", hi)
 	}
@@ -1365,12 +1319,12 @@
 
 // NewEstimateGas returns an estimate of the amount of gas needed to execute the
 // given transaction against the current pending block.
-func (s *PublicBlockChainAPI) EstimateGas(ctx context.Context, args CallArgs, blockNr *rpc.BlockNumber) (hexutil.Uint64, error) {
-	bNr := rpc.BlockNumber(rpc.LatestBlockNumber)
-	if blockNr != nil {
-		bNr = *blockNr
-	}
-	return DoEstimateGas(ctx, s.b, args, bNr)
+func (s *PublicBlockChainAPI) EstimateGas(ctx context.Context, args CallArgs, blockNumberOrHash *rpc.BlockNumberOrHash) (hexutil.Uint64, error) {
+	bNrOrHash := rpc.BlockNumberOrHashWithNumber(rpc.LatestBlockNumber)
+	if blockNumberOrHash != nil {
+		bNrOrHash = *blockNumberOrHash
+	}
+	return DoEstimateGas(ctx, s.b, args, bNrOrHash)
 }
 
 // ExecutionResult groups all structured logs emitted by the EVM
