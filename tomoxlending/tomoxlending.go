--- conflicted
+++ resolved
@@ -773,7 +773,6 @@
 	return nil
 }
 
-<<<<<<< HEAD
 func (l *Lending) ProcessLiquidationData(header *types.Header, chain consensus.ChainContext, statedb *state.StateDB, tradingState *tradingstate.TradingStateDB, lendingState *lendingstate.LendingStateDB) (updatedTrades map[common.Hash]*lendingstate.LendingTrade, liquidatedTrades, autoRepayTrades, autoTopUpTrades, autoRecallTrades []*lendingstate.LendingTrade, err error) {
 	time := header.Time
 	updatedTrades = map[common.Hash]*lendingstate.LendingTrade{} // sum of liquidatedTrades, autoRepayTrades, autoTopUpTrades, autoRecallTrades
@@ -782,10 +781,6 @@
 	autoTopUpTrades = []*lendingstate.LendingTrade{}
 	autoRecallTrades = []*lendingstate.LendingTrade{}
 
-=======
-func (l *Lending) ProcessLiquidationData(header *types.Header, chain consensus.ChainContext, statedb *state.StateDB, tradingState *tradingstate.TradingStateDB, lendingState *lendingstate.LendingStateDB) (finalizedTrades map[common.Hash]*lendingstate.LendingTrade, err error) {
-	time := header.Time
->>>>>>> eb1f1c48
 	allPairs, err := lendingstate.GetAllLendingPairs(statedb)
 	if err != nil {
 		log.Debug("Not found all trading pairs", "error", err)
@@ -862,39 +857,6 @@
 		// recall trades
 		depositRate, liquidationRate, _, recallRate, _ := lendingstate.GetCollateralDetail(statedb, lendingPair.CollateralToken)
 		recalLiquidatePrice := new(big.Int).Mul(collateralPrice, common.BaseRecall)
-		recalLiquidatePrice = new(big.Int).Div(collateralPrice, recallRate)
-		newLiquidatePrice := new(big.Int).Mul(collateralPrice, liquidationRate)
-		newLiquidatePrice = new(big.Int).Div(newLiquidatePrice, depositRate)
-		lowestLiquidatePrice, liquidationData := tradingState.GetLowestLiquidationPriceData(orderbook, recalLiquidatePrice)
-		log.Debug("ProcessLiquidationData", "recalLiquidatePrice", recalLiquidatePrice, "newLiquidatePrice", newLiquidatePrice, "lowestLiquidatePrice", lowestLiquidatePrice, "liquidationData", liquidationData)
-		for lowestLiquidatePrice.Sign() > 0 && recalLiquidatePrice.Cmp(lowestLiquidatePrice) > 0 {
-			for lendingBook, tradingIds := range liquidationData {
-				for _, tradingIdHash := range tradingIds {
-					trade := lendingState.GetLendingTrade(lendingBook, tradingIdHash)
-					if trade.AutoTopUp {
-						if err, _, newTrade := l.ProcessRecallLendingTrade(lendingState, statedb, tradingState, lendingBook, tradingIdHash, newLiquidatePrice); err == nil {
-							// if this action complete successfully, do not liquidate this trade in this epoch
-							log.Debug("AutoRecall", "borrower", trade.Borrower.Hex(), "collateral", newTrade.CollateralToken.Hex(), "newLockedAmount", newTrade.CollateralLockedAmount)
-							autoRecallTrades = append(autoRecallTrades, newTrade)
-							updatedTrades[newTrade.Hash] = newTrade
-						}
-					}
-					log.Debug("Recall Trade", "lowestLiquidatePrice", lowestLiquidatePrice, "lendingBook", lendingBook.Hex(), "tradingIdHash", tradingIdHash.Hex())
-				}
-			}
-<<<<<<< HEAD
-			lowestLiquidatePrice, liquidationData = tradingState.GetLowestLiquidationPriceData(orderbook, recalLiquidatePrice)
-		}
-	}
-
-	log.Debug("ProcessLiquidationData", "updatedTrades", len(updatedTrades), "liquidated", len(liquidatedTrades), "autoRepay", len(autoRepayTrades), "autoTopUp", len(autoTopUpTrades), "autoRecall", len(autoRecallTrades))
-	return updatedTrades, liquidatedTrades, autoRepayTrades, autoTopUpTrades, autoRecallTrades, nil
-=======
-			highestLiquidatePrice, liquidationData = tradingState.GetHighestLiquidationPriceData(orderbook, collateralPrice)
-		}
-		// recall trades
-		depositRate, liquidationRate, _, recallRate, _ := lendingstate.GetCollateralDetail(statedb, lendingPair.CollateralToken)
-		recalLiquidatePrice := new(big.Int).Mul(collateralPrice, common.BaseRecall)
 		recalLiquidatePrice = new(big.Int).Div(recalLiquidatePrice, recallRate)
 		newLiquidatePrice := new(big.Int).Mul(collateralPrice, liquidationRate)
 		newLiquidatePrice = new(big.Int).Div(newLiquidatePrice, depositRate)
@@ -911,18 +873,19 @@
 							err, _, newTrade := l.ProcessRecallLendingTrade(lendingState, statedb, tradingState, lendingBook, tradingIdHash, newLiquidatePrice)
 							if err != nil {
 								log.Error("ProcessRecallLendingTrade", "lendingBook", lendingBook.Hex(), "tradingIdHash", tradingIdHash.Hex(), "newLiquidatePrice", newLiquidatePrice, "err", err)
-								return map[common.Hash]*lendingstate.LendingTrade{}, err
+								return updatedTrades, liquidatedTrades, autoRepayTrades, autoTopUpTrades, autoRecallTrades, err
 							}
 							// if this action complete successfully, do not liquidate this trade in this epoch
 							log.Debug("AutoRecall", "borrower", trade.Borrower.Hex(), "collateral", newTrade.CollateralToken.Hex(), "newLockedAmount", newTrade.CollateralLockedAmount)
-							finalizedTrades[newTrade.Hash] = newTrade
+							autoRecallTrades = append(autoRecallTrades, newTrade)
+							updatedTrades[newTrade.Hash] = newTrade
 						}
 					}
 				}
 			}
 		}
 	}
-	log.Debug("ProcessLiquidationData", "len", len(finalizedTrades))
-	return finalizedTrades, nil
->>>>>>> eb1f1c48
+
+	log.Debug("ProcessLiquidationData", "updatedTrades", len(updatedTrades), "liquidated", len(liquidatedTrades), "autoRepay", len(autoRepayTrades), "autoTopUp", len(autoTopUpTrades), "autoRecall", len(autoRecallTrades))
+	return updatedTrades, liquidatedTrades, autoRepayTrades, autoTopUpTrades, autoRecallTrades, nil
 }