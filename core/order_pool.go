// Copyright 2014 The go-ethereum Authors
// This file is part of the go-ethereum library.
//
// The go-ethereum library is free software: you can redistribute it and/or modify
// it under the terms of the GNU Lesser General Public License as published by
// the Free Software Foundation, either version 3 of the License, or
// (at your option) any later version.
//
// The go-ethereum library is distributed in the hope that it will be useful,
// but WITHOUT ANY WARRANTY; without even the implied warranty of
// MERCHANTABILITY or FITNESS FOR A PARTICULAR PURPOSE. See the
// GNU Lesser General Public License for more details.
//
// You should have received a copy of the GNU Lesser General Public License
// along with the go-ethereum library. If not, see <http://www.gnu.org/licenses/>.

package core

import (
	"errors"
	"fmt"
	"math/big"
	"sort"
	"sync"
	"time"

	"github.com/tomochain/tomochain/consensus"
	"github.com/tomochain/tomochain/consensus/posv"
	"github.com/tomochain/tomochain/tomox/tomox_state"

	"github.com/tomochain/tomochain/common"
	"github.com/tomochain/tomochain/core/state"
	"github.com/tomochain/tomochain/core/types"
	"github.com/tomochain/tomochain/event"
	"github.com/tomochain/tomochain/log"
	"github.com/tomochain/tomochain/params"
	"gopkg.in/karalabe/cookiejar.v2/collections/prque"
)

var (
	// ErrInvalidOrderFormat is returned if the order transaction contains an invalid field.
	ErrInvalidOrderFormat      = errors.New("invalid order format")
	ErrInvalidOrderContent     = errors.New("invalid order content")
	ErrInvalidOrderSide        = errors.New("invalid order side")
	ErrInvalidOrderType        = errors.New("invalid order type")
	ErrInvalidOrderStatus      = errors.New("invalid order status")
	ErrInvalidOrderUserAddress = errors.New("invalid order user address")
	ErrInvalidOrderQuantity    = errors.New("invalid order quantity")
	ErrInvalidOrderPrice       = errors.New("invalid order price")
	ErrInvalidOrderHash        = errors.New("invalid order hash")
	ErrInvalidCancelledOrder   = errors.New("invalid cancel orderid")
)

var (
	OrderTypeLimit    = "LO"
	OrderTypeMarket   = "MO"
	OrderStatusNew    = "NEW"
	OrderStatusCancle = "CANCELLED"
	OrderSideBid      = "BUY"
	OrderSideAsk      = "SELL"
)

var (
	ErrPendingNonceTooLow = errors.New("pending nonce too low")
)

// OrderPoolConfig are the configuration parameters of the order transaction pool.
type OrderPoolConfig struct {
	NoLocals  bool          // Whether local transaction handling should be disabled
	Journal   string        // Journal of local transactions to survive node restarts
	Rejournal time.Duration // Time interval to regenerate the local transaction journal

	AccountSlots uint64 // Minimum number of executable transaction slots guaranteed per account
	GlobalSlots  uint64 // Maximum number of executable transaction slots for all accounts
	AccountQueue uint64 // Maximum number of non-executable transaction slots permitted per account
	GlobalQueue  uint64 // Maximum number of non-executable transaction slots for all accounts

	Lifetime time.Duration // Maximum amount of time non-executable transaction are queued
}

// blockChain_tomox add order state
type blockChainTomox interface {
	CurrentBlock() *types.Block
	GetBlock(hash common.Hash, number uint64) *types.Block
	OrderStateAt(block *types.Block) (*tomox_state.TomoXStateDB, error)
	StateAt(root common.Hash) (*state.StateDB, error)
	SubscribeChainHeadEvent(ch chan<- ChainHeadEvent) event.Subscription
	Engine() consensus.Engine
	// GetHeader returns the hash corresponding to their hash.
	GetHeader(common.Hash, uint64) *types.Header
	// CurrentHeader retrieves the current header from the local chain.
	CurrentHeader() *types.Header
	// Config retrieves the blockchain's chain configuration.
	Config() *params.ChainConfig
}

// DefaultOrderPoolConfig contains the default configurations for the transaction
// pool.
var DefaultOrderPoolConfig = OrderPoolConfig{
	Journal:   "",
	Rejournal: time.Hour,

	AccountSlots: 16,
	GlobalSlots:  4096,
	AccountQueue: 64,
	GlobalQueue:  1024,

	Lifetime: 3 * time.Hour,
}

// sanitize checks the provided user configurations and changes anything that's
// unreasonable or unworkable.
func (config *OrderPoolConfig) sanitize() OrderPoolConfig {
	conf := *config
	if conf.Rejournal < time.Second {
		log.Warn("Sanitizing invalid OrderPool journal time", "provided", conf.Rejournal, "updated", time.Second)
		conf.Rejournal = time.Second
	}
	return conf
}

// OrderPool contains all currently known transactions. Transactions
// enter the pool when they are received from the network or submitted
// locally. They exit the pool when they are included in the blockchain.
//
// The pool separates processable transactions (which can be applied to the
// current state) and future transactions. Transactions move between those
// two states over time as they are received and processed.
type OrderPool struct {
	config      OrderPoolConfig
	chainconfig *params.ChainConfig
	chain       blockChainTomox

	txFeed       event.Feed
	scope        event.SubscriptionScope
	chainHeadCh  chan ChainHeadEvent
	chainHeadSub event.Subscription
	signer       types.OrderSigner
	mu           sync.RWMutex

	currentRootState  *state.StateDB
	currentOrderState *tomox_state.TomoXStateDB      // Current order state in the blockchain head
	pendingState      *tomox_state.TomoXManagedState // Pending state tracking virtual nonces

	locals  *orderAccountSet // Set of local transaction to exempt from eviction rules
	journal *ordertxJournal  // Journal of local transaction to back up to disk

	pending   map[common.Address]*ordertxList         // All currently processable transactions
	queue     map[common.Address]*ordertxList         // Queued but non-processable transactions
	beats     map[common.Address]time.Time            // Last heartbeat from each known account
	all       map[common.Hash]*types.OrderTransaction // All transactions to allow lookups
	wg        sync.WaitGroup                          // for shutdown sync
	homestead bool
	IsSigner  func(address common.Address) bool
}

// NewOrderPool creates a new transaction pool to gather, sort and filter inbound
// transactions from the network.
func NewOrderPool(chainconfig *params.ChainConfig, chain blockChainTomox) *OrderPool {
	// Sanitize the input to ensure no vulnerable gas prices are set
	config := (&DefaultOrderPoolConfig).sanitize()
	log.Debug("NewOrderPool start...", "current block", chain.CurrentBlock().Header().Number)
	// Create the transaction pool with its initial settings
	pool := &OrderPool{
		config:      config,
		chainconfig: chainconfig,
		chain:       chain,
		signer:      types.OrderTxSigner{},
		pending:     make(map[common.Address]*ordertxList),
		queue:       make(map[common.Address]*ordertxList),
		beats:       make(map[common.Address]time.Time),
		all:         make(map[common.Hash]*types.OrderTransaction),
		chainHeadCh: make(chan ChainHeadEvent, chainHeadChanSize),
	}
	pool.locals = newOrderAccountSet(pool.signer)
	pool.reset(nil, chain.CurrentBlock())

	// If local transactions and journaling is enabled, load from disk
	if !config.NoLocals && config.Journal != "" {
		pool.journal = newOrderTxJournal(config.Journal)

		if err := pool.journal.load(pool.AddLocal); err != nil {
			log.Warn("Failed to load transaction journal", "err", err)
		}
		if err := pool.journal.rotate(pool.local()); err != nil {
			log.Warn("Failed to rotate transaction journal", "err", err)
		}
	}
	// Subscribe events from blockchain
	pool.chainHeadSub = pool.chain.SubscribeChainHeadEvent(pool.chainHeadCh)

	// Start the event loop and return
	pool.wg.Add(1)
	go pool.loop()

	return pool
}

// loop is the transaction pool's main event loop, waiting for and reacting to
// outside blockchain events as well as for various reporting and transaction
// eviction events.
func (pool *OrderPool) loop() {
	defer pool.wg.Done()

	// Start the stats reporting and transaction eviction tickers
	var prevPending, prevQueued int

	report := time.NewTicker(statsReportInterval)
	defer report.Stop()

	evict := time.NewTicker(evictionInterval)
	defer evict.Stop()

	journal := time.NewTicker(pool.config.Rejournal)
	defer journal.Stop()

	// Track the previous head headers for transaction reorgs
	head := pool.chain.CurrentBlock()

	// Keep waiting for and reacting to the various events
	for {
		select {
		// Handle ChainHeadEvent
		case ev := <-pool.chainHeadCh:
			if ev.Block != nil {
				pool.mu.Lock()
				if pool.chainconfig.IsHomestead(ev.Block.Number()) {
					pool.homestead = true
				}
				log.Debug("OrderPool new chain header reset pool", "old", head.Header().Number, "new", ev.Block.Header().Number)
				pool.reset(head, ev.Block)
				head = ev.Block

				pool.mu.Unlock()
			}
			// Be unsubscribed due to system stopped
		case <-pool.chainHeadSub.Err():
			return

			// Handle stats reporting ticks
		case <-report.C:
			pool.mu.RLock()
			pending, queued := pool.stats()
			pool.mu.RUnlock()
			if pending != prevPending || queued != prevQueued {
				log.Debug("Order pool status report", "executable", pending, "queued", queued)
				prevPending, prevQueued = pending, queued
			}

			// Handle inactive account transaction eviction
		case <-evict.C:
			pool.mu.Lock()
			for addr := range pool.queue {
				// Skip local transactions from the eviction mechanism
				if pool.locals.contains(addr) {
					continue
				}
				// Any non-locals old enough should be removed
				if time.Since(pool.beats[addr]) > pool.config.Lifetime {
					for _, tx := range pool.queue[addr].Flatten() {
						pool.removeTx(tx.Hash())
					}
				}
			}
			pool.mu.Unlock()

			// Handle local transaction journal rotation
		case <-journal.C:
			if pool.journal != nil {
				pool.mu.Lock()
				if err := pool.journal.rotate(pool.local()); err != nil {
					log.Warn("Failed to rotate local tx journal", "err", err)
				}
				pool.mu.Unlock()
			}
		}
	}
}

// reset retrieves the current state of the blockchain and ensures the content
// of the transaction pool is valid with regard to the chain state.
func (pool *OrderPool) reset(oldHead, newblock *types.Block) {
	if !pool.chainconfig.IsTIPTomoX(pool.chain.CurrentBlock().Number()) {
		return
	}
	// If we're reorging an old state, reinject all dropped transactions
	var reinject types.OrderTransactions

	// Initialize the internal state to the current head
	if newblock == nil {
		newblock = pool.chain.CurrentBlock()
	}
	newHead := newblock.Header()
	orderstate, err := pool.chain.OrderStateAt(newblock)
	if err != nil {
		log.Error("Failed to reset OrderPool state", "err", err)
		return
	}
	pool.currentOrderState = orderstate
	pool.pendingState = tomox_state.ManageState(orderstate)

	state, err := pool.chain.StateAt(newHead.Root)
	if err != nil {
		log.Error("Failed to reset pool state", "err", err)
		return
	}
	pool.currentRootState = state

	// Inject any transactions discarded due to reorgs
	log.Debug("Reinjecting stale transactions", "count", len(reinject))
	pool.addTxsLocked(reinject, false)

	// validate the pool of pending transactions, this will remove
	// any transactions that have been included in the block or
	// have been invalidated because of another transaction (e.g.
	// higher gas price)
	pool.demoteUnexecutables()

	// Update all accounts to the latest known pending nonce
	for addr, list := range pool.pending {
		txs := list.Flatten() // Heavy but will be cached and is needed by the miner anyway
		pool.pendingState.SetNonce(addr.Hash(), txs[len(txs)-1].Nonce()+1)
	}
	// Check the queue and move transactions over to the pending if possible
	// or remove those that have become invalid
	pool.promoteExecutables(nil)
}

// Stop terminates the transaction pool.
func (pool *OrderPool) Stop() {
	// Unsubscribe all subscriptions registered from OrderPool
	pool.scope.Close()

	// Unsubscribe subscriptions registered from blockchain
	pool.chainHeadSub.Unsubscribe()
	pool.wg.Wait()

	if pool.journal != nil {
		pool.journal.close()
	}
	log.Info("Transaction pool stopped")
}

// SubscribeTxPreEvent registers a subscription of TxPreEvent and
// starts sending event to the given channel.
func (pool *OrderPool) SubscribeTxPreEvent(ch chan<- OrderTxPreEvent) event.Subscription {
	return pool.scope.Track(pool.txFeed.Subscribe(ch))
}

// State returns the virtual managed state of the transaction pool.
func (pool *OrderPool) State() *tomox_state.TomoXManagedState {
	pool.mu.RLock()
	defer pool.mu.RUnlock()

	return pool.pendingState
}

// Stats retrieves the current pool stats, namely the number of pending and the
// number of queued (non-executable) transactions.
func (pool *OrderPool) Stats() (int, int) {
	pool.mu.RLock()
	defer pool.mu.RUnlock()

	return pool.stats()
}

// stats retrieves the current pool stats, namely the number of pending and the
// number of queued (non-executable) transactions.
func (pool *OrderPool) stats() (int, int) {
	pending := 0
	for _, list := range pool.pending {
		pending += list.Len()
	}
	queued := 0
	for _, list := range pool.queue {
		queued += list.Len()
	}
	return pending, queued
}

// Pending retrieves all currently processable transactions, groupped by origin
// account and sorted by nonce. The returned transaction set is a copy and can be
// freely modified by calling code.
func (pool *OrderPool) Pending() (map[common.Address]types.OrderTransactions, error) {
	pool.mu.Lock()
	defer pool.mu.Unlock()

	pending := make(map[common.Address]types.OrderTransactions)
	for addr, list := range pool.pending {
		pending[addr] = list.Flatten()
	}
	return pending, nil
}

// local retrieves all currently known local transactions, groupped by origin
// account and sorted by nonce. The returned transaction set is a copy and can be
// freely modified by calling code.
func (pool *OrderPool) local() map[common.Address]types.OrderTransactions {
	txs := make(map[common.Address]types.OrderTransactions)
	for addr := range pool.locals.accounts {
		if pending := pool.pending[addr]; pending != nil {
			txs[addr] = append(txs[addr], pending.Flatten()...)
		}
		if queued := pool.queue[addr]; queued != nil {
			txs[addr] = append(txs[addr], queued.Flatten()...)
		}
	}
	return txs
}

// GetSender get sender from transaction
func (pool *OrderPool) GetSender(tx *types.OrderTransaction) (common.Address, error) {
	from, err := types.OrderSender(pool.signer, tx)
	if err != nil {
		return common.Address{}, ErrInvalidSender
	}
	return from, nil
}

func (pool *OrderPool) validateOrder(tx *types.OrderTransaction) error {
	orderSide := tx.Side()
	orderType := tx.Type()
	orderStatus := tx.Status()
	price := tx.Price()
	quantity := tx.Quantity()

	cloneStateDb := pool.currentRootState.Copy()
	cloneTomoXStateDb := pool.currentOrderState.Copy()

	if !tx.IsCancelledOrder() {
		if quantity == nil || quantity.Cmp(big.NewInt(0)) <= 0 {
			return ErrInvalidOrderQuantity
		}
		if orderType != OrderTypeMarket {
			if price == nil || price.Cmp(big.NewInt(0)) <= 0 {
				return ErrInvalidOrderPrice
			}
		}

		if orderSide != OrderSideAsk && orderSide != OrderSideBid {
			return ErrInvalidOrderSide
		}
		if orderType != OrderTypeLimit && orderType != OrderTypeMarket {
			return ErrInvalidOrderType
		}
		if err := tomox_state.VerifyPair(cloneStateDb, tx.ExchangeAddress(), tx.BaseToken(), tx.QuoteToken()); err != nil {
			return err
		}
		posvEngine, ok := pool.chain.Engine().(*posv.Posv)
		if !ok {
			return ErrNotPoSV
		}
		tomoXServ := posvEngine.GetTomoXService()
		if tomoXServ == nil {
			return fmt.Errorf("tomox not found in order validation")
		}
		baseDecimal, err := tomoXServ.GetTokenDecimal(pool.chain, cloneStateDb, pool.chain.CurrentBlock().Header().Coinbase, tx.BaseToken())
		if err != nil {
			return fmt.Errorf("validateOrder: failed to get baseDecimal. err: %v", err)
		}
		quoteDecimal, err := tomoXServ.GetTokenDecimal(pool.chain, cloneStateDb, pool.chain.CurrentBlock().Header().Coinbase, tx.QuoteToken())
		if err != nil {
			return fmt.Errorf("validateOrder: failed to get quoteDecimal. err: %v", err)
		}
		if err := tomox_state.VerifyBalance(cloneStateDb, cloneTomoXStateDb, tx, baseDecimal, quoteDecimal); err != nil {
			return fmt.Errorf("not enough balance to make this order. OrderHash: %s. UserAddress: %s. PairName: %s. Err: %v", tx.Hash().Hex(), tx.UserAddress().Hex(), tx.PairName(), err)
		}
	}

	if orderStatus != OrderStatusNew && orderStatus != OrderStatusCancle {
		return ErrInvalidOrderStatus
	}
	var signer = types.OrderTxSigner{}

	if !tx.IsCancelledOrder() {
		if !common.EmptyHash(tx.OrderHash()) {
			if signer.Hash(tx) != tx.OrderHash() {
				return ErrInvalidOrderHash
			}
		} else {
			tx.SetOrderHash(signer.Hash(tx))
		}

	} else {
		if tx.OrderID() == 0 {
			return ErrInvalidCancelledOrder
		}
	}

	from, _ := types.OrderSender(pool.signer, tx)
	if from != tx.UserAddress() {
		return ErrInvalidOrderUserAddress
	}

	if !tomox_state.IsValidRelayer(cloneStateDb, tx.ExchangeAddress()) {
		return fmt.Errorf("invalid relayer. ExchangeAddress: %s", tx.ExchangeAddress().Hex())
	}

<<<<<<< HEAD
=======
	// verify balance for limit orders only
	if orderType == OrderTypeLimit {
		posvEngine, ok := pool.chain.Engine().(*posv.Posv)
		if !ok {
			return ErrNotPoSV
		}
		tomoXServ := posvEngine.GetTomoXService()
		if tomoXServ == nil {
			return fmt.Errorf("tomox not found in order validation")
		}
		baseDecimal, err := tomoXServ.GetTokenDecimal(pool.chain, cloneStateDb, pool.chain.CurrentBlock().Header().Coinbase, tx.BaseToken())
		if err != nil {
			return fmt.Errorf("validateOrder: failed to get baseDecimal. err: %v", err)
		}
		quoteDecimal, err := tomoXServ.GetTokenDecimal(pool.chain, cloneStateDb, pool.chain.CurrentBlock().Header().Coinbase, tx.QuoteToken())
		if err != nil {
			return fmt.Errorf("validateOrder: failed to get quoteDecimal. err: %v", err)
		}
		if err := tomox_state.VerifyBalance(cloneStateDb, cloneTomoXStateDb, tx, baseDecimal, quoteDecimal); err != nil {
			return fmt.Errorf("not enough balance to make this order. OrderHash: %s. UserAddress: %s. PairName: %s. Err: %v", tx.Hash().Hex(), tx.UserAddress().Hex(), tx.PairName(), err)
		}
	}
>>>>>>> c4d7a6ee
	return nil
}

// validateTx checks whether a transaction is valid according to the consensus
// rules and adheres to some heuristic limits of the local node (price and size).
func (pool *OrderPool) validateTx(tx *types.OrderTransaction, local bool) error {

	// check if sender is in black list
	if tx.From() != nil && common.Blacklist[*tx.From()] {
		return fmt.Errorf("Reject transaction with sender in black-list: %v", tx.From().Hex())
	}
	// Heuristic limit, reject transactions over 32KB to prevent DOS attacks
	if tx.Size() > 32*1024 {
		return ErrOversizedData
	}

	// Make sure the transaction is signed properly
	from, err := types.OrderSender(pool.signer, tx)
	if err != nil {
		return ErrInvalidSender
	}
	err = pool.validateOrder(tx)
	if err != nil {
		return err
	}
	// Ensure the transaction adheres to nonce ordering
	if pool.currentOrderState.GetNonce(from.Hash()) > tx.Nonce() {
		return ErrNonceTooLow
	}
	if pool.pendingState.GetNonce(from.Hash())+common.LimitThresholdNonceInQueue < tx.Nonce() {
		return ErrNonceTooHigh
	}

	return nil
}

// add validates a transaction and inserts it into the non-executable queue for
// later pending promotion and execution. If the transaction is a replacement for
// an already pending or queued one, it overwrites the previous and returns this
// so outer code doesn't uselessly call promote.
//
// If a newly added transaction is marked as local, its sending account will be
// whitelisted, preventing any associated transaction from being dropped out of
// the pool due to pricing constraints.
func (pool *OrderPool) add(tx *types.OrderTransaction, local bool) (bool, error) {
	// If the transaction is already known, discard it
	hash := tx.Hash()
	if pool.all[hash] != nil {
		log.Debug("Discarding already known transaction", "hash", hash)
		return false, fmt.Errorf("known transaction: %x", hash)
	}

	// If the transaction fails basic validation, discard it
	if err := pool.validateTx(tx, local); err != nil {
		log.Debug("Discarding invalid order transaction", "hash", hash, "userAddress", tx.UserAddress, "status", tx.Status, "err", err)
		invalidTxCounter.Inc(1)
		return false, err
	}
	from, _ := types.OrderSender(pool.signer, tx) // already validated

	// If the transaction pool is full, discard underpriced transactions
	if uint64(len(pool.all)) >= pool.config.GlobalSlots+pool.config.GlobalQueue {
	}
	// If the transaction is replacing an already pending one, do directly
	if list := pool.pending[from]; list != nil && list.Overlaps(tx) {
		inserted, old := list.Add(tx)
		if !inserted {
			pendingDiscardCounter.Inc(1)
			return false, ErrPendingNonceTooLow
		}
		if old != nil {
			delete(pool.all, old.Hash())
			pendingReplaceCounter.Inc(1)
		}
		pool.all[tx.Hash()] = tx
		pool.journalTx(from, tx)

		log.Debug("Pooled new executable transaction", "hash", hash, "useraddress", tx.UserAddress(), "nonce", tx.Nonce(), "status", tx.Status(), "orderid", tx.OrderID())
		return old != nil, nil

	}
	// New transaction isn't replacing a pending one, push into queue
	replace, err := pool.enqueueTx(hash, tx)
	if err != nil {
		return false, err
	}
	// Mark local addresses and journal local transactions
	if local {
		pool.locals.add(from)
	}
	pool.journalTx(from, tx)

	log.Debug("Pooled new future transaction", "hash", hash, "from", from)
	return replace, nil
}

// enqueueTx inserts a new transaction into the non-executable transaction queue.
//
// Note, this method assumes the pool lock is held!
func (pool *OrderPool) enqueueTx(hash common.Hash, tx *types.OrderTransaction) (bool, error) {
	// Try to insert the transaction into the future queue
	from, _ := types.OrderSender(pool.signer, tx) // already validated
	if pool.queue[from] == nil {
		pool.queue[from] = newOrderTxList(false)
	}
	inserted, old := pool.queue[from].Add(tx)
	if !inserted {
		// An older transaction was better, discard this
		queuedDiscardCounter.Inc(1)
		return false, ErrPendingNonceTooLow
	}
	// Discard any previous transaction and mark this
	if old != nil {
		delete(pool.all, old.Hash())
		queuedReplaceCounter.Inc(1)
	}
	pool.all[hash] = tx
	return old != nil, nil
}

// journalTx adds the specified transaction to the local disk journal if it is
// deemed to have been sent from a local account.
func (pool *OrderPool) journalTx(from common.Address, tx *types.OrderTransaction) {
	// Only journal if it's enabled and the transaction is local
	if pool.journal == nil || !pool.locals.contains(from) {
		return
	}
	if err := pool.journal.insert(tx); err != nil {
		log.Warn("Failed to journal local transaction", "err", err)
	}
}

// promoteTx adds a transaction to the pending (processable) list of transactions.
//
// Note, this method assumes the pool lock is held!
func (pool *OrderPool) promoteTx(addr common.Address, hash common.Hash, tx *types.OrderTransaction) {
	// Try to insert the transaction into the pending queue
	if pool.pending[addr] == nil {
		pool.pending[addr] = newOrderTxList(true)
	}
	list := pool.pending[addr]

	inserted, old := list.Add(tx)
	if !inserted {
		// An older transaction was better, discard this
		delete(pool.all, hash)
		pendingDiscardCounter.Inc(1)
		return
	}
	// Otherwise discard any previous transaction and mark this
	if old != nil {
		delete(pool.all, old.Hash())
		pendingReplaceCounter.Inc(1)
	}
	// Failsafe to work around direct pending inserts (tests)
	if pool.all[hash] == nil {
		pool.all[hash] = tx
	}
	// Set the potentially new pending nonce and notify any subsystems of the new tx
	pool.beats[addr] = time.Now()
	pool.pendingState.SetNonce(addr.Hash(), tx.Nonce()+1)

	go pool.txFeed.Send(OrderTxPreEvent{tx})
}

// AddLocal enqueues a single transaction into the pool if it is valid, marking
// the sender as a local one in the mean time, ensuring it goes around the local
// pricing constraints.
func (pool *OrderPool) AddLocal(tx *types.OrderTransaction) error {
	log.Debug("order add local tx", "addr", tx.UserAddress(), "nonce", tx.Nonce(), "ohash", tx.OrderHash().Hex(), "status", tx.Status(), "orderid", tx.OrderID())
	return pool.addTx(tx, !pool.config.NoLocals)
}

// AddRemote enqueues a single transaction into the pool if it is valid. If the
// sender is not among the locally tracked ones, full pricing constraints will
// apply.
func (pool *OrderPool) AddRemote(tx *types.OrderTransaction) error {
	return pool.addTx(tx, false)
}

// AddLocals enqueues a batch of transactions into the pool if they are valid,
// marking the senders as a local ones in the mean time, ensuring they go around
// the local pricing constraints.
func (pool *OrderPool) AddLocals(txs []*types.OrderTransaction) []error {
	return pool.addTxs(txs, !pool.config.NoLocals)
}

// AddRemotes enqueues a batch of transactions into the pool if they are valid.
// If the senders are not among the locally tracked ones, full pricing constraints
// will apply.
func (pool *OrderPool) AddRemotes(txs []*types.OrderTransaction) []error {
	return pool.addTxs(txs, false)
}

// addTx enqueues a single transaction into the pool if it is valid.
func (pool *OrderPool) addTx(tx *types.OrderTransaction, local bool) error {
	if !pool.chainconfig.IsTIPTomoX(pool.chain.CurrentBlock().Number()) {
		return nil
	}
	tx.CacheHash()
	types.CacheOrderSigner(pool.signer, tx)
	pool.mu.Lock()
	defer pool.mu.Unlock()

	// Try to inject the transaction and update any state
	replace, err := pool.add(tx, local)
	if err != nil {
		return err
	}
	// If we added a new transaction, run promotion checks and return
	if !replace {
		from, _ := types.OrderSender(pool.signer, tx) // already validated
		pool.promoteExecutables([]common.Address{from})
	}
	return nil
}

// addTxs attempts to queue a batch of transactions if they are valid.
func (pool *OrderPool) addTxs(txs []*types.OrderTransaction, local bool) []error {
	pool.mu.Lock()
	defer pool.mu.Unlock()

	return pool.addTxsLocked(txs, local)
}

// addTxsLocked attempts to queue a batch of transactions if they are valid,
// whilst assuming the transaction pool lock is already held.
func (pool *OrderPool) addTxsLocked(txs []*types.OrderTransaction, local bool) []error {
	// Add the batch of transaction, tracking the accepted ones
	dirty := make(map[common.Address]struct{})
	errs := make([]error, len(txs))

	for i, tx := range txs {
		var replace bool
		if replace, errs[i] = pool.add(tx, local); errs[i] == nil {
			if !replace {
				from, _ := types.OrderSender(pool.signer, tx) // already validated
				dirty[from] = struct{}{}
			}
		}
	}
	// Only reprocess the internal state if something was actually added
	if len(dirty) > 0 {
		addrs := make([]common.Address, 0, len(dirty))
		for addr := range dirty {
			addrs = append(addrs, addr)
		}
		pool.promoteExecutables(addrs)
	}
	return errs
}

// Status returns the status (unknown/pending/queued) of a batch of transactions
// identified by their hashes.
func (pool *OrderPool) Status(hashes []common.Hash) []TxStatus {
	pool.mu.RLock()
	defer pool.mu.RUnlock()

	status := make([]TxStatus, len(hashes))
	for i, hash := range hashes {
		if tx := pool.all[hash]; tx != nil {
			from, _ := types.OrderSender(pool.signer, tx) // already validated
			if pool.pending[from] != nil && pool.pending[from].txs.items[tx.Nonce()] != nil {
				status[i] = TxStatusPending
			} else {
				status[i] = TxStatusQueued
			}
		}
	}
	return status
}

// Get returns a transaction if it is contained in the pool
// and nil otherwise.
func (pool *OrderPool) Get(hash common.Hash) *types.OrderTransaction {
	pool.mu.RLock()
	defer pool.mu.RUnlock()

	return pool.all[hash]
}

// removeTx removes a single transaction from the queue, moving all subsequent
// transactions back to the future queue.
func (pool *OrderPool) removeTx(hash common.Hash) {
	// Fetch the transaction we wish to delete
	tx, ok := pool.all[hash]
	if !ok {
		return
	}
	addr, _ := types.OrderSender(pool.signer, tx) // already validated during insertion

	// Remove it from the list of known transactions
	delete(pool.all, hash)

	// Remove the transaction from the pending lists and reset the account nonce
	if pending := pool.pending[addr]; pending != nil {
		if removed, invalids := pending.Remove(tx); removed {
			// If no more pending transactions are left, remove the list
			if pending.Empty() {
				delete(pool.pending, addr)
				delete(pool.beats, addr)
			}
			// Postpone any invalidated transactions
			for _, tx := range invalids {
				pool.enqueueTx(tx.Hash(), tx)
			}
			// Update the account nonce if needed
			if nonce := tx.Nonce(); pool.pendingState.GetNonce(addr.Hash()) > nonce {
				pool.pendingState.SetNonce(addr.Hash(), nonce)
			}
			return
		}
	}
	// Transaction is in the future queue
	if future := pool.queue[addr]; future != nil {
		future.Remove(tx)
		if future.Empty() {
			delete(pool.queue, addr)
		}
	}
}

// promoteExecutables moves transactions that have become processable from the
// future queue to the set of pending transactions. During this process, all
// invalidated transactions (low nonce, low balance) are deleted.
func (pool *OrderPool) promoteExecutables(accounts []common.Address) {
	start := time.Now()
	log.Debug("start promoteExecutables")
	defer log.Debug("end promoteExecutables", "time", common.PrettyDuration(time.Since(start)))
	// Gather all the accounts potentially needing updates
	if accounts == nil {
		accounts = make([]common.Address, 0, len(pool.queue))
		for addr := range pool.queue {
			accounts = append(accounts, addr)
		}
	}
	// Iterate over all accounts and promote any executable transactions
	for _, addr := range accounts {
		list := pool.queue[addr]
		if list == nil {
			continue // Just in case someone calls with a non existing account
		}
		// Drop all transactions that are deemed too old (low nonce)
		for _, tx := range list.Forward(pool.currentOrderState.GetNonce(addr.Hash())) {
			hash := tx.Hash()
			log.Trace("Removed old queued transaction", "hash", hash)
			delete(pool.all, hash)

		}

		// Gather all executable transactions and promote them
		for _, tx := range list.Ready(pool.pendingState.GetNonce(addr.Hash())) {
			hash := tx.Hash()
			log.Trace("Promoting queued transaction", "hash", hash)
			pool.promoteTx(addr, hash, tx)
		}
		// Drop all transactions over the allowed limit
		if !pool.locals.contains(addr) {
			for _, tx := range list.Cap(int(pool.config.AccountQueue)) {
				hash := tx.Hash()
				delete(pool.all, hash)

				queuedRateLimitCounter.Inc(1)
				log.Trace("Removed cap-exceeding queued transaction", "hash", hash)
			}
		}
		// Delete the entire queue entry if it became empty.
		if list.Empty() {
			delete(pool.queue, addr)
		}
	}
	// If the pending limit is overflown, start equalizing allowances
	pending := uint64(0)
	for _, list := range pool.pending {
		pending += uint64(list.Len())
	}
	if pending > pool.config.GlobalSlots {
		pendingBeforeCap := pending
		// Assemble a spam order to penalize large transactors first
		spammers := prque.New()
		for addr, list := range pool.pending {
			// Only evict transactions from high rollers
			if !pool.locals.contains(addr) && uint64(list.Len()) > pool.config.AccountSlots {
				spammers.Push(addr, float32(list.Len()))
			}
		}
		// Gradually drop transactions from offenders
		offenders := []common.Address{}
		for pending > pool.config.GlobalSlots && !spammers.Empty() {
			// Retrieve the next offender if not local address
			offender, _ := spammers.Pop()
			offenders = append(offenders, offender.(common.Address))

			// Equalize balances until all the same or below threshold
			if len(offenders) > 1 {
				// Calculate the equalization threshold for all current offenders
				threshold := pool.pending[offender.(common.Address)].Len()

				// Iteratively reduce all offenders until below limit or threshold reached
				for pending > pool.config.GlobalSlots && pool.pending[offenders[len(offenders)-2]].Len() > threshold {
					for i := 0; i < len(offenders)-1; i++ {
						list := pool.pending[offenders[i]]
						for _, tx := range list.Cap(list.Len() - 1) {
							// Drop the transaction from the global pools too
							hash := tx.Hash()
							delete(pool.all, hash)

							// Update the account nonce to the dropped transaction
							if nonce := tx.Nonce(); pool.pendingState.GetNonce(offenders[i].Hash()) > nonce {
								pool.pendingState.SetNonce(offenders[i].Hash(), nonce)
							}
							log.Trace("Removed fairness-exceeding pending transaction", "hash", hash)
						}
						pending--
					}
				}
			}
		}
		// If still above threshold, reduce to limit or min allowance
		if pending > pool.config.GlobalSlots && len(offenders) > 0 {
			for pending > pool.config.GlobalSlots && uint64(pool.pending[offenders[len(offenders)-1]].Len()) > pool.config.AccountSlots {
				for _, addr := range offenders {
					list := pool.pending[addr]
					for _, tx := range list.Cap(list.Len() - 1) {
						// Drop the transaction from the global pools too
						hash := tx.Hash()
						delete(pool.all, hash)

						// Update the account nonce to the dropped transaction
						if nonce := tx.Nonce(); pool.pendingState.GetNonce(addr.Hash()) > nonce {
							pool.pendingState.SetNonce(addr.Hash(), nonce)
						}
						log.Trace("Removed fairness-exceeding pending transaction", "hash", hash)
					}
					pending--
				}
			}
		}
		pendingRateLimitCounter.Inc(int64(pendingBeforeCap - pending))
	}
	// If we've queued more transactions than the hard limit, drop oldest ones
	queued := uint64(0)
	for _, list := range pool.queue {
		queued += uint64(list.Len())
	}
	if queued > pool.config.GlobalQueue {
		// Sort all accounts with queued transactions by heartbeat
		addresses := make(addresssByHeartbeat, 0, len(pool.queue))
		for addr := range pool.queue {
			if !pool.locals.contains(addr) { // don't drop locals
				addresses = append(addresses, addressByHeartbeat{addr, pool.beats[addr]})
			}
		}
		sort.Sort(addresses)

		// Drop transactions until the total is below the limit or only locals remain
		for drop := queued - pool.config.GlobalQueue; drop > 0 && len(addresses) > 0; {
			addr := addresses[len(addresses)-1]
			list := pool.queue[addr.address]

			addresses = addresses[:len(addresses)-1]

			// Drop all transactions if they are less than the overflow
			if size := uint64(list.Len()); size <= drop {
				for _, tx := range list.Flatten() {
					pool.removeTx(tx.Hash())
				}
				drop -= size
				queuedRateLimitCounter.Inc(int64(size))
				continue
			}
			// Otherwise drop only last few transactions
			txs := list.Flatten()
			for i := len(txs) - 1; i >= 0 && drop > 0; i-- {
				pool.removeTx(txs[i].Hash())
				drop--
				queuedRateLimitCounter.Inc(1)
			}
		}
	}
}

// demoteUnexecutables removes invalid and processed transactions from the pools
// executable/pending queue and any subsequent transactions that become unexecutable
// are moved back into the future queue.
func (pool *OrderPool) demoteUnexecutables() {
	// Iterate over all accounts and demote any non-executable transactions
	for addr, list := range pool.pending {
		nonce := pool.currentOrderState.GetNonce(addr.Hash())
		log.Debug("demoteUnexecutables", "addr", addr.Hex(), "nonce", nonce)
		// Drop all transactions that are deemed too old (low nonce)
		for _, tx := range list.Forward(nonce) {
			hash := tx.Hash()
			log.Debug("Removed old pending transaction", "hash", hash)
			delete(pool.all, hash)
		}

		// If there's a gap in front, warn (should never happen) and postpone all transactions
		if list.Len() > 0 && list.txs.Get(nonce) == nil {
			for _, tx := range list.Cap(0) {
				hash := tx.Hash()
				log.Warn("Demoting invalidated transaction", "hash", hash)
				pool.enqueueTx(hash, tx)
			}
		}
		// Delete the entire queue entry if it became empty.
		if list.Empty() {
			delete(pool.pending, addr)
			delete(pool.beats, addr)
		}
	}
}

type orderAccountSet struct {
	accounts map[common.Address]struct{}
	signer   types.OrderSigner
}

// newAccountSet creates a new address set with an associated signer for sender
// derivations.
func newOrderAccountSet(signer types.OrderSigner) *orderAccountSet {
	return &orderAccountSet{
		accounts: make(map[common.Address]struct{}),
		signer:   signer,
	}
}

// contains checks if a given address is contained within the set.
func (as *orderAccountSet) contains(addr common.Address) bool {
	_, exist := as.accounts[addr]
	return exist
}

// containsTx checks if the sender of a given tx is within the set. If the sender
// cannot be derived, this method returns false.
func (as *orderAccountSet) containsTx(tx *types.OrderTransaction) bool {
	if addr, err := types.OrderSender(as.signer, tx); err == nil {
		return as.contains(addr)
	}
	return false
}

// add inserts a new address into the set to track.
func (as *orderAccountSet) add(addr common.Address) {
	as.accounts[addr] = struct{}{}
}<|MERGE_RESOLUTION|>--- conflicted
+++ resolved
@@ -446,25 +446,29 @@
 		if err := tomox_state.VerifyPair(cloneStateDb, tx.ExchangeAddress(), tx.BaseToken(), tx.QuoteToken()); err != nil {
 			return err
 		}
-		posvEngine, ok := pool.chain.Engine().(*posv.Posv)
-		if !ok {
-			return ErrNotPoSV
-		}
-		tomoXServ := posvEngine.GetTomoXService()
-		if tomoXServ == nil {
-			return fmt.Errorf("tomox not found in order validation")
-		}
-		baseDecimal, err := tomoXServ.GetTokenDecimal(pool.chain, cloneStateDb, pool.chain.CurrentBlock().Header().Coinbase, tx.BaseToken())
-		if err != nil {
-			return fmt.Errorf("validateOrder: failed to get baseDecimal. err: %v", err)
-		}
-		quoteDecimal, err := tomoXServ.GetTokenDecimal(pool.chain, cloneStateDb, pool.chain.CurrentBlock().Header().Coinbase, tx.QuoteToken())
-		if err != nil {
-			return fmt.Errorf("validateOrder: failed to get quoteDecimal. err: %v", err)
-		}
-		if err := tomox_state.VerifyBalance(cloneStateDb, cloneTomoXStateDb, tx, baseDecimal, quoteDecimal); err != nil {
-			return fmt.Errorf("not enough balance to make this order. OrderHash: %s. UserAddress: %s. PairName: %s. Err: %v", tx.Hash().Hex(), tx.UserAddress().Hex(), tx.PairName(), err)
-		}
+
+		if orderType == OrderTypeLimit {
+			posvEngine, ok := pool.chain.Engine().(*posv.Posv)
+			if !ok {
+				return ErrNotPoSV
+			}
+			tomoXServ := posvEngine.GetTomoXService()
+			if tomoXServ == nil {
+				return fmt.Errorf("tomox not found in order validation")
+			}
+			baseDecimal, err := tomoXServ.GetTokenDecimal(pool.chain, cloneStateDb, pool.chain.CurrentBlock().Header().Coinbase, tx.BaseToken())
+			if err != nil {
+				return fmt.Errorf("validateOrder: failed to get baseDecimal. err: %v", err)
+			}
+			quoteDecimal, err := tomoXServ.GetTokenDecimal(pool.chain, cloneStateDb, pool.chain.CurrentBlock().Header().Coinbase, tx.QuoteToken())
+			if err != nil {
+				return fmt.Errorf("validateOrder: failed to get quoteDecimal. err: %v", err)
+			}
+			if err := tomox_state.VerifyBalance(cloneStateDb, cloneTomoXStateDb, tx, baseDecimal, quoteDecimal); err != nil {
+				return fmt.Errorf("not enough balance to make this order. OrderHash: %s. UserAddress: %s. PairName: %s. Err: %v", tx.Hash().Hex(), tx.UserAddress().Hex(), tx.PairName(), err)
+			}
+		}
+
 	}
 
 	if orderStatus != OrderStatusNew && orderStatus != OrderStatusCancle {
@@ -496,31 +500,6 @@
 		return fmt.Errorf("invalid relayer. ExchangeAddress: %s", tx.ExchangeAddress().Hex())
 	}
 
-<<<<<<< HEAD
-=======
-	// verify balance for limit orders only
-	if orderType == OrderTypeLimit {
-		posvEngine, ok := pool.chain.Engine().(*posv.Posv)
-		if !ok {
-			return ErrNotPoSV
-		}
-		tomoXServ := posvEngine.GetTomoXService()
-		if tomoXServ == nil {
-			return fmt.Errorf("tomox not found in order validation")
-		}
-		baseDecimal, err := tomoXServ.GetTokenDecimal(pool.chain, cloneStateDb, pool.chain.CurrentBlock().Header().Coinbase, tx.BaseToken())
-		if err != nil {
-			return fmt.Errorf("validateOrder: failed to get baseDecimal. err: %v", err)
-		}
-		quoteDecimal, err := tomoXServ.GetTokenDecimal(pool.chain, cloneStateDb, pool.chain.CurrentBlock().Header().Coinbase, tx.QuoteToken())
-		if err != nil {
-			return fmt.Errorf("validateOrder: failed to get quoteDecimal. err: %v", err)
-		}
-		if err := tomox_state.VerifyBalance(cloneStateDb, cloneTomoXStateDb, tx, baseDecimal, quoteDecimal); err != nil {
-			return fmt.Errorf("not enough balance to make this order. OrderHash: %s. UserAddress: %s. PairName: %s. Err: %v", tx.Hash().Hex(), tx.UserAddress().Hex(), tx.PairName(), err)
-		}
-	}
->>>>>>> c4d7a6ee
 	return nil
 }
 
