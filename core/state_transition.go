--- conflicted
+++ resolved
@@ -82,38 +82,38 @@
 }
 
 // message no matter the execution itself is successful or not.
- type ExecutionResult struct {
- 	UsedGas    uint64 // Total used gas but include the refunded gas
- 	Err        error  // Any error encountered during the execution(listed in core/vm/errors.go)
- 	ReturnData []byte // Returned data from evm(function result or data supplied with revert opcode)
- }
-
- // Unwrap returns the internal evm error which allows us for further
- // analysis outside.
- func (result *ExecutionResult) Unwrap() error {
- 	return result.Err
- }
-
- // Failed returns the indicator whether the execution is successful or not
- func (result *ExecutionResult) Failed() bool { return result.Err != nil }
-
- // Return is a helper function to help caller distinguish between revert reason
- // and function return. Return returns the data after execution if no error occurs.
- func (result *ExecutionResult) Return() []byte {
- 	if result.Err != nil {
- 		return nil
- 	}
- 	return common.CopyBytes(result.ReturnData)
- }
-
- // Revert returns the concrete revert reason if the execution is aborted by `REVERT`
- // opcode. Note the reason can be nil if no data supplied with revert opcode.
- func (result *ExecutionResult) Revert() []byte {
- 	if result.Err != vm.ErrExecutionReverted {
- 		return nil
- 	}
- 	return common.CopyBytes(result.ReturnData)
- }
+type ExecutionResult struct {
+	UsedGas    uint64 // Total used gas but include the refunded gas
+	Err        error  // Any error encountered during the execution(listed in core/vm/errors.go)
+	ReturnData []byte // Returned data from evm(function result or data supplied with revert opcode)
+}
+
+// Unwrap returns the internal evm error which allows us for further
+// analysis outside.
+func (result *ExecutionResult) Unwrap() error {
+	return result.Err
+}
+
+// Failed returns the indicator whether the execution is successful or not
+func (result *ExecutionResult) Failed() bool { return result.Err != nil }
+
+// Return is a helper function to help caller distinguish between revert reason
+// and function return. Return returns the data after execution if no error occurs.
+func (result *ExecutionResult) Return() []byte {
+	if result.Err != nil {
+		return nil
+	}
+	return common.CopyBytes(result.ReturnData)
+}
+
+// Revert returns the concrete revert reason if the execution is aborted by `REVERT`
+// opcode. Note the reason can be nil if no data supplied with revert opcode.
+func (result *ExecutionResult) Revert() []byte {
+	if result.Err != vm.ErrExecutionReverted {
+		return nil
+	}
+	return common.CopyBytes(result.ReturnData)
+}
 
 // IntrinsicGas computes the 'intrinsic gas' for a message with the given data.
 func IntrinsicGas(data []byte, contractCreation, homestead bool) (uint64, error) {
@@ -192,11 +192,7 @@
 // the gas used (which includes gas refunds) and an error if it failed. An error always
 // indicates a core error meaning that the message would always fail for that particular
 // state and would never be accepted within a block.
-<<<<<<< HEAD
-func ApplyMessage(evm *vm.EVM, msg *Message, gp *GasPool, owner common.Address) ([]byte, uint64, bool, error) {
-=======
-func ApplyMessage(evm *vm.EVM, msg Message, gp *GasPool, owner common.Address) (*ExecutionResult, error) {
->>>>>>> 35e30f60
+func ApplyMessage(evm *vm.EVM, msg *Message, gp *GasPool, owner common.Address) (*ExecutionResult, error) {
 	return NewStateTransition(evm, msg, gp).TransitionDb(owner)
 }
 
@@ -282,40 +278,32 @@
 }
 
 // TransitionDb will transition the state by applying the current message and
-<<<<<<< HEAD
-// returning the result including the used gas. It returns an error if it
-// failed. An error indicates a consensus issue.
-func (st *StateTransition) TransitionDb(owner common.Address) (ret []byte, usedGas uint64, failed bool, err error) {
-	if err = st.preCheck(); err != nil {
-		return
-=======
 // returning the evm execution result with following fields.
 //
-// - used gas:
-//      total gas used (including gas being refunded)
-// - returndata:
-//      the returned data from evm
-// - concrete execution error:
-//      various **EVM** error which aborts the execution,
-//      e.g. ErrOutOfGas, ErrExecutionReverted
+//   - used gas:
+//     total gas used (including gas being refunded)
+//   - returndata:
+//     the returned data from evm
+//   - concrete execution error:
+//     various **EVM** error which aborts the execution,
+//     e.g. ErrOutOfGas, ErrExecutionReverted
 //
 // However if any consensus issue encountered, return the error directly with
 // nil evm execution result.
 func (st *StateTransition) TransitionDb(owner common.Address) (*ExecutionResult, error) {
-        // First check this message satisfies all consensus rules before
- 	// applying the message. The rules include these clauses
- 	//
- 	// 1. the nonce of the message caller is correct
- 	// 2. caller has enough balance to cover transaction fee(gaslimit * gasprice)
- 	// 3. the amount of gas required is available in the block
- 	// 4. the purchased gas is enough to cover intrinsic usage
- 	// 5. there is no overflow when calculating intrinsic gas
- 	// 6. caller has enough balance to cover asset transfer for **topmost** call
-
- 	// Check clauses 1-3, buy gas if everything is correct
-        if err := st.preCheck(); err != nil {
+	// First check this message satisfies all consensus rules before
+	// applying the message. The rules include these clauses
+	//
+	// 1. the nonce of the message caller is correct
+	// 2. caller has enough balance to cover transaction fee(gaslimit * gasprice)
+	// 3. the amount of gas required is available in the block
+	// 4. the purchased gas is enough to cover intrinsic usage
+	// 5. there is no overflow when calculating intrinsic gas
+	// 6. caller has enough balance to cover asset transfer for **topmost** call
+
+	// Check clauses 1-3, buy gas if everything is correct
+	if err := st.preCheck(); err != nil {
 		return nil, err
->>>>>>> 35e30f60
 	}
 	msg := st.msg
 	sender := st.from() // err checked in preCheck
@@ -323,24 +311,24 @@
 	homestead := st.evm.ChainConfig().IsHomestead(st.evm.BlockNumber)
 	contractCreation := msg.To == nil
 
-        // Check clauses 4-5, substract intrinsic gas if everything is correct
+	// Check clauses 4-5, substract intrinsic gas if everything is correct
 	gas, err := IntrinsicGas(st.data, contractCreation, homestead)
 	if err != nil {
 		return nil, err
 	}
-        if st.gas < gas {
-                return nil, ErrIntrinsicGas
-        }
-        st.gas -= gas
-
-        // check clause 6
-        if msg.Value().Sign() > 0 && !st.evm.CanTransfer(st.state, msg.From(), msg.Value()) {
-                return nil, ErrInsufficientFundsForTransfer
-        }
+	if st.gas < gas {
+		return nil, ErrIntrinsicGas
+	}
+	st.gas -= gas
+
+	// check clause 6
+	if msg.Value.Sign() > 0 && !st.evm.CanTransfer(st.state, msg.From, msg.Value) {
+		return nil, ErrInsufficientFundsForTransfer
+	}
 
 	var (
-                ret     []byte
-                vmerr   error
+		ret   []byte
+		vmerr error
 	)
 	// for debugging purpose
 	// TODO: clean it after fixing the issue https://github.com/tomochain/tomochain/issues/401
@@ -364,10 +352,10 @@
 	}
 
 	return &ExecutionResult{
-                UsedGas:        st.gasUsed(),
-                Err:            vmerr,
-                ReturnData:     ret,
-        }, err
+		UsedGas:    st.gasUsed(),
+		Err:        vmerr,
+		ReturnData: ret,
+	}, err
 }
 
 func (st *StateTransition) refundGas() {
