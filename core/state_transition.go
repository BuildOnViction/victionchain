// Copyright 2014 The go-ethereum Authors
// This file is part of the go-ethereum library.
//
// The go-ethereum library is free software: you can redistribute it and/or modify
// it under the terms of the GNU Lesser General Public License as published by
// the Free Software Foundation, either version 3 of the License, or
// (at your option) any later version.
//
// The go-ethereum library is distributed in the hope that it will be useful,
// but WITHOUT ANY WARRANTY; without even the implied warranty of
// MERCHANTABILITY or FITNESS FOR A PARTICULAR PURPOSE. See the
// GNU Lesser General Public License for more details.
//
// You should have received a copy of the GNU Lesser General Public License
// along with the go-ethereum library. If not, see <http://www.gnu.org/licenses/>.

package core

import (
	"errors"
	"math"
	"math/big"

	"github.com/ethereum/go-ethereum/common"
	"github.com/ethereum/go-ethereum/core/vm"
	"github.com/ethereum/go-ethereum/log"
	"github.com/ethereum/go-ethereum/params"
)

var (
	errInsufficientBalanceForGas = errors.New("insufficient balance to pay for gas")
)

/*
The State Transitioning Model

A state transition is a change made when a transaction is applied to the current world state
The state transitioning model does all all the necessary work to work out a valid new state root.

1) Nonce handling
2) Pre pay gas
3) Create a new state object if the recipient is \0*32
4) Value transfer
== If contract creation ==
  4a) Attempt to run transaction data
  4b) If valid, use result as code for the new state object
== end ==
5) Run Script section
6) Derive new state root
*/
type StateTransition struct {
	gp         *GasPool
	msg        Message
	gas        uint64
	gasPrice   *big.Int
	initialGas uint64
	value      *big.Int
	data       []byte
	state      vm.StateDB
	evm        *vm.EVM
}

// Message represents a message sent to a contract.
type Message interface {
	From() common.Address
	//FromFrontier() (common.Address, error)
	To() *common.Address

	GasPrice() *big.Int
	Gas() uint64
	Value() *big.Int

	Nonce() uint64
	CheckNonce() bool
	Data() []byte
	BalanceTokenFee() *big.Int
}

// IntrinsicGas computes the 'intrinsic gas' for a message with the given data.
func IntrinsicGas(data []byte, contractCreation, homestead bool) (uint64, error) {
	// Set the starting gas for the raw transaction
	var gas uint64
	if contractCreation && homestead {
		gas = params.TxGasContractCreation
	} else {
		gas = params.TxGas
	}
	// Bump the required gas by the amount of transactional data
	if len(data) > 0 {
		// Zero and non-zero bytes are priced differently
		var nz uint64
		for _, byt := range data {
			if byt != 0 {
				nz++
			}
		}
		// Make sure we don't exceed uint64 for all data combinations
		if (math.MaxUint64-gas)/params.TxDataNonZeroGas < nz {
			return 0, vm.ErrOutOfGas
		}
		gas += nz * params.TxDataNonZeroGas

		z := uint64(len(data)) - nz
		if (math.MaxUint64-gas)/params.TxDataZeroGas < z {
			return 0, vm.ErrOutOfGas
		}
		gas += z * params.TxDataZeroGas
	}
	return gas, nil
}

// NewStateTransition initialises and returns a new state transition object.
func NewStateTransition(evm *vm.EVM, msg Message, gp *GasPool) *StateTransition {
	return &StateTransition{
		gp:       gp,
		evm:      evm,
		msg:      msg,
		gasPrice: msg.GasPrice(),
		value:    msg.Value(),
		data:     msg.Data(),
		state:    evm.StateDB,
	}
}

// ApplyMessage computes the new state by applying the given message
// against the old state within the environment.
//
// ApplyMessage returns the bytes returned by any EVM execution (if it took place),
// the gas used (which includes gas refunds) and an error if it failed. An error always
// indicates a core error meaning that the message would always fail for that particular
// state and would never be accepted within a block.
func ApplyMessage(evm *vm.EVM, msg Message, gp *GasPool, owner common.Address) ([]byte, uint64, bool, error) {
	return NewStateTransition(evm, msg, gp).TransitionDb(owner)
}

func (st *StateTransition) from() vm.AccountRef {
	f := st.msg.From()
	if !st.state.Exist(f) {
		st.state.CreateAccount(f)
	}
	return vm.AccountRef(f)
}

func (st *StateTransition) balanceTokenFee() *big.Int {
	return st.msg.BalanceTokenFee()
}

func (st *StateTransition) to() vm.AccountRef {
	if st.msg == nil {
		return vm.AccountRef{}
	}
	to := st.msg.To()
	if to == nil {
		return vm.AccountRef{} // contract creation
	}

	reference := vm.AccountRef(*to)
	if !st.state.Exist(*to) {
		st.state.CreateAccount(*to)
	}
	return reference
}

func (st *StateTransition) useGas(amount uint64) error {
	if st.gas < amount {
		return vm.ErrOutOfGas
	}
	st.gas -= amount

	return nil
}

func (st *StateTransition) buyGas() error {
	var (
		state           = st.state
		balanceTokenFee = st.balanceTokenFee()
		from            = st.from()
	)
	mgval := new(big.Int).Mul(new(big.Int).SetUint64(st.msg.Gas()), st.gasPrice)
	if balanceTokenFee == nil {
		if state.GetBalance(from.Address()).Cmp(mgval) < 0 {
			return errInsufficientBalanceForGas
		}
	} else if balanceTokenFee.Cmp(mgval) < 0 {
		return errInsufficientBalanceForGas
	}
	if err := st.gp.SubGas(st.msg.Gas()); err != nil {
		return err
	}
	st.gas += st.msg.Gas()

	st.initialGas = st.msg.Gas()
	if balanceTokenFee == nil {
		state.SubBalance(from.Address(), mgval)
	}
	return nil
}

func (st *StateTransition) preCheck() error {
	msg := st.msg
	sender := st.from()

	// Make sure this transaction's nonce is correct
	if msg.CheckNonce() {
		nonce := st.state.GetNonce(sender.Address())
		if nonce < msg.Nonce() {
			return ErrNonceTooHigh
		} else if nonce > msg.Nonce() {
			return ErrNonceTooLow
		}
	}
	return st.buyGas()
}

// TransitionDb will transition the state by applying the current message and
// returning the result including the the used gas. It returns an error if it
// failed. An error indicates a consensus issue.
func (st *StateTransition) TransitionDb(owner common.Address) (ret []byte, usedGas uint64, failed bool, err error) {
	if err = st.preCheck(); err != nil {
		return
	}
	msg := st.msg
	sender := st.from() // err checked in preCheck

	tomox := st.evm.ChainConfig().IsTIPTomoX(st.evm.BlockNumber)

	homestead := st.evm.ChainConfig().IsHomestead(st.evm.BlockNumber)
	contractCreation := msg.To() == nil

	// Pay intrinsic gas
	gas, err := IntrinsicGas(st.data, contractCreation, homestead)
	if err != nil {
		return nil, 0, false, err
	}
	if err = st.useGas(gas); err != nil {
		return nil, 0, false, err
	}

	var (
		evm = st.evm
		// vm errors do not effect consensus and are therefor
		// not assigned to err, except for insufficient balance
		// error.
		vmerr error
	)
	// for debugging purpose
	// TODO: clean it after fixing the issue https://github.com/tomochain/tomochain/issues/401
	var contractAction string
	nonce := uint64(1)
	if contractCreation {
		ret, _, st.gas, vmerr = evm.Create(sender, st.data, st.gas, st.value)
		contractAction = "contract creation"
	} else {
		// Increment the nonce for the next transaction
		nonce = st.state.GetNonce(sender.Address()) + 1
		st.state.SetNonce(sender.Address(), nonce)
		ret, st.gas, vmerr = evm.Call(sender, st.to().Address(), st.data, st.gas, st.value)
		contractAction = "contract call"
	}
	if vmerr != nil {
		log.Debug("VM returned with error", "action", contractAction, "contract address", st.to().Address(), "gas", st.gas, "gasPrice", st.gasPrice, "nonce", nonce, "err", vmerr)
		// The only possible consensus-error would be if there wasn't
		// sufficient balance to make the transfer happen. The first
		// balance transfer may never fail.
		if vmerr == vm.ErrInsufficientBalance {
			return nil, 0, false, vmerr
		}
	}
	st.refundGas()
<<<<<<< HEAD
	if (owner != common.Address{} && tomox) {
		st.state.AddBalance(owner, new(big.Int).Mul(new(big.Int).SetUint64(st.gasUsed()), st.gasPrice))
=======

	if st.evm.BlockNumber.Cmp(common.TIPTRC21Fee) > 0 {
		if (owner != common.Address{}) {
			st.state.AddBalance(owner, new(big.Int).Mul(new(big.Int).SetUint64(st.gasUsed()), st.gasPrice))
		}
>>>>>>> 52396692
	} else {
		st.state.AddBalance(st.evm.Coinbase, new(big.Int).Mul(new(big.Int).SetUint64(st.gasUsed()), st.gasPrice))
	}

	return ret, st.gasUsed(), vmerr != nil, err
}

func (st *StateTransition) refundGas() {
	// Apply refund counter, capped to half of the used gas.
	refund := st.gasUsed() / 2
	if refund > st.state.GetRefund() {
		refund = st.state.GetRefund()
	}
	st.gas += refund

	balanceTokenFee := st.balanceTokenFee()
	if balanceTokenFee == nil {
		from := st.from()
		// Return ETH for remaining gas, exchanged at the original rate.
		remaining := new(big.Int).Mul(new(big.Int).SetUint64(st.gas), st.gasPrice)
		st.state.AddBalance(from.Address(), remaining)
	}
	// Also return remaining gas to the block gas counter so it is
	// available for the next transaction.
	st.gp.AddGas(st.gas)
}

// gasUsed returns the amount of gas used up by the state transition.
func (st *StateTransition) gasUsed() uint64 {
	return st.initialGas - st.gas
}<|MERGE_RESOLUTION|>--- conflicted
+++ resolved
@@ -222,8 +222,6 @@
 	msg := st.msg
 	sender := st.from() // err checked in preCheck
 
-	tomox := st.evm.ChainConfig().IsTIPTomoX(st.evm.BlockNumber)
-
 	homestead := st.evm.ChainConfig().IsHomestead(st.evm.BlockNumber)
 	contractCreation := msg.To() == nil
 
@@ -267,16 +265,11 @@
 		}
 	}
 	st.refundGas()
-<<<<<<< HEAD
-	if (owner != common.Address{} && tomox) {
-		st.state.AddBalance(owner, new(big.Int).Mul(new(big.Int).SetUint64(st.gasUsed()), st.gasPrice))
-=======
 
 	if st.evm.BlockNumber.Cmp(common.TIPTRC21Fee) > 0 {
 		if (owner != common.Address{}) {
 			st.state.AddBalance(owner, new(big.Int).Mul(new(big.Int).SetUint64(st.gasUsed()), st.gasPrice))
 		}
->>>>>>> 52396692
 	} else {
 		st.state.AddBalance(st.evm.Coinbase, new(big.Int).Mul(new(big.Int).SetUint64(st.gasUsed()), st.gasPrice))
 	}
