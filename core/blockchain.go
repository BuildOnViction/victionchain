--- conflicted
+++ resolved
@@ -808,11 +808,7 @@
 
 // GetReceiptsByHash retrieves the receipts for all transactions in a given block.
 func (bc *BlockChain) GetReceiptsByHash(hash common.Hash) types.Receipts {
-<<<<<<< HEAD
-	return rawdb.GetBlockReceipts(bc.db, hash, rawdb.GetBlockNumber(bc.db, hash))
-=======
-	return GetBlockReceipts(bc.db, hash, GetBlockNumber(bc.db, hash), bc.chainConfig)
->>>>>>> 6a5f5478
+	return rawdb.GetBlockReceipts(bc.db, hash, rawdb.GetBlockNumber(bc.db, hash), bc.chainConfig)
 }
 
 // GetBlocksFromHash returns the block corresponding to hash and up to n-1 ancestors.
@@ -2132,11 +2128,7 @@
 		// These logs are later announced as deleted.
 		collectLogs = func(h common.Hash) {
 			// Coalesce logs and set 'Removed'.
-<<<<<<< HEAD
-			receipts := rawdb.GetBlockReceipts(bc.db, h, bc.hc.GetBlockNumber(h))
-=======
-			receipts := GetBlockReceipts(bc.db, h, bc.hc.GetBlockNumber(h), bc.chainConfig)
->>>>>>> 6a5f5478
+			receipts := rawdb.GetBlockReceipts(bc.db, h, bc.hc.GetBlockNumber(h), bc.chainConfig)
 			for _, receipt := range receipts {
 				for _, log := range receipt.Logs {
 					del := *log
