// Copyright 2015 The go-ethereum Authors
// This file is part of the go-ethereum library.
//
// The go-ethereum library is free software: you can redistribute it and/or modify
// it under the terms of the GNU Lesser General Public License as published by
// the Free Software Foundation, either version 3 of the License, or
// (at your option) any later version.
//
// The go-ethereum library is distributed in the hope that it will be useful,
// but WITHOUT ANY WARRANTY; without even the implied warranty of
// MERCHANTABILITY or FITNESS FOR A PARTICULAR PURPOSE. See the
// GNU Lesser General Public License for more details.
//
// You should have received a copy of the GNU Lesser General Public License
// along with the go-ethereum library. If not, see <http://www.gnu.org/licenses/>.

package core

import (
	"fmt"
	"math/big"
	"runtime"
	"sync"

	"github.com/ethereum/go-ethereum/common"
	"github.com/ethereum/go-ethereum/consensus"
	"github.com/ethereum/go-ethereum/consensus/misc"
	"github.com/ethereum/go-ethereum/core/state"
	"github.com/ethereum/go-ethereum/core/types"
	"github.com/ethereum/go-ethereum/core/vm"
	"github.com/ethereum/go-ethereum/crypto"
	"github.com/ethereum/go-ethereum/params"
<<<<<<< HEAD
=======
	"math/big"
)
import (
	"fmt"
	"runtime"
	"sync"
>>>>>>> 7f8fe151
)

// StateProcessor is a basic Processor, which takes care of transitioning
// state from one point to another.
//
// StateProcessor implements Processor.
type StateProcessor struct {
	config *params.ChainConfig // Chain configuration options
	bc     *BlockChain         // Canonical block chain
	engine consensus.Engine    // Consensus engine used for block rewards
}
type CalculatedBlock struct {
	block *types.Block
	stop  bool
}

// NewStateProcessor initialises a new StateProcessor.
func NewStateProcessor(config *params.ChainConfig, bc *BlockChain, engine consensus.Engine) *StateProcessor {
	return &StateProcessor{
		config: config,
		bc:     bc,
		engine: engine,
	}
}

// Process processes the state changes according to the Ethereum rules by running
// the transaction messages using the statedb and applying any rewards to both
// the processor (coinbase) and any included uncles.
//
// Process returns the receipts and logs accumulated during the process and
// returns the amount of gas that was used in the process. If any of the
// transactions failed to execute due to insufficient gas it will return an error.
func (p *StateProcessor) Process(block *types.Block, statedb *state.StateDB, cfg vm.Config, balanceFee map[common.Address]*big.Int) (types.Receipts, []*types.Log, uint64, error) {
	var (
		receipts types.Receipts
		usedGas  = new(uint64)
		header   = block.Header()
		allLogs  []*types.Log
		gp       = new(GasPool).AddGas(block.GasLimit())
	)
	// Mutate the the block and state according to any hard-fork specs
	if p.config.DAOForkSupport && p.config.DAOForkBlock != nil && p.config.DAOForkBlock.Cmp(block.Number()) == 0 {
		misc.ApplyDAOHardFork(statedb)
	}
	if common.TIPSigning.Cmp(header.Number) == 0 {
		statedb.DeleteAddress(common.HexToAddress(common.BlockSigners))
	}
	InitSignerInTransactions(p.config, header, block.Transactions())
	balanceUpdated := map[common.Address]*big.Int{}
	totalFeeUsed := uint64(0)
	for i, tx := range block.Transactions() {
		// check black-list txs after hf
		if (block.Number().Uint64() >= common.BlackListHFNumber) && !common.IsTestnet {
			// check if sender is in black list
			if tx.From() != nil && common.Blacklist[*tx.From()] {
				return nil, nil, 0, fmt.Errorf("Block contains transaction with sender in black-list: %v", tx.From().Hex())
			}
			// check if receiver is in black list
			if tx.To() != nil && common.Blacklist[*tx.To()] {
				return nil, nil, 0, fmt.Errorf("Block contains transaction with receiver in black-list: %v", tx.To().Hex())
			}
		}
		statedb.Prepare(tx.Hash(), block.Hash(), i)
		receipt, gas, err, tokenFeeUsed := ApplyTransaction(p.config, balanceFee, p.bc, nil, gp, statedb, header, tx, usedGas, cfg)
		if err != nil {
			return nil, nil, 0, err
		}
		receipts = append(receipts, receipt)
		allLogs = append(allLogs, receipt.Logs...)
		if tokenFeeUsed {
			balanceFee[*tx.To()] = new(big.Int).Sub(balanceFee[*tx.To()], new(big.Int).SetUint64(gas))
			balanceUpdated[*tx.To()] = balanceFee[*tx.To()]
			totalFeeUsed = totalFeeUsed + gas
		}
	}
	state.UpdateTRC21Fee(statedb, balanceUpdated, totalFeeUsed)
	// Finalize the block, applying any consensus engine specific extras (e.g. block rewards)
	p.engine.Finalize(p.bc, header, statedb, block.Transactions(), block.Uncles(), receipts)
	return receipts, allLogs, *usedGas, nil
}

func (p *StateProcessor) ProcessBlockNoValidator(cBlock *CalculatedBlock, statedb *state.StateDB, cfg vm.Config, balanceFee map[common.Address]*big.Int) (types.Receipts, []*types.Log, uint64, error) {
	block := cBlock.block
	var (
		receipts types.Receipts
		usedGas  = new(uint64)
		header   = block.Header()
		allLogs  []*types.Log
		gp       = new(GasPool).AddGas(block.GasLimit())
	)
	// Mutate the the block and state according to any hard-fork specs
	if p.config.DAOForkSupport && p.config.DAOForkBlock != nil && p.config.DAOForkBlock.Cmp(block.Number()) == 0 {
		misc.ApplyDAOHardFork(statedb)
	}
	if common.TIPSigning.Cmp(header.Number) == 0 {
		statedb.DeleteAddress(common.HexToAddress(common.BlockSigners))
	}
	if cBlock.stop {
		return nil, nil, 0, ErrStopPreparingBlock
	}
	InitSignerInTransactions(p.config, header, block.Transactions())
	balanceUpdated := map[common.Address]*big.Int{}
	totalFeeUsed := uint64(0)

	if cBlock.stop {
		return nil, nil, 0, ErrStopPreparingBlock
	}
	// Iterate over and process the individual transactions
	receipts = make([]*types.Receipt, block.Transactions().Len())
	for i, tx := range block.Transactions() {
		// check black-list txs after hf
		if (block.Number().Uint64() >= common.BlackListHFNumber) && !common.IsTestnet {
			// check if sender is in black list
			if tx.From() != nil && common.Blacklist[*tx.From()] {
				return nil, nil, 0, fmt.Errorf("Block contains transaction with sender in black-list: %v", tx.From().Hex())
			}
			// check if receiver is in black list
			if tx.To() != nil && common.Blacklist[*tx.To()] {
				return nil, nil, 0, fmt.Errorf("Block contains transaction with receiver in black-list: %v", tx.To().Hex())
			}
		}
		statedb.Prepare(tx.Hash(), block.Hash(), i)
		receipt, gas, err, tokenFeeUsed := ApplyTransaction(p.config, balanceFee, p.bc, nil, gp, statedb, header, tx, usedGas, cfg)
		if err != nil {
			return nil, nil, 0, err
		}
		if cBlock.stop {
			return nil, nil, 0, ErrStopPreparingBlock
		}
		receipts[i] = receipt
		allLogs = append(allLogs, receipt.Logs...)
		if tokenFeeUsed {
			balanceFee[*tx.To()] = new(big.Int).Sub(balanceFee[*tx.To()], new(big.Int).SetUint64(gas))
			balanceUpdated[*tx.To()] = balanceFee[*tx.To()]
			totalFeeUsed = totalFeeUsed + gas
		}
	}
	state.UpdateTRC21Fee(statedb, balanceUpdated, totalFeeUsed)
	// Finalize the block, applying any consensus engine specific extras (e.g. block rewards)
	p.engine.Finalize(p.bc, header, statedb, block.Transactions(), block.Uncles(), receipts)
	return receipts, allLogs, *usedGas, nil
}

// ApplyTransaction attempts to apply a transaction to the given state database
// and uses the input parameters for its environment. It returns the receipt
// for the transaction, gas used and an error if the transaction failed,
// indicating the block was invalid.
func ApplyTransaction(config *params.ChainConfig, tokensFee map[common.Address]*big.Int, bc *BlockChain, author *common.Address, gp *GasPool, statedb *state.StateDB, header *types.Header, tx *types.Transaction, usedGas *uint64, cfg vm.Config) (*types.Receipt, uint64, error, bool) {
	if tx.To() != nil && tx.To().String() == common.BlockSigners && config.IsTIPSigning(header.Number) {
		return ApplySignTransaction(config, statedb, header, tx, usedGas)
	}
	var balanceFee *big.Int
	if tx.To() != nil {
		if value, ok := tokensFee[*tx.To()]; ok {
			balanceFee = value
		}
	}
	msg, err := tx.AsMessage(types.MakeSigner(config, header.Number), balanceFee)
	if err != nil {
		return nil, 0, err, false
	}
	// Create a new context to be used in the EVM environment
	context := NewEVMContext(msg, header, bc, author)
	// Create a new environment which holds all relevant information
	// about the transaction and calling mechanisms.
	vmenv := vm.NewEVM(context, statedb, config, cfg)

	// If we don't have an explicit author (i.e. not mining), extract from the header
	var beneficiary common.Address
	if author == nil {
		beneficiary, _ = bc.Engine().Author(header) // Ignore error, we're past header validation
	} else {
		beneficiary = *author
	}

	coinbaseOwner := statedb.GetOwner(beneficiary)

	// Apply the transaction to the current state (included in the env)
	_, gas, failed, err := ApplyMessage(vmenv, msg, gp, coinbaseOwner)
	if err != nil {
		return nil, 0, err, false
	}
	// Update the state with pending changes
	var root []byte
	if config.IsByzantium(header.Number) {
		statedb.Finalise(true)
	} else {
		root = statedb.IntermediateRoot(config.IsEIP158(header.Number)).Bytes()
	}
	*usedGas += gas

	// Create a new receipt for the transaction, storing the intermediate root and gas used by the tx
	// based on the eip phase, we're passing wether the root touch-delete accounts.
	receipt := types.NewReceipt(root, failed, *usedGas)
	receipt.TxHash = tx.Hash()
	receipt.GasUsed = gas
	// if the transaction created a contract, store the creation address in the receipt.
	if msg.To() == nil {
		receipt.ContractAddress = crypto.CreateAddress(vmenv.Context.Origin, tx.Nonce())
	}
	// Set the receipt logs and create a bloom for filtering
	receipt.Logs = statedb.GetLogs(tx.Hash())
	receipt.Bloom = types.CreateBloom(types.Receipts{receipt})
	if balanceFee != nil && failed {
		state.PayFeeWithTRC21TxFail(statedb, msg.From(), *tx.To())
	}
	return receipt, gas, err, balanceFee != nil
}

func ApplySignTransaction(config *params.ChainConfig, statedb *state.StateDB, header *types.Header, tx *types.Transaction, usedGas *uint64) (*types.Receipt, uint64, error, bool) {
	// Update the state with pending changes
	var root []byte
	if config.IsByzantium(header.Number) {
		statedb.Finalise(true)
	} else {
		root = statedb.IntermediateRoot(config.IsEIP158(header.Number)).Bytes()
	}
	from, err := types.Sender(types.MakeSigner(config, header.Number), tx)
	if err != nil {
		return nil, 0, err, false
	}
	nonce := statedb.GetNonce(from)
	if nonce < tx.Nonce() {
		return nil, 0, ErrNonceTooHigh, false
	} else if nonce > tx.Nonce() {
		return nil, 0, ErrNonceTooLow, false
	}
	statedb.SetNonce(from, nonce+1)
	// Create a new receipt for the transaction, storing the intermediate root and gas used by the tx
	// based on the eip phase, we're passing wether the root touch-delete accounts.
	receipt := types.NewReceipt(root, false, *usedGas)
	receipt.TxHash = tx.Hash()
	receipt.GasUsed = 0
	// if the transaction created a contract, store the creation address in the receipt.
	// Set the receipt logs and create a bloom for filtering
	log := &types.Log{}
	log.Address = common.HexToAddress(common.BlockSigners)
	log.BlockNumber = header.Number.Uint64()
	statedb.AddLog(log)
	receipt.Logs = statedb.GetLogs(tx.Hash())
	receipt.Bloom = types.CreateBloom(types.Receipts{receipt})
	return receipt, 0, nil, false
}

func InitSignerInTransactions(config *params.ChainConfig, header *types.Header, txs types.Transactions) {
	nWorker := runtime.NumCPU()
	signer := types.MakeSigner(config, header.Number)
	chunkSize := txs.Len() / nWorker
	if txs.Len()%nWorker != 0 {
		chunkSize++
	}
	wg := sync.WaitGroup{}
	wg.Add(nWorker)
	for i := 0; i < nWorker; i++ {
		from := i * chunkSize
		to := from + chunkSize
		if to > txs.Len() {
			to = txs.Len()
		}
		go func(from int, to int) {
			for j := from; j < to; j++ {
				types.CacheSigner(signer, txs[j])
				txs[j].CacheHash()
			}
			wg.Done()
		}(from, to)
	}
	wg.Wait()
}<|MERGE_RESOLUTION|>--- conflicted
+++ resolved
@@ -30,15 +30,6 @@
 	"github.com/ethereum/go-ethereum/core/vm"
 	"github.com/ethereum/go-ethereum/crypto"
 	"github.com/ethereum/go-ethereum/params"
-<<<<<<< HEAD
-=======
-	"math/big"
-)
-import (
-	"fmt"
-	"runtime"
-	"sync"
->>>>>>> 7f8fe151
 )
 
 // StateProcessor is a basic Processor, which takes care of transitioning
