--- conflicted
+++ resolved
@@ -25,10 +25,7 @@
 	"github.com/ethereum/go-ethereum/core/vm"
 	"github.com/ethereum/go-ethereum/crypto"
 	"github.com/ethereum/go-ethereum/params"
-<<<<<<< HEAD
 	"github.com/ethereum/go-ethereum/tomox"
-=======
->>>>>>> 4d881720
 	"math/big"
 )
 import (
@@ -186,20 +183,16 @@
 	if tx.To() != nil && tx.To().String() == common.BlockSigners && config.IsTIPSigning(header.Number) {
 		return ApplySignTransaction(config, statedb, header, tx, usedGas)
 	}
-<<<<<<< HEAD
 	if tx.IsMatchingTransaction() && config.IsTIPTomoX(header.Number) {
 		return ApplyTomoXMatchedTransaction(config, statedb, header, tx, usedGas)
 	}
-	msg, err := tx.AsMessage(types.MakeSigner(config, header.Number))
-=======
 	var balanceFee *big.Int
 	if tx.To() != nil {
 		if value, ok := tokensFee[*tx.To()]; ok {
 			balanceFee = value
 		}
 	}
-	msg, err := tx.AsMessage(types.MakeSigner(config, header.Number), balanceFee)
->>>>>>> 4d881720
+	msg, err := tx.AsMessage(types.MakeSigner(config, header.Number))
 	if err != nil {
 		return nil, 0, err, false
 	}
