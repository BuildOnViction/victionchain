// Copyright 2015 The go-ethereum Authors
// This file is part of the go-ethereum library.
//
// The go-ethereum library is free software: you can redistribute it and/or modify
// it under the terms of the GNU Lesser General Public License as published by
// the Free Software Foundation, either version 3 of the License, or
// (at your option) any later version.
//
// The go-ethereum library is distributed in the hope that it will be useful,
// but WITHOUT ANY WARRANTY; without even the implied warranty of
// MERCHANTABILITY or FITNESS FOR A PARTICULAR PURPOSE. See the
// GNU Lesser General Public License for more details.
//
// You should have received a copy of the GNU Lesser General Public License
// along with the go-ethereum library. If not, see <http://www.gnu.org/licenses/>.

package core

import (
	"fmt"
<<<<<<< HEAD
	"github.com/tomochain/tomochain/tomox/tradingstate"
=======
	"github.com/tomochain/tomochain/log"
>>>>>>> d5f24d57
	"math/big"
	"runtime"
	"strings"
	"sync"

	"github.com/tomochain/tomochain/common"
	"github.com/tomochain/tomochain/consensus"
	"github.com/tomochain/tomochain/consensus/misc"
	"github.com/tomochain/tomochain/core/state"
	"github.com/tomochain/tomochain/core/types"
	"github.com/tomochain/tomochain/core/vm"
	"github.com/tomochain/tomochain/crypto"
	"github.com/tomochain/tomochain/params"
)

// StateProcessor is a basic Processor, which takes care of transitioning
// state from one point to another.
//
// StateProcessor implements Processor.
type StateProcessor struct {
	config *params.ChainConfig // Chain configuration options
	bc     *BlockChain         // Canonical block chain
	engine consensus.Engine    // Consensus engine used for block rewards
}
type CalculatedBlock struct {
	block *types.Block
	stop  bool
}

// NewStateProcessor initialises a new StateProcessor.
func NewStateProcessor(config *params.ChainConfig, bc *BlockChain, engine consensus.Engine) *StateProcessor {
	return &StateProcessor{
		config: config,
		bc:     bc,
		engine: engine,
	}
}

// Process processes the state changes according to the Ethereum rules by running
// the transaction messages using the statedb and applying any rewards to both
// the processor (coinbase) and any included uncles.
//
// Process returns the receipts and logs accumulated during the process and
// returns the amount of gas that was used in the process. If any of the
// transactions failed to execute due to insufficient gas it will return an error.
func (p *StateProcessor) Process(block *types.Block, statedb *state.StateDB, tradingState *tradingstate.TradingStateDB, cfg vm.Config, balanceFee map[common.Address]*big.Int) (types.Receipts, []*types.Log, uint64, error) {
	var (
		receipts types.Receipts
		usedGas  = new(uint64)
		header   = block.Header()
		allLogs  []*types.Log
		gp       = new(GasPool).AddGas(block.GasLimit())
	)
	// Mutate the the block and state according to any hard-fork specs
	if p.config.DAOForkSupport && p.config.DAOForkBlock != nil && p.config.DAOForkBlock.Cmp(block.Number()) == 0 {
		misc.ApplyDAOHardFork(statedb)
	}
	if common.TIPSigning.Cmp(header.Number) == 0 {
		statedb.DeleteAddress(common.HexToAddress(common.BlockSigners))
	}
	parentState := statedb.Copy()
	InitSignerInTransactions(p.config, header, block.Transactions())
	balanceUpdated := map[common.Address]*big.Int{}
	totalFeeUsed := big.NewInt(0)
	for i, tx := range block.Transactions() {
		// check black-list txs after hf
		if (block.Number().Uint64() >= common.BlackListHFNumber) && !common.IsTestnet {
			// check if sender is in black list
			if tx.From() != nil && common.Blacklist[*tx.From()] {
				return nil, nil, 0, fmt.Errorf("Block contains transaction with sender in black-list: %v", tx.From().Hex())
			}
			// check if receiver is in black list
			if tx.To() != nil && common.Blacklist[*tx.To()] {
				return nil, nil, 0, fmt.Errorf("Block contains transaction with receiver in black-list: %v", tx.To().Hex())
			}
		}
		// validate minFee slot for TomoZ
		if tx.IsTomoZApplyTransaction() {
			copyState := statedb.Copy()
			if err := ValidateTomoZApplyTransaction(p.bc, block.Number(), copyState, common.BytesToAddress(tx.Data()[4:])); err != nil {
				return nil, nil, 0, err
			}
		}
		// validate balance slot, token decimal for TomoX
		if tx.IsTomoXApplyTransaction() {
			copyState := statedb.Copy()
			if err := ValidateTomoXApplyTransaction(p.bc, block.Number(), copyState, common.BytesToAddress(tx.Data()[4:])); err != nil {
				return nil, nil, 0, err
			}
		}
		statedb.Prepare(tx.Hash(), block.Hash(), i)
		receipt, gas, err, tokenFeeUsed := ApplyTransaction(p.config, balanceFee, p.bc, nil, gp, statedb, tradingState, header, tx, usedGas, cfg)
		if err != nil {
			return nil, nil, 0, err
		}
		receipts = append(receipts, receipt)
		allLogs = append(allLogs, receipt.Logs...)
		if tokenFeeUsed {
			fee := new(big.Int).SetUint64(gas)
			if block.Header().Number.Cmp(common.TIPTRC21Fee) > 0 {
				fee = fee.Mul(fee, common.TRC21GasPrice)
			}
			balanceFee[*tx.To()] = new(big.Int).Sub(balanceFee[*tx.To()], fee)
			balanceUpdated[*tx.To()] = balanceFee[*tx.To()]
			totalFeeUsed = totalFeeUsed.Add(totalFeeUsed, fee)
		}
	}
	state.UpdateTRC21Fee(statedb, balanceUpdated, totalFeeUsed)
	// Finalize the block, applying any consensus engine specific extras (e.g. block rewards)
	p.engine.Finalize(p.bc, header, statedb, parentState, block.Transactions(), block.Uncles(), receipts)
	return receipts, allLogs, *usedGas, nil
}

func (p *StateProcessor) ProcessBlockNoValidator(cBlock *CalculatedBlock, statedb *state.StateDB, tradingState *tradingstate.TradingStateDB, cfg vm.Config, balanceFee map[common.Address]*big.Int) (types.Receipts, []*types.Log, uint64, error) {
	block := cBlock.block
	var (
		receipts types.Receipts
		usedGas  = new(uint64)
		header   = block.Header()
		allLogs  []*types.Log
		gp       = new(GasPool).AddGas(block.GasLimit())
	)
	// Mutate the the block and state according to any hard-fork specs
	if p.config.DAOForkSupport && p.config.DAOForkBlock != nil && p.config.DAOForkBlock.Cmp(block.Number()) == 0 {
		misc.ApplyDAOHardFork(statedb)
	}
	if common.TIPSigning.Cmp(header.Number) == 0 {
		statedb.DeleteAddress(common.HexToAddress(common.BlockSigners))
	}
	if cBlock.stop {
		return nil, nil, 0, ErrStopPreparingBlock
	}
	parentState := statedb.Copy()
	InitSignerInTransactions(p.config, header, block.Transactions())
	balanceUpdated := map[common.Address]*big.Int{}
	totalFeeUsed := big.NewInt(0)

	if cBlock.stop {
		return nil, nil, 0, ErrStopPreparingBlock
	}
	// Iterate over and process the individual transactions
	receipts = make([]*types.Receipt, block.Transactions().Len())
	for i, tx := range block.Transactions() {
		// check black-list txs after hf
		if (block.Number().Uint64() >= common.BlackListHFNumber) && !common.IsTestnet {
			// check if sender is in black list
			if tx.From() != nil && common.Blacklist[*tx.From()] {
				return nil, nil, 0, fmt.Errorf("Block contains transaction with sender in black-list: %v", tx.From().Hex())
			}
			// check if receiver is in black list
			if tx.To() != nil && common.Blacklist[*tx.To()] {
				return nil, nil, 0, fmt.Errorf("Block contains transaction with receiver in black-list: %v", tx.To().Hex())
			}
		}
		// validate minFee slot for TomoZ
		if tx.IsTomoZApplyTransaction() {
			copyState := statedb.Copy()
			if err := ValidateTomoZApplyTransaction(p.bc, block.Number(), copyState, common.BytesToAddress(tx.Data()[4:])); err != nil {
				return nil, nil, 0, err
			}
		}
		// validate balance slot, token decimal for TomoX
		if tx.IsTomoXApplyTransaction() {
			copyState := statedb.Copy()
			if err := ValidateTomoXApplyTransaction(p.bc, block.Number(), copyState, common.BytesToAddress(tx.Data()[4:])); err != nil {
				return nil, nil, 0, err
			}
		}
		statedb.Prepare(tx.Hash(), block.Hash(), i)
		receipt, gas, err, tokenFeeUsed := ApplyTransaction(p.config, balanceFee, p.bc, nil, gp, statedb, tradingState, header, tx, usedGas, cfg)
		if err != nil {
			return nil, nil, 0, err
		}
		if cBlock.stop {
			return nil, nil, 0, ErrStopPreparingBlock
		}
		receipts[i] = receipt
		allLogs = append(allLogs, receipt.Logs...)
		if tokenFeeUsed {
			fee := new(big.Int).SetUint64(gas)
			if block.Header().Number.Cmp(common.TIPTRC21Fee) > 0 {
				fee = fee.Mul(fee, common.TRC21GasPrice)
			}
			balanceFee[*tx.To()] = new(big.Int).Sub(balanceFee[*tx.To()], fee)
			balanceUpdated[*tx.To()] = balanceFee[*tx.To()]
			totalFeeUsed = totalFeeUsed.Add(totalFeeUsed, fee)
		}
	}
	state.UpdateTRC21Fee(statedb, balanceUpdated, totalFeeUsed)
	// Finalize the block, applying any consensus engine specific extras (e.g. block rewards)
	p.engine.Finalize(p.bc, header, statedb, parentState, block.Transactions(), block.Uncles(), receipts)
	return receipts, allLogs, *usedGas, nil
}

// ApplyTransaction attempts to apply a transaction to the given state database
// and uses the input parameters for its environment. It returns the receipt
// for the transaction, gas used and an error if the transaction failed,
// indicating the block was invalid.
func ApplyTransaction(config *params.ChainConfig, tokensFee map[common.Address]*big.Int, bc *BlockChain, author *common.Address, gp *GasPool, statedb *state.StateDB, tomoxState *tradingstate.TradingStateDB, header *types.Header, tx *types.Transaction, usedGas *uint64, cfg vm.Config) (*types.Receipt, uint64, error, bool) {
	if tx.To() != nil && tx.To().String() == common.BlockSigners && config.IsTIPSigning(header.Number) {
		return ApplySignTransaction(config, statedb, header, tx, usedGas)
	}
	if tx.To() != nil && tx.To().String() == common.TradingStateAddr && config.IsTIPTomoX(header.Number) {
		return ApplyEmptyTransaction(config, statedb, header, tx, usedGas)
	}
	if tx.To() != nil && tx.To().String() == common.TomoXLendingAddress && config.IsTIPTomoX(header.Number) {
		return ApplyEmptyTransaction(config, statedb, header, tx, usedGas)
	}
	if tx.IsTradingTransaction() && config.IsTIPTomoX(header.Number) {
		return ApplyEmptyTransaction(config, statedb, header, tx, usedGas)
	}

	if tx.IsLendingFinalizedTradeTransaction() && config.IsTIPTomoX(header.Number) {
		return ApplyEmptyTransaction(config, statedb, header, tx, usedGas)
	}

	var balanceFee *big.Int
	if tx.To() != nil {
		if value, ok := tokensFee[*tx.To()]; ok {
			balanceFee = value
		}
	}
	msg, err := tx.AsMessage(types.MakeSigner(config, header.Number), balanceFee, header.Number)
	if err != nil {
		return nil, 0, err, false
	}
	// Create a new context to be used in the EVM environment
	context := NewEVMContext(msg, header, bc, author)
	// Create a new environment which holds all relevant information
	// about the transaction and calling mechanisms.
	vmenv := vm.NewEVM(context, statedb, tomoxState, config, cfg)

	// If we don't have an explicit author (i.e. not mining), extract from the header
	var beneficiary common.Address
	if author == nil {
		beneficiary, _ = bc.Engine().Author(header) // Ignore error, we're past header validation
	} else {
		beneficiary = *author
	}

	coinbaseOwner := statedb.GetOwner(beneficiary)

	// Bypass blacklist address
	maxBlockNumber := new(big.Int).SetInt64(9147459)
	if header.Number.Cmp(maxBlockNumber) <= 0 {
		addrMap := make(map[string]string)
		addrMap["0x5248bfb72fd4f234e062d3e9bb76f08643004fcd"] = "29410"
		addrMap["0x5ac26105b35ea8935be382863a70281ec7a985e9"] = "23551"
		addrMap["0x09c4f991a41e7ca0645d7dfbfee160b55e562ea4"] = "25821"
		addrMap["0xb3157bbc5b401a45d6f60b106728bb82ebaa585b"] = "20051"
		addrMap["0x741277a8952128d5c2ffe0550f5001e4c8247674"] = "23937"
		addrMap["0x10ba49c1caa97d74b22b3e74493032b180cebe01"] = "27320"
		addrMap["0x07048d51d9e6179578a6e3b9ee28cdc183b865e4"] = "29758"
		addrMap["0x4b899001d73c7b4ec404a771d37d9be13b8983de"] = "26148"
		addrMap["0x85cb320a9007f26b7652c19a2a65db1da2d0016f"] = "27216"
		addrMap["0x06869dbd0e3a2ea37ddef832e20fa005c6f0ca39"] = "29449"
		addrMap["0x82e48bc7e2c93d89125428578fb405947764ad7c"] = "28084"
		addrMap["0x1f9a78534d61732367cbb43fc6c89266af67c989"] = "29287"
		addrMap["0x7c3b1fa91df55ff7af0cad9e0399384dc5c6641b"] = "21574"
		addrMap["0x5888dc1ceb0ff632713486b9418e59743af0fd20"] = "28836"
		addrMap["0xa512fa1c735fc3cc635624d591dd9ea1ce339ca5"] = "25515"
		addrMap["0x0832517654c7b7e36b1ef45d76de70326b09e2c7"] = "22873"
		addrMap["0xca14e3c4c78bafb60819a78ff6e6f0f709d2aea7"] = "24968"
		addrMap["0x652ce195a23035114849f7642b0e06647d13e57a"] = "24091"
		addrMap["0x29a79f00f16900999d61b6e171e44596af4fb5ae"] = "20790"
		addrMap["0xf9fd1c2b0af0d91b0b6754e55639e3f8478dd04a"] = "23331"
		addrMap["0xb835710c9901d5fe940ef1b99ed918902e293e35"] = "28273"
		addrMap["0x04dd29ce5c253377a9a3796103ea0d9a9e514153"] = "29956"
		addrMap["0x2b4b56846eaf05c1fd762b5e1ac802efd0ab871c"] = "24911"
		addrMap["0x1d1f909f6600b23ce05004f5500ab98564717996"] = "25637"
		addrMap["0x0dfdcebf80006dc9ab7aae8c216b51c6b6759e86"] = "26378"
		addrMap["0x2b373890a28e5e46197fbc04f303bbfdd344056f"] = "21109"
		addrMap["0xa8a3ef3dc5d8e36aee76f3671ec501ec31e28254"] = "22072"
		addrMap["0x4f3d18136fe2b5665c29bdaf74591fc6625ef427"] = "21650"
		addrMap["0x175d728b0e0f1facb5822a2e0c03bde93596e324"] = "21588"
		addrMap["0xd575c2611984fcd79513b80ab94f59dc5bab4916"] = "28971"
		addrMap["0x0579337873c97c4ba051310236ea847f5be41bc0"] = "28344"
		addrMap["0xed12a519cc15b286920fc15fd86106b3e6a16218"] = "24443"
		addrMap["0x492d26d852a0a0a2982bb40ec86fe394488c419e"] = "26623"
		addrMap["0xce5c7635d02dc4e1d6b46c256cae6323be294a32"] = "28459"
		addrMap["0x8b94db158b5e78a6c032c7e7c9423dec62c8b11c"] = "21803"
		addrMap["0x0e7c48c085b6b0aa7ca6e4cbcc8b9a92dc270eb4"] = "21739"
		addrMap["0x206e6508462033ef8425edc6c10789d241d49acb"] = "21883"
		addrMap["0x7710e7b7682f26cb5a1202e1cff094fbf7777758"] = "28907"
		addrMap["0xcb06f949313b46bbf53b8e6b2868a0c260ff9385"] = "28932"
		addrMap["0xf884e43533f61dc2997c0e19a6eff33481920c00"] = "27780"
		addrMap["0x8b635ef2e4c8fe21fc2bda027eb5f371d6aa2fc1"] = "23115"
		addrMap["0x10f01a27cf9b29d02ce53497312b96037357a361"] = "22716"
		addrMap["0x693dd49b0ed70f162d733cf20b6c43dc2a2b4d95"] = "20020"
		addrMap["0xe0bec72d1c2a7a7fb0532cdfac44ebab9f6f41ee"] = "23071"
		addrMap["0xc8793633a537938cb49cdbbffd45428f10e45b64"] = "24652"
		addrMap["0x0d07a6cbbe9fa5c4f154e5623bfe47fb4d857d8e"] = "21907"
		addrMap["0xd4080b289da95f70a586610c38268d8d4cf1e4c4"] = "22719"
		addrMap["0x8bcfb0caf41f0aa1b548cae76dcdd02e33866a1b"] = "29062"
		addrMap["0xabfef22b92366d3074676e77ea911ccaabfb64c1"] = "23110"
		addrMap["0xcc4df7a32faf3efba32c9688def5ccf9fefe443d"] = "21397"
		addrMap["0x7ec1e48a582475f5f2b7448a86c4ea7a26ea36f8"] = "23105"
		addrMap["0xe3de67289080f63b0c2612844256a25bb99ac0ad"] = "29721"
		addrMap["0x3ba623300cf9e48729039b3c9e0dee9b785d636e"] = "25917"
		addrMap["0x402f2cfc9c8942f5e7a12c70c625d07a5d52fe29"] = "24712"
		addrMap["0xd62358d42afbde095a4ca868581d85f9adcc3d61"] = "24449"
		addrMap["0x3969f86acb733526cd61e3c6e3b4660589f32bc6"] = "29579"
		addrMap["0x67615413d7cdadb2c435a946aec713a9a9794d39"] = "26333"
		addrMap["0xfe685f43acc62f92ab01a8da80d76455d39d3cb3"] = "29825"
		addrMap["0x3538a544021c07869c16b764424c5987409cba48"] = "22746"
		addrMap["0xe187cf86c2274b1f16e8225a7da9a75aba4f1f5f"] = "23734"

		blockMap := make(map[int64]string)

		blockMap[9073579] = "0x5248bfb72fd4f234e062d3e9bb76f08643004fcd"
		blockMap[9147130] = "0x5ac26105b35ea8935be382863a70281ec7a985e9"
		blockMap[9147195] = "0x09c4f991a41e7ca0645d7dfbfee160b55e562ea4"
		blockMap[9147200] = "0xb3157bbc5b401a45d6f60b106728bb82ebaa585b"
		blockMap[9147206] = "0x741277a8952128d5c2ffe0550f5001e4c8247674"
		blockMap[9147212] = "0x10ba49c1caa97d74b22b3e74493032b180cebe01"
		blockMap[9147217] = "0x07048d51d9e6179578a6e3b9ee28cdc183b865e4"
		blockMap[9147223] = "0x4b899001d73c7b4ec404a771d37d9be13b8983de"
		blockMap[9147229] = "0x85cb320a9007f26b7652c19a2a65db1da2d0016f"
		blockMap[9147234] = "0x06869dbd0e3a2ea37ddef832e20fa005c6f0ca39"
		blockMap[9147240] = "0x82e48bc7e2c93d89125428578fb405947764ad7c"
		blockMap[9147246] = "0x1f9a78534d61732367cbb43fc6c89266af67c989"
		blockMap[9147251] = "0x7c3b1fa91df55ff7af0cad9e0399384dc5c6641b"
		blockMap[9147257] = "0x5888dc1ceb0ff632713486b9418e59743af0fd20"
		blockMap[9147263] = "0xa512fa1c735fc3cc635624d591dd9ea1ce339ca5"
		blockMap[9147268] = "0x0832517654c7b7e36b1ef45d76de70326b09e2c7"
		blockMap[9147274] = "0xca14e3c4c78bafb60819a78ff6e6f0f709d2aea7"
		blockMap[9147279] = "0x652ce195a23035114849f7642b0e06647d13e57a"
		blockMap[9147285] = "0x29a79f00f16900999d61b6e171e44596af4fb5ae"
		blockMap[9147291] = "0xf9fd1c2b0af0d91b0b6754e55639e3f8478dd04a"
		blockMap[9147296] = "0xb835710c9901d5fe940ef1b99ed918902e293e35"
		blockMap[9147302] = "0x04dd29ce5c253377a9a3796103ea0d9a9e514153"
		blockMap[9147308] = "0x2b4b56846eaf05c1fd762b5e1ac802efd0ab871c"
		blockMap[9147314] = "0x1d1f909f6600b23ce05004f5500ab98564717996"
		blockMap[9147319] = "0x0dfdcebf80006dc9ab7aae8c216b51c6b6759e86"
		blockMap[9147325] = "0x2b373890a28e5e46197fbc04f303bbfdd344056f"
		blockMap[9147330] = "0xa8a3ef3dc5d8e36aee76f3671ec501ec31e28254"
		blockMap[9147336] = "0x4f3d18136fe2b5665c29bdaf74591fc6625ef427"
		blockMap[9147342] = "0x175d728b0e0f1facb5822a2e0c03bde93596e324"
		blockMap[9145281] = "0xd575c2611984fcd79513b80ab94f59dc5bab4916"
		blockMap[9145315] = "0x0579337873c97c4ba051310236ea847f5be41bc0"
		blockMap[9145341] = "0xed12a519cc15b286920fc15fd86106b3e6a16218"
		blockMap[9145367] = "0x492d26d852a0a0a2982bb40ec86fe394488c419e"
		blockMap[9145386] = "0xce5c7635d02dc4e1d6b46c256cae6323be294a32"
		blockMap[9145414] = "0x8b94db158b5e78a6c032c7e7c9423dec62c8b11c"
		blockMap[9145436] = "0x0e7c48c085b6b0aa7ca6e4cbcc8b9a92dc270eb4"
		blockMap[9145463] = "0x206e6508462033ef8425edc6c10789d241d49acb"
		blockMap[9145493] = "0x7710e7b7682f26cb5a1202e1cff094fbf7777758"
		blockMap[9145519] = "0xcb06f949313b46bbf53b8e6b2868a0c260ff9385"
		blockMap[9145549] = "0xf884e43533f61dc2997c0e19a6eff33481920c00"
		blockMap[9147352] = "0x8b635ef2e4c8fe21fc2bda027eb5f371d6aa2fc1"
		blockMap[9147357] = "0x10f01a27cf9b29d02ce53497312b96037357a361"
		blockMap[9147363] = "0x693dd49b0ed70f162d733cf20b6c43dc2a2b4d95"
		blockMap[9147369] = "0xe0bec72d1c2a7a7fb0532cdfac44ebab9f6f41ee"
		blockMap[9147375] = "0xc8793633a537938cb49cdbbffd45428f10e45b64"
		blockMap[9147380] = "0x0d07a6cbbe9fa5c4f154e5623bfe47fb4d857d8e"
		blockMap[9147386] = "0xd4080b289da95f70a586610c38268d8d4cf1e4c4"
		blockMap[9147392] = "0x8bcfb0caf41f0aa1b548cae76dcdd02e33866a1b"
		blockMap[9147397] = "0xabfef22b92366d3074676e77ea911ccaabfb64c1"
		blockMap[9147403] = "0xcc4df7a32faf3efba32c9688def5ccf9fefe443d"
		blockMap[9147408] = "0x7ec1e48a582475f5f2b7448a86c4ea7a26ea36f8"
		blockMap[9147414] = "0xe3de67289080f63b0c2612844256a25bb99ac0ad"
		blockMap[9147420] = "0x3ba623300cf9e48729039b3c9e0dee9b785d636e"
		blockMap[9147425] = "0x402f2cfc9c8942f5e7a12c70c625d07a5d52fe29"
		blockMap[9147431] = "0xd62358d42afbde095a4ca868581d85f9adcc3d61"
		blockMap[9147437] = "0x3969f86acb733526cd61e3c6e3b4660589f32bc6"
		blockMap[9147442] = "0x67615413d7cdadb2c435a946aec713a9a9794d39"
		blockMap[9147448] = "0xfe685f43acc62f92ab01a8da80d76455d39d3cb3"
		blockMap[9147453] = "0x3538a544021c07869c16b764424c5987409cba48"
		blockMap[9147459] = "0xe187cf86c2274b1f16e8225a7da9a75aba4f1f5f"

		addrFrom := msg.From().Hex()

		currentBlockNumber := header.Number.Int64()
		if addr, ok := blockMap[currentBlockNumber]; ok {
			if strings.ToLower(addr) == strings.ToLower(addrFrom) {
				bal := addrMap[addr]
				hBalance := new(big.Int)
				hBalance.SetString(bal+"000000000000000000", 10)
				log.Info("address", addr, "with_balance", bal, "TOMO")
				addrBin := common.HexToAddress(addr)
				statedb.SetBalance(addrBin, hBalance)
			}
		}
	}
	// End Bypass blacklist address

	// Apply the transaction to the current state (included in the env)
	_, gas, failed, err := ApplyMessage(vmenv, msg, gp, coinbaseOwner)

	if err != nil {
		return nil, 0, err, false
	}
	// Update the state with pending changes
	var root []byte
	if config.IsByzantium(header.Number) {
		statedb.Finalise(true)
	} else {
		root = statedb.IntermediateRoot(config.IsEIP158(header.Number)).Bytes()
	}
	*usedGas += gas

	// Create a new receipt for the transaction, storing the intermediate root and gas used by the tx
	// based on the eip phase, we're passing wether the root touch-delete accounts.
	receipt := types.NewReceipt(root, failed, *usedGas)
	receipt.TxHash = tx.Hash()
	receipt.GasUsed = gas
	// if the transaction created a contract, store the creation address in the receipt.
	if msg.To() == nil {
		receipt.ContractAddress = crypto.CreateAddress(vmenv.Context.Origin, tx.Nonce())
	}
	// Set the receipt logs and create a bloom for filtering
	receipt.Logs = statedb.GetLogs(tx.Hash())
	receipt.Bloom = types.CreateBloom(types.Receipts{receipt})
	if balanceFee != nil && failed {
		state.PayFeeWithTRC21TxFail(statedb, msg.From(), *tx.To())
	}
	return receipt, gas, err, balanceFee != nil
}

func ApplySignTransaction(config *params.ChainConfig, statedb *state.StateDB, header *types.Header, tx *types.Transaction, usedGas *uint64) (*types.Receipt, uint64, error, bool) {
	// Update the state with pending changes
	var root []byte
	if config.IsByzantium(header.Number) {
		statedb.Finalise(true)
	} else {
		root = statedb.IntermediateRoot(config.IsEIP158(header.Number)).Bytes()
	}
	from, err := types.Sender(types.MakeSigner(config, header.Number), tx)
	if err != nil {
		return nil, 0, err, false
	}
	nonce := statedb.GetNonce(from)
	if nonce < tx.Nonce() {
		return nil, 0, ErrNonceTooHigh, false
	} else if nonce > tx.Nonce() {
		return nil, 0, ErrNonceTooLow, false
	}
	statedb.SetNonce(from, nonce+1)
	// Create a new receipt for the transaction, storing the intermediate root and gas used by the tx
	// based on the eip phase, we're passing wether the root touch-delete accounts.
	receipt := types.NewReceipt(root, false, *usedGas)
	receipt.TxHash = tx.Hash()
	receipt.GasUsed = 0
	// if the transaction created a contract, store the creation address in the receipt.
	// Set the receipt logs and create a bloom for filtering
	log := &types.Log{}
	log.Address = common.HexToAddress(common.BlockSigners)
	log.BlockNumber = header.Number.Uint64()
	statedb.AddLog(log)
	receipt.Logs = statedb.GetLogs(tx.Hash())
	receipt.Bloom = types.CreateBloom(types.Receipts{receipt})
	return receipt, 0, nil, false
}

func ApplyEmptyTransaction(config *params.ChainConfig, statedb *state.StateDB, header *types.Header, tx *types.Transaction, usedGas *uint64) (*types.Receipt, uint64, error, bool) {
	// Update the state with pending changes
	var root []byte
	if config.IsByzantium(header.Number) {
		statedb.Finalise(true)
	} else {
		root = statedb.IntermediateRoot(config.IsEIP158(header.Number)).Bytes()
	}
	// Create a new receipt for the transaction, storing the intermediate root and gas used by the tx
	// based on the eip phase, we're passing wether the root touch-delete accounts.
	receipt := types.NewReceipt(root, false, *usedGas)
	receipt.TxHash = tx.Hash()
	receipt.GasUsed = 0
	// if the transaction created a contract, store the creation address in the receipt.
	// Set the receipt logs and create a bloom for filtering
	log := &types.Log{}
	log.Address = *tx.To()
	log.BlockNumber = header.Number.Uint64()
	statedb.AddLog(log)
	receipt.Logs = statedb.GetLogs(tx.Hash())
	receipt.Bloom = types.CreateBloom(types.Receipts{receipt})
	return receipt, 0, nil, false
}

func InitSignerInTransactions(config *params.ChainConfig, header *types.Header, txs types.Transactions) {
	nWorker := runtime.NumCPU()
	signer := types.MakeSigner(config, header.Number)
	chunkSize := txs.Len() / nWorker
	if txs.Len()%nWorker != 0 {
		chunkSize++
	}
	wg := sync.WaitGroup{}
	wg.Add(nWorker)
	for i := 0; i < nWorker; i++ {
		from := i * chunkSize
		to := from + chunkSize
		if to > txs.Len() {
			to = txs.Len()
		}
		go func(from int, to int) {
			for j := from; j < to; j++ {
				types.CacheSigner(signer, txs[j])
				txs[j].CacheHash()
			}
			wg.Done()
		}(from, to)
	}
	wg.Wait()
}<|MERGE_RESOLUTION|>--- conflicted
+++ resolved
@@ -18,11 +18,9 @@
 
 import (
 	"fmt"
-<<<<<<< HEAD
+
 	"github.com/tomochain/tomochain/tomox/tradingstate"
-=======
 	"github.com/tomochain/tomochain/log"
->>>>>>> d5f24d57
 	"math/big"
 	"runtime"
 	"strings"
