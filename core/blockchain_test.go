--- conflicted
+++ resolved
@@ -623,11 +623,7 @@
 		} else if types.CalcUncleHash(fblock.Uncles()) != types.CalcUncleHash(ablock.Uncles()) {
 			t.Errorf("block #%d [%x]: uncles mismatch: have %v, want %v", num, hash, fblock.Uncles(), ablock.Uncles())
 		}
-<<<<<<< HEAD
-		if freceipts, areceipts := GetBlockReceipts(fastDb, hash, GetBlockNumber(fastDb, hash)), GetBlockReceipts(archiveDb, hash, GetBlockNumber(archiveDb, hash)); types.DeriveSha(freceipts, new(trie.StackTrie)) != types.DeriveSha(areceipts, new(trie.StackTrie)) {
-=======
 		if freceipts, areceipts := rawdb.GetBlockReceipts(fastDb, hash, rawdb.GetBlockNumber(fastDb, hash), fast.Config()), rawdb.GetBlockReceipts(archiveDb, hash, rawdb.GetBlockNumber(archiveDb, hash), fast.Config()); types.DeriveSha(freceipts, trie.NewStackTrie(nil)) != types.DeriveSha(areceipts, trie.NewStackTrie(nil)) {
->>>>>>> 475b70ac
 			t.Errorf("block #%d [%x]: receipts mismatch: have %v, want %v", num, hash, freceipts, areceipts)
 		}
 	}
