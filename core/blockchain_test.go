--- conflicted
+++ resolved
@@ -24,8 +24,6 @@
 	"testing"
 	"time"
 
-	"github.com/tomochain/tomochain/core/rawdb"
-
 	"github.com/tomochain/tomochain/common"
 	"github.com/tomochain/tomochain/consensus/ethash"
 	"github.com/tomochain/tomochain/core/rawdb"
@@ -624,11 +622,7 @@
 		} else if types.CalcUncleHash(fblock.Uncles()) != types.CalcUncleHash(ablock.Uncles()) {
 			t.Errorf("block #%d [%x]: uncles mismatch: have %v, want %v", num, hash, fblock.Uncles(), ablock.Uncles())
 		}
-<<<<<<< HEAD
-		if freceipts, areceipts := rawdb.GetBlockReceipts(fastDb, hash, rawdb.GetBlockNumber(fastDb, hash)), rawdb.GetBlockReceipts(archiveDb, hash, rawdb.GetBlockNumber(archiveDb, hash)); types.DeriveSha(freceipts) != types.DeriveSha(areceipts) {
-=======
-		if freceipts, areceipts := GetBlockReceipts(fastDb, hash, GetBlockNumber(fastDb, hash), fast.Config()), GetBlockReceipts(archiveDb, hash, GetBlockNumber(archiveDb, hash), fast.Config()); types.DeriveSha(freceipts) != types.DeriveSha(areceipts) {
->>>>>>> 6a5f5478
+		if freceipts, areceipts := rawdb.GetBlockReceipts(fastDb, hash, rawdb.GetBlockNumber(fastDb, hash), fast.Config()), rawdb.GetBlockReceipts(archiveDb, hash, rawdb.GetBlockNumber(archiveDb, hash), fast.Config()); types.DeriveSha(freceipts) != types.DeriveSha(areceipts) {
 			t.Errorf("block #%d [%x]: receipts mismatch: have %v, want %v", num, hash, freceipts, areceipts)
 		}
 	}
@@ -813,11 +807,7 @@
 		if txn, _, _, _ := rawdb.GetTransaction(db, tx.Hash()); txn != nil {
 			t.Errorf("drop %d: tx %v found while shouldn't have been", i, txn)
 		}
-<<<<<<< HEAD
-		if rcpt, _, _, _ := rawdb.GetReceipt(db, tx.Hash()); rcpt != nil {
-=======
-		if rcpt, _, _, _ := GetReceipt(db, tx.Hash(), blockchain.Config()); rcpt != nil {
->>>>>>> 6a5f5478
+		if rcpt, _, _, _ := rawdb.GetReceipt(db, tx.Hash(), blockchain.Config()); rcpt != nil {
 			t.Errorf("drop %d: receipt %v found while shouldn't have been", i, rcpt)
 		}
 	}
@@ -826,11 +816,7 @@
 		if txn, _, _, _ := rawdb.GetTransaction(db, tx.Hash()); txn == nil {
 			t.Errorf("add %d: expected tx to be found", i)
 		}
-<<<<<<< HEAD
-		if rcpt, _, _, _ := rawdb.GetReceipt(db, tx.Hash()); rcpt == nil {
-=======
-		if rcpt, _, _, _ := GetReceipt(db, tx.Hash(), blockchain.Config()); rcpt == nil {
->>>>>>> 6a5f5478
+		if rcpt, _, _, _ := rawdb.GetReceipt(db, tx.Hash(), blockchain.Config()); rcpt == nil {
 			t.Errorf("add %d: expected receipt to be found", i)
 		}
 	}
@@ -839,11 +825,7 @@
 		if txn, _, _, _ := rawdb.GetTransaction(db, tx.Hash()); txn == nil {
 			t.Errorf("share %d: expected tx to be found", i)
 		}
-<<<<<<< HEAD
-		if rcpt, _, _, _ := rawdb.GetReceipt(db, tx.Hash()); rcpt == nil {
-=======
-		if rcpt, _, _, _ := GetReceipt(db, tx.Hash(), blockchain.Config()); rcpt == nil {
->>>>>>> 6a5f5478
+		if rcpt, _, _, _ := rawdb.GetReceipt(db, tx.Hash(), blockchain.Config()); rcpt == nil {
 			t.Errorf("share %d: expected receipt to be found", i)
 		}
 	}
