// Copyright 2014 The go-ethereum Authors
// This file is part of the go-ethereum library.
//
// The go-ethereum library is free software: you can redistribute it and/or modify
// it under the terms of the GNU Lesser General Public License as published by
// the Free Software Foundation, either version 3 of the License, or
// (at your option) any later version.
//
// The go-ethereum library is distributed in the hope that it will be useful,
// but WITHOUT ANY WARRANTY; without even the implied warranty of
// MERCHANTABILITY or FITNESS FOR A PARTICULAR PURPOSE. See the
// GNU Lesser General Public License for more details.
//
// You should have received a copy of the GNU Lesser General Public License
// along with the go-ethereum library. If not, see <http://www.gnu.org/licenses/>.

package core

import (
	"fmt"
	"math/big"
	"math/rand"
	"sync"
	"testing"
	"time"

	"github.com/tomochain/tomochain/common"
	"github.com/tomochain/tomochain/consensus/ethash"
	"github.com/tomochain/tomochain/core/rawdb"
	"github.com/tomochain/tomochain/core/state"
	"github.com/tomochain/tomochain/core/types"
	"github.com/tomochain/tomochain/core/vm"
	"github.com/tomochain/tomochain/crypto"
	"github.com/tomochain/tomochain/params"
	"github.com/tomochain/tomochain/trie"
)

// Test fork of length N starting from block i
func testFork(t *testing.T, blockchain *BlockChain, i, n int, full bool, comparator func(td1, td2 *big.Int)) {
	// Copy old chain up to #i into a new db
	db, blockchain2, err := newCanonical(ethash.NewFaker(), i, full)
	if err != nil {
		t.Fatal("could not make new canonical in testFork", err)
	}
	defer blockchain2.Stop()

	// Assert the chains have the same header/block at #i
	var hash1, hash2 common.Hash
	if full {
		hash1 = blockchain.GetBlockByNumber(uint64(i)).Hash()
		hash2 = blockchain2.GetBlockByNumber(uint64(i)).Hash()
	} else {
		hash1 = blockchain.GetHeaderByNumber(uint64(i)).Hash()
		hash2 = blockchain2.GetHeaderByNumber(uint64(i)).Hash()
	}
	if hash1 != hash2 {
		t.Errorf("chain content mismatch at %d: have hash %v, want hash %v", i, hash2, hash1)
	}
	// Extend the newly created chain
	var (
		blockChainB  []*types.Block
		headerChainB []*types.Header
	)
	if full {
		blockChainB = makeBlockChain(blockchain2.CurrentBlock(), n, ethash.NewFaker(), db, forkSeed)
		if _, err := blockchain2.InsertChain(blockChainB); err != nil {
			t.Fatalf("failed to insert forking chain: %v", err)
		}
	} else {
		headerChainB = makeHeaderChain(blockchain2.CurrentHeader(), n, ethash.NewFaker(), db, forkSeed)
		if _, err := blockchain2.InsertHeaderChain(headerChainB, 1); err != nil {
			t.Fatalf("failed to insert forking chain: %v", err)
		}
	}
	// Sanity check that the forked chain can be imported into the original
	var tdPre, tdPost *big.Int

	if full {
		tdPre = blockchain.GetTdByHash(blockchain.CurrentBlock().Hash())
		if err := testBlockChainImport(blockChainB, blockchain); err != nil {
			t.Fatalf("failed to import forked block chain: %v", err)
		}
		tdPost = blockchain.GetTdByHash(blockChainB[len(blockChainB)-1].Hash())
	} else {
		tdPre = blockchain.GetTdByHash(blockchain.CurrentHeader().Hash())
		if err := testHeaderChainImport(headerChainB, blockchain); err != nil {
			t.Fatalf("failed to import forked header chain: %v", err)
		}
		tdPost = blockchain.GetTdByHash(headerChainB[len(headerChainB)-1].Hash())
	}
	// Compare the total difficulties of the chains
	comparator(tdPre, tdPost)
}

func printChain(bc *BlockChain) {
	for i := bc.CurrentBlock().Number().Uint64(); i > 0; i-- {
		b := bc.GetBlockByNumber(uint64(i))
		fmt.Printf("\t%x %v\n", b.Hash(), b.Difficulty())
	}
}

// testBlockChainImport tries to process a chain of blocks, writing them into
// the database if successful.
func testBlockChainImport(chain types.Blocks, blockchain *BlockChain) error {
	for _, block := range chain {
		// Try and process the block
		err := blockchain.engine.VerifyHeader(blockchain, block.Header(), true)
		if err == nil {
			err = blockchain.validator.ValidateBody(block)
		}
		if err != nil {
			if err == ErrKnownBlock {
				continue
			}
			return err
		}
		statedb, err := state.New(blockchain.GetBlockByHash(block.ParentHash()).Root(), blockchain.stateCache)
		if err != nil {
			return err
		}
		receipts, _, usedGas, err := blockchain.Processor().Process(block, statedb, nil, vm.Config{}, map[common.Address]*big.Int{})
		if err != nil {
			blockchain.reportBlock(block, receipts, err)
			return err
		}
		err = blockchain.validator.ValidateState(block, blockchain.GetBlockByHash(block.ParentHash()), statedb, receipts, usedGas)
		if err != nil {
			blockchain.reportBlock(block, receipts, err)
			return err
		}
		blockchain.mu.Lock()
		rawdb.WriteTd(blockchain.db, block.Hash(), block.NumberU64(), new(big.Int).Add(block.Difficulty(), blockchain.GetTdByHash(block.ParentHash())))
		rawdb.WriteBlock(blockchain.db, block)
		statedb.Commit(true)
		blockchain.mu.Unlock()
	}
	return nil
}

// testHeaderChainImport tries to process a chain of header, writing them into
// the database if successful.
func testHeaderChainImport(chain []*types.Header, blockchain *BlockChain) error {
	for _, header := range chain {
		// Try and validate the header
		if err := blockchain.engine.VerifyHeader(blockchain, header, false); err != nil {
			return err
		}
		// Manually insert the header into the database, but don't reorganise (allows subsequent testing)
		blockchain.mu.Lock()
		rawdb.WriteTd(blockchain.db, header.Hash(), header.Number.Uint64(), new(big.Int).Add(header.Difficulty, blockchain.GetTdByHash(header.ParentHash)))
		rawdb.WriteHeader(blockchain.db, header)
		blockchain.mu.Unlock()
	}
	return nil
}

func insertChain(done chan bool, blockchain *BlockChain, chain types.Blocks, t *testing.T) {
	_, err := blockchain.InsertChain(chain)
	if err != nil {
		fmt.Println(err)
		t.FailNow()
	}
	done <- true
}

func TestLastBlock(t *testing.T) {
	_, blockchain, err := newCanonical(ethash.NewFaker(), 0, true)
	if err != nil {
		t.Fatalf("failed to create pristine chain: %v", err)
	}
	defer blockchain.Stop()

	blocks := makeBlockChain(blockchain.CurrentBlock(), 1, ethash.NewFullFaker(), blockchain.db, 0)
	if _, err := blockchain.InsertChain(blocks); err != nil {
		t.Fatalf("Failed to insert block: %v", err)
	}
	if blocks[len(blocks)-1].Hash() != rawdb.GetHeadBlockHash(blockchain.db) {
		t.Fatalf("Write/Get HeadBlockHash failed")
	}
}

// Tests that given a starting canonical chain of a given size, it can be extended
// with various length chains.
func TestExtendCanonicalHeaders(t *testing.T) { testExtendCanonical(t, false) }
func TestExtendCanonicalBlocks(t *testing.T)  { testExtendCanonical(t, true) }

func testExtendCanonical(t *testing.T, full bool) {
	length := 5

	// Make first chain starting from genesis
	_, processor, err := newCanonical(ethash.NewFaker(), length, full)
	if err != nil {
		t.Fatalf("failed to make new canonical chain: %v", err)
	}
	defer processor.Stop()

	// Define the difficulty comparator
	better := func(td1, td2 *big.Int) {
		if td2.Cmp(td1) <= 0 {
			t.Errorf("total difficulty mismatch: have %v, expected more than %v", td2, td1)
		}
	}
	// Start fork from current height
	testFork(t, processor, length, 1, full, better)
	testFork(t, processor, length, 2, full, better)
	testFork(t, processor, length, 5, full, better)
	testFork(t, processor, length, 10, full, better)
}

// Tests that given a starting canonical chain of a given size, creating shorter
// forks do not take canonical ownership.
func TestShorterForkHeaders(t *testing.T) { testShorterFork(t, false) }
func TestShorterForkBlocks(t *testing.T)  { testShorterFork(t, true) }

func testShorterFork(t *testing.T, full bool) {
	length := 10

	// Make first chain starting from genesis
	_, processor, err := newCanonical(ethash.NewFaker(), length, full)
	if err != nil {
		t.Fatalf("failed to make new canonical chain: %v", err)
	}
	defer processor.Stop()

	// Define the difficulty comparator
	worse := func(td1, td2 *big.Int) {
		if td2.Cmp(td1) >= 0 {
			t.Errorf("total difficulty mismatch: have %v, expected less than %v", td2, td1)
		}
	}
	// Sum of numbers must be less than `length` for this to be a shorter fork
	testFork(t, processor, 0, 3, full, worse)
	testFork(t, processor, 0, 7, full, worse)
	testFork(t, processor, 1, 1, full, worse)
	testFork(t, processor, 1, 7, full, worse)
	testFork(t, processor, 5, 3, full, worse)
	testFork(t, processor, 5, 4, full, worse)
}

// Tests that given a starting canonical chain of a given size, creating longer
// forks do take canonical ownership.
func TestLongerForkHeaders(t *testing.T) { testLongerFork(t, false) }
func TestLongerForkBlocks(t *testing.T)  { testLongerFork(t, true) }

func testLongerFork(t *testing.T, full bool) {
	length := 10

	// Make first chain starting from genesis
	_, processor, err := newCanonical(ethash.NewFaker(), length, full)
	if err != nil {
		t.Fatalf("failed to make new canonical chain: %v", err)
	}
	defer processor.Stop()

	// Define the difficulty comparator
	better := func(td1, td2 *big.Int) {
		if td2.Cmp(td1) <= 0 {
			t.Errorf("total difficulty mismatch: have %v, expected more than %v", td2, td1)
		}
	}
	// Sum of numbers must be greater than `length` for this to be a longer fork
	testFork(t, processor, 0, 11, full, better)
	testFork(t, processor, 0, 15, full, better)
	testFork(t, processor, 1, 10, full, better)
	testFork(t, processor, 1, 12, full, better)
	testFork(t, processor, 5, 6, full, better)
	testFork(t, processor, 5, 8, full, better)
}

// Tests that given a starting canonical chain of a given size, creating equal
// forks do take canonical ownership.
func TestEqualForkHeaders(t *testing.T) { testEqualFork(t, false) }
func TestEqualForkBlocks(t *testing.T)  { testEqualFork(t, true) }

func testEqualFork(t *testing.T, full bool) {
	length := 10

	// Make first chain starting from genesis
	_, processor, err := newCanonical(ethash.NewFaker(), length, full)
	if err != nil {
		t.Fatalf("failed to make new canonical chain: %v", err)
	}
	defer processor.Stop()

	// Define the difficulty comparator
	equal := func(td1, td2 *big.Int) {
		if td2.Cmp(td1) != 0 {
			t.Errorf("total difficulty mismatch: have %v, want %v", td2, td1)
		}
	}
	// Sum of numbers must be equal to `length` for this to be an equal fork
	testFork(t, processor, 0, 10, full, equal)
	testFork(t, processor, 1, 9, full, equal)
	testFork(t, processor, 2, 8, full, equal)
	testFork(t, processor, 5, 5, full, equal)
	testFork(t, processor, 6, 4, full, equal)
	testFork(t, processor, 9, 1, full, equal)
}

// Tests that chains missing links do not get accepted by the processor.
func TestBrokenHeaderChain(t *testing.T) { testBrokenChain(t, false) }
func TestBrokenBlockChain(t *testing.T)  { testBrokenChain(t, true) }

func testBrokenChain(t *testing.T, full bool) {
	// Make chain starting from genesis
	db, blockchain, err := newCanonical(ethash.NewFaker(), 10, full)
	if err != nil {
		t.Fatalf("failed to make new canonical chain: %v", err)
	}
	defer blockchain.Stop()

	// Create a forked chain, and try to insert with a missing link
	if full {
		chain := makeBlockChain(blockchain.CurrentBlock(), 5, ethash.NewFaker(), db, forkSeed)[1:]
		if err := testBlockChainImport(chain, blockchain); err == nil {
			t.Errorf("broken block chain not reported")
		}
	} else {
		chain := makeHeaderChain(blockchain.CurrentHeader(), 5, ethash.NewFaker(), db, forkSeed)[1:]
		if err := testHeaderChainImport(chain, blockchain); err == nil {
			t.Errorf("broken header chain not reported")
		}
	}
}

// Tests that reorganising a long difficult chain after a short easy one
// overwrites the canonical numbers and links in the database.
func TestReorgLongHeaders(t *testing.T) { testReorgLong(t, false) }
func TestReorgLongBlocks(t *testing.T)  { testReorgLong(t, true) }

func testReorgLong(t *testing.T, full bool) {
	testReorg(t, []int64{0, 0, -9}, []int64{0, 0, 0, -9}, 393280, full)
}

// Tests that reorganising a short difficult chain after a long easy one
// overwrites the canonical numbers and links in the database.
func TestReorgShortHeaders(t *testing.T) { testReorgShort(t, false) }
func TestReorgShortBlocks(t *testing.T)  { testReorgShort(t, true) }

func testReorgShort(t *testing.T, full bool) {
	// Create a long easy chain vs. a short heavy one. Due to difficulty adjustment
	// we need a fairly long chain of blocks with different difficulties for a short
	// one to become heavyer than a long one. The 96 is an empirical value.
	easy := make([]int64, 96)
	for i := 0; i < len(easy); i++ {
		easy[i] = 60
	}
	diff := make([]int64, len(easy)-1)
	for i := 0; i < len(diff); i++ {
		diff[i] = -9
	}
	if full {
		testReorg(t, easy, diff, 12451840, full)
	} else {
		testReorg(t, easy, diff, 12615120, full)
	}
}

func testReorg(t *testing.T, first, second []int64, td int64, full bool) {
	// Create a pristine chain and database
	db, blockchain, err := newCanonical(ethash.NewFaker(), 0, full)
	if err != nil {
		t.Fatalf("failed to create pristine chain: %v", err)
	}
	defer blockchain.Stop()

	// Insert an easy and a difficult chain afterwards
	easyBlocks, _ := GenerateChain(params.TestChainConfig, blockchain.CurrentBlock(), ethash.NewFaker(), db, len(first), func(i int, b *BlockGen) {
		b.OffsetTime(first[i])
	})
	diffBlocks, _ := GenerateChain(params.TestChainConfig, blockchain.CurrentBlock(), ethash.NewFaker(), db, len(second), func(i int, b *BlockGen) {
		b.OffsetTime(second[i])
	})
	if full {
		if _, err := blockchain.InsertChain(easyBlocks); err != nil {
			t.Fatalf("failed to insert easy chain: %v", err)
		}
		if _, err := blockchain.InsertChain(diffBlocks); err != nil {
			t.Fatalf("failed to insert difficult chain: %v", err)
		}
	} else {
		easyHeaders := make([]*types.Header, len(easyBlocks))
		for i, block := range easyBlocks {
			easyHeaders[i] = block.Header()
		}
		diffHeaders := make([]*types.Header, len(diffBlocks))
		for i, block := range diffBlocks {
			diffHeaders[i] = block.Header()
		}
		if _, err := blockchain.InsertHeaderChain(easyHeaders, 1); err != nil {
			t.Fatalf("failed to insert easy chain: %v", err)
		}
		if _, err := blockchain.InsertHeaderChain(diffHeaders, 1); err != nil {
			t.Fatalf("failed to insert difficult chain: %v", err)
		}
	}
	// Check that the chain is valid number and link wise
	if full {
		prev := blockchain.CurrentBlock()
		for block := blockchain.GetBlockByNumber(blockchain.CurrentBlock().NumberU64() - 1); block.NumberU64() != 0; prev, block = block, blockchain.GetBlockByNumber(block.NumberU64()-1) {
			if prev.ParentHash() != block.Hash() {
				t.Errorf("parent block hash mismatch: have %x, want %x", prev.ParentHash(), block.Hash())
			}
		}
	} else {
		prev := blockchain.CurrentHeader()
		for header := blockchain.GetHeaderByNumber(blockchain.CurrentHeader().Number.Uint64() - 1); header.Number.Uint64() != 0; prev, header = header, blockchain.GetHeaderByNumber(header.Number.Uint64()-1) {
			if prev.ParentHash != header.Hash() {
				t.Errorf("parent header hash mismatch: have %x, want %x", prev.ParentHash, header.Hash())
			}
		}
	}
}

// Tests that the insertion functions detect banned hashes.
func TestBadHeaderHashes(t *testing.T) { testBadHashes(t, false) }
func TestBadBlockHashes(t *testing.T)  { testBadHashes(t, true) }

func testBadHashes(t *testing.T, full bool) {
	// Create a pristine chain and database
	db, blockchain, err := newCanonical(ethash.NewFaker(), 0, full)
	if err != nil {
		t.Fatalf("failed to create pristine chain: %v", err)
	}
	defer blockchain.Stop()

	// Create a chain, ban a hash and try to import
	if full {
		blocks := makeBlockChain(blockchain.CurrentBlock(), 3, ethash.NewFaker(), db, 10)

		BadHashes[blocks[2].Header().Hash()] = true
		defer func() { delete(BadHashes, blocks[2].Header().Hash()) }()

		_, err = blockchain.InsertChain(blocks)
	} else {
		headers := makeHeaderChain(blockchain.CurrentHeader(), 3, ethash.NewFaker(), db, 10)

		BadHashes[headers[2].Hash()] = true
		defer func() { delete(BadHashes, headers[2].Hash()) }()

		_, err = blockchain.InsertHeaderChain(headers, 1)
	}
	if err != ErrBlacklistedHash {
		t.Errorf("error mismatch: have: %v, want: %v", err, ErrBlacklistedHash)
	}
}

// Tests that bad hashes are detected on boot, and the chain rolled back to a
// good state prior to the bad hash.
func TestReorgBadHeaderHashes(t *testing.T) { testReorgBadHashes(t, false) }
func TestReorgBadBlockHashes(t *testing.T)  { testReorgBadHashes(t, true) }

func testReorgBadHashes(t *testing.T, full bool) {
	// Create a pristine chain and database
	db, blockchain, err := newCanonical(ethash.NewFaker(), 0, full)
	if err != nil {
		t.Fatalf("failed to create pristine chain: %v", err)
	}
	// Create a chain, import and ban afterwards
	headers := makeHeaderChain(blockchain.CurrentHeader(), 4, ethash.NewFaker(), db, 10)
	blocks := makeBlockChain(blockchain.CurrentBlock(), 4, ethash.NewFaker(), db, 10)

	if full {
		if _, err = blockchain.InsertChain(blocks); err != nil {
			t.Errorf("failed to import blocks: %v", err)
		}
		if blockchain.CurrentBlock().Hash() != blocks[3].Hash() {
			t.Errorf("last block hash mismatch: have: %x, want %x", blockchain.CurrentBlock().Hash(), blocks[3].Header().Hash())
		}
		BadHashes[blocks[3].Header().Hash()] = true
		defer func() { delete(BadHashes, blocks[3].Header().Hash()) }()
	} else {
		if _, err = blockchain.InsertHeaderChain(headers, 1); err != nil {
			t.Errorf("failed to import headers: %v", err)
		}
		if blockchain.CurrentHeader().Hash() != headers[3].Hash() {
			t.Errorf("last header hash mismatch: have: %x, want %x", blockchain.CurrentHeader().Hash(), headers[3].Hash())
		}
		BadHashes[headers[3].Hash()] = true
		defer func() { delete(BadHashes, headers[3].Hash()) }()
	}
	blockchain.Stop()

	// Create a new BlockChain and check that it rolled back the state.
	ncm, err := NewBlockChain(blockchain.db, nil, blockchain.chainConfig, ethash.NewFaker(), vm.Config{})
	if err != nil {
		t.Fatalf("failed to create new chain manager: %v", err)
	}
	if full {
		if ncm.CurrentBlock().Hash() != blocks[2].Header().Hash() {
			t.Errorf("last block hash mismatch: have: %x, want %x", ncm.CurrentBlock().Hash(), blocks[2].Header().Hash())
		}
		if blocks[2].Header().GasLimit != ncm.GasLimit() {
			t.Errorf("last  block gasLimit mismatch: have: %d, want %d", ncm.GasLimit(), blocks[2].Header().GasLimit)
		}
	} else {
		if ncm.CurrentHeader().Hash() != headers[2].Hash() {
			t.Errorf("last header hash mismatch: have: %x, want %x", ncm.CurrentHeader().Hash(), headers[2].Hash())
		}
	}
	ncm.Stop()
}

// Tests chain insertions in the face of one entity containing an invalid nonce.
func TestHeadersInsertNonceError(t *testing.T) { testInsertNonceError(t, false) }
func TestBlocksInsertNonceError(t *testing.T)  { testInsertNonceError(t, true) }

func testInsertNonceError(t *testing.T, full bool) {
	for i := 1; i < 25 && !t.Failed(); i++ {
		// Create a pristine chain and database
		db, blockchain, err := newCanonical(ethash.NewFaker(), 0, full)
		if err != nil {
			t.Fatalf("failed to create pristine chain: %v", err)
		}
		defer blockchain.Stop()

		// Create and insert a chain with a failing nonce
		var (
			failAt  int
			failRes int
			failNum uint64
		)
		headers := makeHeaderChain(blockchain.CurrentHeader(), i, ethash.NewFaker(), db, 0)

		failAt = rand.Int() % len(headers)
		failNum = headers[failAt].Number.Uint64()

		blockchain.engine = ethash.NewFakeFailer(failNum)
		blockchain.hc.engine = blockchain.engine
		failRes, err = blockchain.InsertHeaderChain(headers, 1)
		// Check that the returned error indicates the failure.
		if failRes != failAt {
			t.Errorf("test %d: failure index mismatch: have %d, want %d", i, failRes, failAt)
		}
		// Check that all no blocks after the failing block have been inserted.
		for j := 0; j < i-failAt; j++ {
			if full {
				if block := blockchain.GetBlockByNumber(failNum + uint64(j)); block != nil {
					t.Errorf("test %d: invalid block in chain: %v", i, block)
				}
			} else {
				if header := blockchain.GetHeaderByNumber(failNum + uint64(j)); header != nil {
					t.Errorf("test %d: invalid header in chain: %v", i, header)
				}
			}
		}
	}
}

// Tests that fast importing a block chain produces the same chain data as the
// classical full block processing.
func TestFastVsFullChains(t *testing.T) {
	// Configure and generate a sample block chain
	var (
		gendb   = rawdb.NewMemoryDatabase()
		key, _  = crypto.HexToECDSA("b71c71a67e1177ad4e901695e1b4b9ee17ae16c6668d313eac2f96dbcda3f291")
		address = crypto.PubkeyToAddress(key.PublicKey)
		funds   = big.NewInt(1000000000)
		gspec   = &Genesis{
			Config: params.TestChainConfig,
			Alloc:  GenesisAlloc{address: {Balance: funds}},
		}
		genesis = gspec.MustCommit(gendb)
		signer  = types.NewEIP155Signer(gspec.Config.ChainId)
	)
	blocks, receipts := GenerateChain(gspec.Config, genesis, ethash.NewFaker(), gendb, 1024, func(i int, block *BlockGen) {
		block.SetCoinbase(common.Address{0x00})

		// If the block number is multiple of 3, send a few bonus transactions to the miner
		if i%3 == 2 {
			for j := 0; j < i%4+1; j++ {
				tx, err := types.SignTx(types.NewTransaction(block.TxNonce(address), common.Address{0x00}, big.NewInt(1000), params.TxGas, nil, nil), signer, key)
				if err != nil {
					panic(err)
				}
				block.AddTx(tx)
			}
		}
		// If the block number is a multiple of 5, add a few bonus uncles to the block
		if i%5 == 5 {
			block.AddUncle(&types.Header{ParentHash: block.PrevBlock(i - 1).Hash(), Number: big.NewInt(int64(i - 1))})
		}
	})
	// Import the chain as an archive node for the comparison baseline
	archiveDb := rawdb.NewMemoryDatabase()
	gspec.MustCommit(archiveDb)
	archive, _ := NewBlockChain(archiveDb, nil, gspec.Config, ethash.NewFaker(), vm.Config{})
	defer archive.Stop()

	if n, err := archive.InsertChain(blocks); err != nil {
		t.Fatalf("failed to process block %d: %v", n, err)
	}
	// Fast import the chain as a non-archive node to test
	fastDb := rawdb.NewMemoryDatabase()
	gspec.MustCommit(fastDb)
	fast, _ := NewBlockChain(fastDb, nil, gspec.Config, ethash.NewFaker(), vm.Config{})
	defer fast.Stop()

	headers := make([]*types.Header, len(blocks))
	for i, block := range blocks {
		headers[i] = block.Header()
	}
	if n, err := fast.InsertHeaderChain(headers, 1); err != nil {
		t.Fatalf("failed to insert header %d: %v", n, err)
	}
	if n, err := fast.InsertReceiptChain(blocks, receipts); err != nil {
		t.Fatalf("failed to insert receipt %d: %v", n, err)
	}
	// Iterate over all chain data components, and cross reference
	for i := 0; i < len(blocks); i++ {
		num, hash := blocks[i].NumberU64(), blocks[i].Hash()

		if ftd, atd := fast.GetTdByHash(hash), archive.GetTdByHash(hash); ftd.Cmp(atd) != 0 {
			t.Errorf("block #%d [%x]: td mismatch: have %v, want %v", num, hash, ftd, atd)
		}
		if fheader, aheader := fast.GetHeaderByHash(hash), archive.GetHeaderByHash(hash); fheader.Hash() != aheader.Hash() {
			t.Errorf("block #%d [%x]: header mismatch: have %v, want %v", num, hash, fheader, aheader)
		}
		if fblock, ablock := fast.GetBlockByHash(hash), archive.GetBlockByHash(hash); fblock.Hash() != ablock.Hash() {
			t.Errorf("block #%d [%x]: block mismatch: have %v, want %v", num, hash, fblock, ablock)
		} else if types.DeriveSha(fblock.Transactions(), new(trie.StackTrie)) != types.DeriveSha(ablock.Transactions(), new(trie.StackTrie)) {
			t.Errorf("block #%d [%x]: transactions mismatch: have %v, want %v", num, hash, fblock.Transactions(), ablock.Transactions())
		} else if types.CalcUncleHash(fblock.Uncles()) != types.CalcUncleHash(ablock.Uncles()) {
			t.Errorf("block #%d [%x]: uncles mismatch: have %v, want %v", num, hash, fblock.Uncles(), ablock.Uncles())
		}
<<<<<<< HEAD
		if freceipts, areceipts := rawdb.GetBlockReceipts(fastDb, hash, rawdb.GetBlockNumber(fastDb, hash)), rawdb.GetBlockReceipts(archiveDb, hash, rawdb.GetBlockNumber(archiveDb, hash)); types.DeriveSha(freceipts) != types.DeriveSha(areceipts) {
=======
		if freceipts, areceipts := GetBlockReceipts(fastDb, hash, GetBlockNumber(fastDb, hash)), GetBlockReceipts(archiveDb, hash, GetBlockNumber(archiveDb, hash)); types.DeriveSha(freceipts, new(trie.StackTrie)) != types.DeriveSha(areceipts, new(trie.StackTrie)) {
>>>>>>> 260f47e8
			t.Errorf("block #%d [%x]: receipts mismatch: have %v, want %v", num, hash, freceipts, areceipts)
		}
	}
	// Check that the canonical chains are the same between the databases
	for i := 0; i < len(blocks)+1; i++ {
		if fhash, ahash := rawdb.GetCanonicalHash(fastDb, uint64(i)), rawdb.GetCanonicalHash(archiveDb, uint64(i)); fhash != ahash {
			t.Errorf("block #%d: canonical hash mismatch: have %v, want %v", i, fhash, ahash)
		}
	}
}

// Tests that various import methods move the chain head pointers to the correct
// positions.
func TestLightVsFastVsFullChainHeads(t *testing.T) {
	// Configure and generate a sample block chain
	var (
		gendb   = rawdb.NewMemoryDatabase()
		key, _  = crypto.HexToECDSA("b71c71a67e1177ad4e901695e1b4b9ee17ae16c6668d313eac2f96dbcda3f291")
		address = crypto.PubkeyToAddress(key.PublicKey)
		funds   = big.NewInt(1000000000)
		gspec   = &Genesis{Config: params.TestChainConfig, Alloc: GenesisAlloc{address: {Balance: funds}}}
		genesis = gspec.MustCommit(gendb)
	)
	height := uint64(1024)
	blocks, receipts := GenerateChain(gspec.Config, genesis, ethash.NewFaker(), gendb, int(height), nil)

	// Configure a subchain to roll back
	remove := []common.Hash{}
	for _, block := range blocks[height/2:] {
		remove = append(remove, block.Hash())
	}
	// Create a small assertion method to check the three heads
	assert := func(t *testing.T, kind string, chain *BlockChain, header uint64, fast uint64, block uint64) {
		if num := chain.CurrentBlock().NumberU64(); num != block {
			t.Errorf("%s head block mismatch: have #%v, want #%v", kind, num, block)
		}
		if num := chain.CurrentFastBlock().NumberU64(); num != fast {
			t.Errorf("%s head fast-block mismatch: have #%v, want #%v", kind, num, fast)
		}
		if num := chain.CurrentHeader().Number.Uint64(); num != header {
			t.Errorf("%s head header mismatch: have #%v, want #%v", kind, num, header)
		}
	}
	// Import the chain as an archive node and ensure all pointers are updated
	archiveDb := rawdb.NewMemoryDatabase()
	gspec.MustCommit(archiveDb)

	archive, _ := NewBlockChain(archiveDb, nil, gspec.Config, ethash.NewFaker(), vm.Config{})
	if n, err := archive.InsertChain(blocks); err != nil {
		t.Fatalf("failed to process block %d: %v", n, err)
	}
	defer archive.Stop()

	assert(t, "archive", archive, height, height, height)
	archive.Rollback(remove)
	assert(t, "archive", archive, height/2, height/2, height/2)

	// Import the chain as a non-archive node and ensure all pointers are updated
	fastDb := rawdb.NewMemoryDatabase()
	gspec.MustCommit(fastDb)
	fast, _ := NewBlockChain(fastDb, nil, gspec.Config, ethash.NewFaker(), vm.Config{})
	defer fast.Stop()

	headers := make([]*types.Header, len(blocks))
	for i, block := range blocks {
		headers[i] = block.Header()
	}
	if n, err := fast.InsertHeaderChain(headers, 1); err != nil {
		t.Fatalf("failed to insert header %d: %v", n, err)
	}
	if n, err := fast.InsertReceiptChain(blocks, receipts); err != nil {
		t.Fatalf("failed to insert receipt %d: %v", n, err)
	}
	assert(t, "fast", fast, height, height, 0)
	fast.Rollback(remove)
	assert(t, "fast", fast, height/2, height/2, 0)

	// Import the chain as a light node and ensure all pointers are updated
	lightDb := rawdb.NewMemoryDatabase()
	gspec.MustCommit(lightDb)

	light, _ := NewBlockChain(lightDb, nil, gspec.Config, ethash.NewFaker(), vm.Config{})
	if n, err := light.InsertHeaderChain(headers, 1); err != nil {
		t.Fatalf("failed to insert header %d: %v", n, err)
	}
	defer light.Stop()

	assert(t, "light", light, height, 0, 0)
	light.Rollback(remove)
	assert(t, "light", light, height/2, 0, 0)
}

// Tests that chain reorganisations handle transaction removals and reinsertions.
func TestChainTxReorgs(t *testing.T) {
	var (
		key1, _ = crypto.HexToECDSA("b71c71a67e1177ad4e901695e1b4b9ee17ae16c6668d313eac2f96dbcda3f291")
		key2, _ = crypto.HexToECDSA("8a1f9a8f95be41cd7ccb6168179afb4504aefe388d1e14474d32c45c72ce7b7a")
		key3, _ = crypto.HexToECDSA("49a7b37aa6f6645917e7b807e9d1c00d4fa71f18343b0d4122a4d2df64dd6fee")
		addr1   = crypto.PubkeyToAddress(key1.PublicKey)
		addr2   = crypto.PubkeyToAddress(key2.PublicKey)
		addr3   = crypto.PubkeyToAddress(key3.PublicKey)
		db      = rawdb.NewMemoryDatabase()
		gspec   = &Genesis{
			Config:   params.TestChainConfig,
			GasLimit: 3141592,
			Alloc: GenesisAlloc{
				addr1: {Balance: big.NewInt(1000000)},
				addr2: {Balance: big.NewInt(1000000)},
				addr3: {Balance: big.NewInt(1000000)},
			},
		}
		genesis = gspec.MustCommit(db)
		signer  = types.NewEIP155Signer(gspec.Config.ChainId)
	)

	// Create two transactions shared between the chains:
	//  - postponed: transaction included at a later block in the forked chain
	//  - swapped: transaction included at the same block number in the forked chain
	postponed, _ := types.SignTx(types.NewTransaction(0, addr1, big.NewInt(1000), params.TxGas, nil, nil), signer, key1)
	swapped, _ := types.SignTx(types.NewTransaction(1, addr1, big.NewInt(1000), params.TxGas, nil, nil), signer, key1)

	// Create two transactions that will be dropped by the forked chain:
	//  - pastDrop: transaction dropped retroactively from a past block
	//  - freshDrop: transaction dropped exactly at the block where the reorg is detected
	var pastDrop, freshDrop *types.Transaction

	// Create three transactions that will be added in the forked chain:
	//  - pastAdd:   transaction added before the reorganization is detected
	//  - freshAdd:  transaction added at the exact block the reorg is detected
	//  - futureAdd: transaction added after the reorg has already finished
	var pastAdd, freshAdd, futureAdd *types.Transaction

	chain, _ := GenerateChain(gspec.Config, genesis, ethash.NewFaker(), db, 3, func(i int, gen *BlockGen) {
		switch i {
		case 0:
			pastDrop, _ = types.SignTx(types.NewTransaction(gen.TxNonce(addr2), addr2, big.NewInt(1000), params.TxGas, nil, nil), signer, key2)

			gen.AddTx(pastDrop)  // This transaction will be dropped in the fork from below the split point
			gen.AddTx(postponed) // This transaction will be postponed till block #3 in the fork

		case 2:
			freshDrop, _ = types.SignTx(types.NewTransaction(gen.TxNonce(addr2), addr2, big.NewInt(1000), params.TxGas, nil, nil), signer, key2)

			gen.AddTx(freshDrop) // This transaction will be dropped in the fork from exactly at the split point
			gen.AddTx(swapped)   // This transaction will be swapped out at the exact height

			gen.OffsetTime(9) // Lower the block difficulty to simulate a weaker chain
		}
	})
	// Import the chain. This runs all block validation rules.
	blockchain, _ := NewBlockChain(db, nil, gspec.Config, ethash.NewFaker(), vm.Config{})
	if i, err := blockchain.InsertChain(chain); err != nil {
		t.Fatalf("failed to insert original chain[%d]: %v", i, err)
	}
	defer blockchain.Stop()

	// overwrite the old chain
	chain, _ = GenerateChain(gspec.Config, genesis, ethash.NewFaker(), db, 5, func(i int, gen *BlockGen) {
		switch i {
		case 0:
			pastAdd, _ = types.SignTx(types.NewTransaction(gen.TxNonce(addr3), addr3, big.NewInt(1000), params.TxGas, nil, nil), signer, key3)
			gen.AddTx(pastAdd) // This transaction needs to be injected during reorg

		case 2:
			gen.AddTx(postponed) // This transaction was postponed from block #1 in the original chain
			gen.AddTx(swapped)   // This transaction was swapped from the exact current spot in the original chain

			freshAdd, _ = types.SignTx(types.NewTransaction(gen.TxNonce(addr3), addr3, big.NewInt(1000), params.TxGas, nil, nil), signer, key3)
			gen.AddTx(freshAdd) // This transaction will be added exactly at reorg time

		case 3:
			futureAdd, _ = types.SignTx(types.NewTransaction(gen.TxNonce(addr3), addr3, big.NewInt(1000), params.TxGas, nil, nil), signer, key3)
			gen.AddTx(futureAdd) // This transaction will be added after a full reorg
		}
	})
	if _, err := blockchain.InsertChain(chain); err != nil {
		t.Fatalf("failed to insert forked chain: %v", err)
	}

	// removed tx
	for i, tx := range (types.Transactions{pastDrop, freshDrop}) {
		if txn, _, _, _ := rawdb.GetTransaction(db, tx.Hash()); txn != nil {
			t.Errorf("drop %d: tx %v found while shouldn't have been", i, txn)
		}
		if rcpt, _, _, _ := rawdb.GetReceipt(db, tx.Hash()); rcpt != nil {
			t.Errorf("drop %d: receipt %v found while shouldn't have been", i, rcpt)
		}
	}
	// added tx
	for i, tx := range (types.Transactions{pastAdd, freshAdd, futureAdd}) {
		if txn, _, _, _ := rawdb.GetTransaction(db, tx.Hash()); txn == nil {
			t.Errorf("add %d: expected tx to be found", i)
		}
		if rcpt, _, _, _ := rawdb.GetReceipt(db, tx.Hash()); rcpt == nil {
			t.Errorf("add %d: expected receipt to be found", i)
		}
	}
	// shared tx
	for i, tx := range (types.Transactions{postponed, swapped}) {
		if txn, _, _, _ := rawdb.GetTransaction(db, tx.Hash()); txn == nil {
			t.Errorf("share %d: expected tx to be found", i)
		}
		if rcpt, _, _, _ := rawdb.GetReceipt(db, tx.Hash()); rcpt == nil {
			t.Errorf("share %d: expected receipt to be found", i)
		}
	}
}

func TestLogReorgs(t *testing.T) {

	var (
		key1, _ = crypto.HexToECDSA("b71c71a67e1177ad4e901695e1b4b9ee17ae16c6668d313eac2f96dbcda3f291")
		addr1   = crypto.PubkeyToAddress(key1.PublicKey)
		db      = rawdb.NewMemoryDatabase()
		// this code generates a log
		code    = common.Hex2Bytes("60606040525b7f24ec1d3ff24c2f6ff210738839dbc339cd45a5294d85c79361016243157aae7b60405180905060405180910390a15b600a8060416000396000f360606040526008565b00")
		gspec   = &Genesis{Config: params.TestChainConfig, Alloc: GenesisAlloc{addr1: {Balance: big.NewInt(10000000000000)}}}
		genesis = gspec.MustCommit(db)
		signer  = types.NewEIP155Signer(gspec.Config.ChainId)
	)

	blockchain, _ := NewBlockChain(db, nil, gspec.Config, ethash.NewFaker(), vm.Config{})
	defer blockchain.Stop()

	rmLogsCh := make(chan RemovedLogsEvent)
	blockchain.SubscribeRemovedLogsEvent(rmLogsCh)
	chain, _ := GenerateChain(params.TestChainConfig, genesis, ethash.NewFaker(), db, 2, func(i int, gen *BlockGen) {
		if i == 1 {
			tx, err := types.SignTx(types.NewContractCreation(gen.TxNonce(addr1), new(big.Int), 1000000, new(big.Int), code), signer, key1)
			if err != nil {
				t.Fatalf("failed to create tx: %v", err)
			}
			gen.AddTx(tx)
		}
	})
	if _, err := blockchain.InsertChain(chain); err != nil {
		t.Fatalf("failed to insert chain: %v", err)
	}

	chain, _ = GenerateChain(params.TestChainConfig, genesis, ethash.NewFaker(), db, 3, func(i int, gen *BlockGen) {})
	if _, err := blockchain.InsertChain(chain); err != nil {
		t.Fatalf("failed to insert forked chain: %v", err)
	}

	timeout := time.NewTimer(1 * time.Second)
	select {
	case ev := <-rmLogsCh:
		if len(ev.Logs) == 0 {
			t.Error("expected logs")
		}
	case <-timeout.C:
		t.Fatal("Timeout. There is no RemovedLogsEvent has been sent.")
	}
}

//func TestReorgSideEvent(t *testing.T) {
//	var (
//		db, _   = rawdb.NewMemoryDatabase()
//		key1, _ = crypto.HexToECDSA("b71c71a67e1177ad4e901695e1b4b9ee17ae16c6668d313eac2f96dbcda3f291")
//		addr1   = crypto.PubkeyToAddress(key1.PublicKey)
//		gspec   = &Genesis{
//			Config: params.TestChainConfig,
//			Alloc:  GenesisAlloc{addr1: {Balance: big.NewInt(10000000000000)}},
//		}
//		genesis = gspec.MustCommit(db)
//		signer  = types.NewEIP155Signer(gspec.Config.ChainId)
//	)
//
//	blockchain, _ := NewBlockChain(db, nil, gspec.Config, ethash.NewFaker(), vm.Config{})
//	defer blockchain.Stop()
//
//	chain, _ := GenerateChain(gspec.Config, genesis, ethash.NewFaker(), db, 3, func(i int, gen *BlockGen) {})
//	if _, err := blockchain.InsertChain(chain); err != nil {
//		t.Fatalf("failed to insert chain: %v", err)
//	}
//
//	replacementBlocks, _ := GenerateChain(gspec.Config, genesis, ethash.NewFaker(), db, 4, func(i int, gen *BlockGen) {
//		tx, err := types.SignTx(types.NewContractCreation(gen.TxNonce(addr1), new(big.Int), 1000000, new(big.Int), nil), signer, key1)
//		if i == 2 {
//			gen.OffsetTime(-9)
//		}
//		if err != nil {
//			t.Fatalf("failed to create tx: %v", err)
//		}
//		gen.AddTx(tx)
//	})
//	chainSideCh := make(chan ChainSideEvent, 64)
//	blockchain.SubscribeChainSideEvent(chainSideCh)
//	if _, err := blockchain.InsertChain(replacementBlocks); err != nil {
//		t.Fatalf("failed to insert chain: %v", err)
//	}
//
//	// first two block of the secondary chain are for a brief moment considered
//	// side chains because up to that point the first one is considered the
//	// heavier chain.
//	expectedSideHashes := map[common.Hash]bool{
//		replacementBlocks[0].Hash(): true,
//		replacementBlocks[1].Hash(): true,
//		chain[0].Hash():             true,
//		chain[1].Hash():             true,
//		chain[2].Hash():             true,
//	}
//
//	i := 0
//
//	const timeoutDura = 10 * time.Second
//	timeout := time.NewTimer(timeoutDura)
//done:
//	for {
//		select {
//		case ev := <-chainSideCh:
//			block := ev.Block
//			if _, ok := expectedSideHashes[block.Hash()]; !ok {
//				t.Errorf("%d: didn't expect %x to be in side chain", i, block.Hash())
//			}
//			i++
//
//			if i == len(expectedSideHashes) {
//				timeout.Stop()
//
//				break done
//			}
//			timeout.Reset(timeoutDura)
//
//		case <-timeout.C:
//			t.Fatal("Timeout. Possibly not all blocks were triggered for sideevent")
//		}
//	}
//
//	// make sure no more events are fired
//	select {
//	case e := <-chainSideCh:
//		t.Errorf("unexpected event fired: %v", e)
//	case <-time.After(250 * time.Millisecond):
//	}
//
//}

// Tests if the canonical block can be fetched from the database during chain insertion.
func TestCanonicalBlockRetrieval(t *testing.T) {
	_, blockchain, err := newCanonical(ethash.NewFaker(), 0, true)
	if err != nil {
		t.Fatalf("failed to create pristine chain: %v", err)
	}
	defer blockchain.Stop()

	chain, _ := GenerateChain(blockchain.chainConfig, blockchain.genesisBlock, ethash.NewFaker(), blockchain.db, 10, func(i int, gen *BlockGen) {})

	var pend sync.WaitGroup
	pend.Add(len(chain))

	for i := range chain {
		go func(block *types.Block) {
			defer pend.Done()

			// try to retrieve a block by its canonical hash and see if the block data can be retrieved.
			for {
				ch := rawdb.GetCanonicalHash(blockchain.db, block.NumberU64())
				if ch == (common.Hash{}) {
					continue // busy wait for canonical hash to be written
				}
				if ch != block.Hash() {
					t.Fatalf("unknown canonical hash, want %s, got %s", block.Hash().Hex(), ch.Hex())
				}
				fb := rawdb.GetBlock(blockchain.db, ch, block.NumberU64())
				if fb == nil {
					t.Fatalf("unable to retrieve block %d for canonical hash: %s", block.NumberU64(), ch.Hex())
				}
				if fb.Hash() != block.Hash() {
					t.Fatalf("invalid block hash for block %d, want %s, got %s", block.NumberU64(), block.Hash().Hex(), fb.Hash().Hex())
				}
				return
			}
		}(chain[i])

		if _, err := blockchain.InsertChain(types.Blocks{chain[i]}); err != nil {
			t.Fatalf("failed to insert block %d: %v", i, err)
		}
	}
	pend.Wait()
}

func TestEIP155Transition(t *testing.T) {
	// Configure and generate a sample block chain
	var (
		db         = rawdb.NewMemoryDatabase()
		key, _     = crypto.HexToECDSA("b71c71a67e1177ad4e901695e1b4b9ee17ae16c6668d313eac2f96dbcda3f291")
		address    = crypto.PubkeyToAddress(key.PublicKey)
		funds      = big.NewInt(1000000000)
		deleteAddr = common.Address{1}
		gspec      = &Genesis{
			Config: &params.ChainConfig{ChainId: big.NewInt(1), EIP155Block: big.NewInt(2), HomesteadBlock: new(big.Int)},
			Alloc:  GenesisAlloc{address: {Balance: funds}, deleteAddr: {Balance: new(big.Int)}},
		}
		genesis = gspec.MustCommit(db)
	)

	blockchain, _ := NewBlockChain(db, nil, gspec.Config, ethash.NewFaker(), vm.Config{})
	defer blockchain.Stop()

	blocks, _ := GenerateChain(gspec.Config, genesis, ethash.NewFaker(), db, 4, func(i int, block *BlockGen) {
		var (
			tx      *types.Transaction
			err     error
			basicTx = func(signer types.Signer) (*types.Transaction, error) {
				return types.SignTx(types.NewTransaction(block.TxNonce(address), common.Address{}, new(big.Int), 21000, new(big.Int), nil), signer, key)
			}
		)
		switch i {
		case 0:
			tx, err = basicTx(types.HomesteadSigner{})
			if err != nil {
				t.Fatal(err)
			}
			block.AddTx(tx)
		case 2:
			tx, err = basicTx(types.HomesteadSigner{})
			if err != nil {
				t.Fatal(err)
			}
			block.AddTx(tx)

			tx, err = basicTx(types.NewEIP155Signer(gspec.Config.ChainId))
			if err != nil {
				t.Fatal(err)
			}
			block.AddTx(tx)
		case 3:
			tx, err = basicTx(types.HomesteadSigner{})
			if err != nil {
				t.Fatal(err)
			}
			block.AddTx(tx)

			tx, err = basicTx(types.NewEIP155Signer(gspec.Config.ChainId))
			if err != nil {
				t.Fatal(err)
			}
			block.AddTx(tx)
		}
	})

	if _, err := blockchain.InsertChain(blocks); err != nil {
		t.Fatal(err)
	}
	block := blockchain.GetBlockByNumber(1)
	if block.Transactions()[0].Protected() {
		t.Error("Expected block[0].txs[0] to not be replay protected")
	}

	block = blockchain.GetBlockByNumber(3)
	if block.Transactions()[0].Protected() {
		t.Error("Expected block[3].txs[0] to not be replay protected")
	}
	if !block.Transactions()[1].Protected() {
		t.Error("Expected block[3].txs[1] to be replay protected")
	}
	if _, err := blockchain.InsertChain(blocks[4:]); err != nil {
		t.Fatal(err)
	}

	// generate an invalid chain id transaction
	config := &params.ChainConfig{ChainId: big.NewInt(2), EIP155Block: big.NewInt(2), HomesteadBlock: new(big.Int)}
	blocks, _ = GenerateChain(config, blocks[len(blocks)-1], ethash.NewFaker(), db, 4, func(i int, block *BlockGen) {
		var (
			tx      *types.Transaction
			err     error
			basicTx = func(signer types.Signer) (*types.Transaction, error) {
				return types.SignTx(types.NewTransaction(block.TxNonce(address), common.Address{}, new(big.Int), 21000, new(big.Int), nil), signer, key)
			}
		)
		switch i {
		case 0:
			tx, err = basicTx(types.NewEIP155Signer(big.NewInt(2)))
			if err != nil {
				t.Fatal(err)
			}
			block.AddTx(tx)
		}
	})
	_, err := blockchain.InsertChain(blocks)
	if err != types.ErrInvalidChainId {
		t.Error("expected error:", types.ErrInvalidChainId)
	}
}

func TestEIP161AccountRemoval(t *testing.T) {
	// Configure and generate a sample block chain
	var (
		db      = rawdb.NewMemoryDatabase()
		key, _  = crypto.HexToECDSA("b71c71a67e1177ad4e901695e1b4b9ee17ae16c6668d313eac2f96dbcda3f291")
		address = crypto.PubkeyToAddress(key.PublicKey)
		funds   = big.NewInt(1000000000)
		theAddr = common.Address{1}
		gspec   = &Genesis{
			Config: &params.ChainConfig{
				ChainId:        big.NewInt(1),
				HomesteadBlock: new(big.Int),
				EIP155Block:    new(big.Int),
				EIP158Block:    big.NewInt(2),
			},
			Alloc: GenesisAlloc{address: {Balance: funds}},
		}
		genesis = gspec.MustCommit(db)
	)
	blockchain, _ := NewBlockChain(db, nil, gspec.Config, ethash.NewFaker(), vm.Config{})
	defer blockchain.Stop()

	blocks, _ := GenerateChain(gspec.Config, genesis, ethash.NewFaker(), db, 3, func(i int, block *BlockGen) {
		var (
			tx     *types.Transaction
			err    error
			signer = types.NewEIP155Signer(gspec.Config.ChainId)
		)
		switch i {
		case 0:
			tx, err = types.SignTx(types.NewTransaction(block.TxNonce(address), theAddr, new(big.Int), 21000, new(big.Int), nil), signer, key)
		case 1:
			tx, err = types.SignTx(types.NewTransaction(block.TxNonce(address), theAddr, new(big.Int), 21000, new(big.Int), nil), signer, key)
		case 2:
			tx, err = types.SignTx(types.NewTransaction(block.TxNonce(address), theAddr, new(big.Int), 21000, new(big.Int), nil), signer, key)
		}
		if err != nil {
			t.Fatal(err)
		}
		block.AddTx(tx)
	})
	// account must exist pre eip 161
	if _, err := blockchain.InsertChain(types.Blocks{blocks[0]}); err != nil {
		t.Fatal(err)
	}
	if st, _ := blockchain.State(); !st.Exist(theAddr) {
		t.Error("expected account to exist")
	}

	// account needs to be deleted post eip 161
	if _, err := blockchain.InsertChain(types.Blocks{blocks[1]}); err != nil {
		t.Fatal(err)
	}
	if st, _ := blockchain.State(); st.Exist(theAddr) {
		t.Error("account should not exist")
	}

	// account musn't be created post eip 161
	if _, err := blockchain.InsertChain(types.Blocks{blocks[2]}); err != nil {
		t.Fatal(err)
	}
	if st, _ := blockchain.State(); st.Exist(theAddr) {
		t.Error("account should not exist")
	}
}

// This is a regression test (i.e. as weird as it is, don't delete it ever), which
// tests that under weird reorg conditions the blockchain and its internal header-
// chain return the same latest block/header.
//
// https://github.com/tomochain/tomochain/pull/15941how Source Control
func TestBlockchainHeaderchainReorgConsistency(t *testing.T) {
	// Generate a canonical chain to act as the main dataset
	engine := ethash.NewFaker()

	db := rawdb.NewMemoryDatabase()
	genesis := new(Genesis).MustCommit(db)
	blocks, _ := GenerateChain(params.TestChainConfig, genesis, engine, db, 64, func(i int, b *BlockGen) { b.SetCoinbase(common.Address{1}) })

	// Generate a bunch of fork blocks, each side forking from the canonical chain
	forks := make([]*types.Block, len(blocks))
	for i := 0; i < len(forks); i++ {
		parent := genesis
		if i > 0 {
			parent = blocks[i-1]
		}
		fork, _ := GenerateChain(params.TestChainConfig, parent, engine, db, 1, func(i int, b *BlockGen) { b.SetCoinbase(common.Address{2}) })
		forks[i] = fork[0]
	}
	// Import the canonical and fork chain side by side, verifying the current block
	// and current header consistency
	diskdb := rawdb.NewMemoryDatabase()
	new(Genesis).MustCommit(diskdb)

	chain, err := NewBlockChain(diskdb, nil, params.TestChainConfig, engine, vm.Config{})
	if err != nil {
		t.Fatalf("failed to create tester chain: %v", err)
	}
	for i := 0; i < len(blocks); i++ {
		if _, err := chain.InsertChain(blocks[i : i+1]); err != nil {
			t.Fatalf("block %d: failed to insert into chain: %v", i, err)
		}
		if chain.CurrentBlock().Hash() != chain.CurrentHeader().Hash() {
			t.Errorf("block %d: current block/header mismatch: block #%d [%x…], header #%d [%x…]", i, chain.CurrentBlock().Number(), chain.CurrentBlock().Hash().Bytes()[:4], chain.CurrentHeader().Number, chain.CurrentHeader().Hash().Bytes()[:4])
		}
		if _, err := chain.InsertChain(forks[i : i+1]); err != nil {
			t.Fatalf(" fork %d: failed to insert into chain: %v", i, err)
		}
		if chain.CurrentBlock().Hash() != chain.CurrentHeader().Hash() {
			t.Errorf(" fork %d: current block/header mismatch: block #%d [%x…], header #%d [%x…]", i, chain.CurrentBlock().Number(), chain.CurrentBlock().Hash().Bytes()[:4], chain.CurrentHeader().Number, chain.CurrentHeader().Hash().Bytes()[:4])
		}
	}
}

// Tests that importing small side forks doesn't leave junk in the trie database
// cache (which would eventually cause memory issues).
func TestTrieForkGC(t *testing.T) {
	// Generate a canonical chain to act as the main dataset
	engine := ethash.NewFaker()

	db := rawdb.NewMemoryDatabase()
	genesis := new(Genesis).MustCommit(db)
	blocks, _ := GenerateChain(params.TestChainConfig, genesis, engine, db, 2*triesInMemory, func(i int, b *BlockGen) { b.SetCoinbase(common.Address{1}) })

	// Generate a bunch of fork blocks, each side forking from the canonical chain
	forks := make([]*types.Block, len(blocks))
	for i := 0; i < len(forks); i++ {
		parent := genesis
		if i > 0 {
			parent = blocks[i-1]
		}
		fork, _ := GenerateChain(params.TestChainConfig, parent, engine, db, 1, func(i int, b *BlockGen) { b.SetCoinbase(common.Address{2}) })
		forks[i] = fork[0]
	}
	// Import the canonical and fork chain side by side, forcing the trie cache to cache both
	diskdb := rawdb.NewMemoryDatabase()
	new(Genesis).MustCommit(diskdb)

	chain, err := NewBlockChain(diskdb, nil, params.TestChainConfig, engine, vm.Config{})
	if err != nil {
		t.Fatalf("failed to create tester chain: %v", err)
	}
	for i := 0; i < len(blocks); i++ {
		if _, err := chain.InsertChain(blocks[i : i+1]); err != nil {
			t.Fatalf("block %d: failed to insert into chain: %v", i, err)
		}
		if _, err := chain.InsertChain(forks[i : i+1]); err != nil {
			t.Fatalf("fork %d: failed to insert into chain: %v", i, err)
		}
	}
	// Dereference all the recent tries and ensure no past trie is left in
	for i := 0; i < triesInMemory; i++ {
		chain.stateCache.TrieDB().Dereference(blocks[len(blocks)-1-i].Root())
		chain.stateCache.TrieDB().Dereference(forks[len(blocks)-1-i].Root())
	}
	if len(chain.stateCache.TrieDB().Nodes()) > 0 {
		t.Fatalf("stale tries still alive after garbase collection")
	}
}

// Tests that doing large reorgs works even if the state associated with the
// forking point is not available any more.
func TestLargeReorgTrieGC(t *testing.T) {
	// Generate the original common chain segment and the two competing forks
	engine := ethash.NewFaker()

	db := rawdb.NewMemoryDatabase()
	genesis := new(Genesis).MustCommit(db)

	shared, _ := GenerateChain(params.TestChainConfig, genesis, engine, db, 64, func(i int, b *BlockGen) { b.SetCoinbase(common.Address{1}) })
	original, _ := GenerateChain(params.TestChainConfig, shared[len(shared)-1], engine, db, 2*triesInMemory, func(i int, b *BlockGen) { b.SetCoinbase(common.Address{2}) })
	competitor, _ := GenerateChain(params.TestChainConfig, shared[len(shared)-1], engine, db, 2*triesInMemory+1, func(i int, b *BlockGen) { b.SetCoinbase(common.Address{3}) })

	// Import the shared chain and the original canonical one
	diskdb := rawdb.NewMemoryDatabase()
	new(Genesis).MustCommit(diskdb)

	chain, err := NewBlockChain(diskdb, nil, params.TestChainConfig, engine, vm.Config{})
	if err != nil {
		t.Fatalf("failed to create tester chain: %v", err)
	}
	if _, err := chain.InsertChain(shared); err != nil {
		t.Fatalf("failed to insert shared chain: %v", err)
	}
	if _, err := chain.InsertChain(original); err != nil {
		t.Fatalf("failed to insert shared chain: %v", err)
	}
	// Ensure that the state associated with the forking point is pruned away
	if node, _ := chain.stateCache.TrieDB().Node(shared[len(shared)-1].Root()); node != nil {
		t.Fatalf("common-but-old ancestor still cache")
	}
	// Import the competitor chain without exceeding the canonical's TD and ensure
	// we have not processed any of the blocks (protection against malicious blocks)
	if _, err := chain.InsertChain(competitor[:len(competitor)-2]); err != nil {
		t.Fatalf("failed to insert competitor chain: %v", err)
	}
	for i, block := range competitor[:len(competitor)-2] {
		if node, _ := chain.stateCache.TrieDB().Node(block.Root()); node != nil {
			t.Fatalf("competitor %d: low TD chain became processed", i)
		}
	}
	// Import the head of the competitor chain, triggering the reorg and ensure we
	// successfully reprocess all the stashed away blocks.
	if _, err := chain.InsertChain(competitor[len(competitor)-2:]); err != nil {
		t.Fatalf("failed to finalize competitor chain: %v", err)
	}
	for i, block := range competitor[:len(competitor)-triesInMemory] {
		if node, _ := chain.stateCache.TrieDB().Node(block.Root()); node != nil {
			t.Fatalf("competitor %d: competing chain state missing", i)
		}
	}
}

/*
	Collection test for BlochsHashCache
	cases
		1. When init new chain
		2. when insertChain
		3. when insertFork
		4. When adding new block by mining
		5. When adding new block by syncing with other nodes

*/

func TestBlocksHashCacheUpdate(t *testing.T) {
	_, chain, err := newCanonical(ethash.NewFaker(), 0, true)
	if err != nil {
		t.Fatalf("failed to make new canonical chain: %v", err)
	}
	defer chain.Stop()
	if err != nil {
		t.Fatalf("failed to create tester chain: %v", err)
	}

	t.Run("Expect BlocksHashCache blank after initialized", func(t *testing.T) {
		if len(chain.blocksHashCache.Keys()) != 0 {
			t.Error("BlocksHashCache is not initialized correctly ")
		}
	})

	t.Run("Expect BlocksHashCache has 4 cached keys after concat a 4-length-chain", func(t *testing.T) {
		concatedChain := makeBlockChain(chain.CurrentBlock(), 4, ethash.NewFullFaker(), chain.db, 0)
		if _, err := chain.InsertChain(concatedChain); err != nil {
			t.Fatalf("failed to insert shared chain: %v", err)
		}

		if len(chain.blocksHashCache.Keys()) != 4 {
			t.Error("BlocksHashCache doesn't add new cache after concating new chain ")
		}
	})

	t.Run("Expect BlocksHashCache caches work for fork case", func(t *testing.T) {
		concatedChain := makeBlockChain(chain.GetBlockByNumber(uint64(2)), 3, ethash.NewFullFaker(), chain.db, 3)
		if _, err := chain.InsertChain(concatedChain); err != nil {
			t.Fatalf("failed to insert forked chain: %v", err)
		}
		cachedAt, _ := chain.blocksHashCache.Get(uint64(3))

		if len(cachedAt.([]common.Hash)) != 2 {
			t.Error("BlocksHashCache doesn't add new cache after concating new fork ")
		}
	})

	t.Run("Expect BlocksHashCache caches when inserting block on syncing", func(t *testing.T) {
		currentCachedLength := len(chain.blocksHashCache.Keys())
		singleBlockChain := makeBlockChain(chain.CurrentBlock(), 1, ethash.NewFaker(), chain.db, 0)
		chain.insertBlock(singleBlockChain[0])

		if len(chain.blocksHashCache.Keys()) != currentCachedLength+1 {
			t.Error("BlocksHashCache doesn't work when inserting block solely")
		}
	})

}

func TestAreTwoBlocksSamePath(t *testing.T) {
	_, chain, err := newCanonical(ethash.NewFaker(), 10, true)
	if err != nil {
		t.Fatalf("failed to make new canonical chain: %v", err)
	}
	defer chain.Stop()
	if err != nil {
		t.Fatalf("failed to create tester chain: %v", err)
	}

	t.Run("Expect return true with two canonical blocks", func(t *testing.T) {
		if !chain.AreTwoBlockSamePath(chain.CurrentBlock().Hash(), chain.GetBlockByNumber(uint64(2)).Hash()) {
			t.Error("Failed")
		}
	})

	t.Run("Expect return fail with canonical-fork paths", func(t *testing.T) {
		concatedChain := makeBlockChain(chain.GetBlockByNumber(uint64(2)), 3, ethash.NewFullFaker(), chain.db, 3)
		if _, err := chain.InsertChain(concatedChain); err != nil {
			t.Fatalf("failed to insert forked chain: %v", err)
		}
		if chain.AreTwoBlockSamePath(concatedChain[len(concatedChain)-1].Hash(), chain.GetBlockByNumber(uint64(3)).Hash()) {
			t.Error("Failed")
		}
	})

}<|MERGE_RESOLUTION|>--- conflicted
+++ resolved
@@ -623,11 +623,7 @@
 		} else if types.CalcUncleHash(fblock.Uncles()) != types.CalcUncleHash(ablock.Uncles()) {
 			t.Errorf("block #%d [%x]: uncles mismatch: have %v, want %v", num, hash, fblock.Uncles(), ablock.Uncles())
 		}
-<<<<<<< HEAD
-		if freceipts, areceipts := rawdb.GetBlockReceipts(fastDb, hash, rawdb.GetBlockNumber(fastDb, hash)), rawdb.GetBlockReceipts(archiveDb, hash, rawdb.GetBlockNumber(archiveDb, hash)); types.DeriveSha(freceipts) != types.DeriveSha(areceipts) {
-=======
 		if freceipts, areceipts := GetBlockReceipts(fastDb, hash, GetBlockNumber(fastDb, hash)), GetBlockReceipts(archiveDb, hash, GetBlockNumber(archiveDb, hash)); types.DeriveSha(freceipts, new(trie.StackTrie)) != types.DeriveSha(areceipts, new(trie.StackTrie)) {
->>>>>>> 260f47e8
 			t.Errorf("block #%d [%x]: receipts mismatch: have %v, want %v", num, hash, freceipts, areceipts)
 		}
 	}
