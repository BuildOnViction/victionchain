// Copyright 2014 The go-ethereum Authors
// This file is part of the go-ethereum library.
//
// The go-ethereum library is free software: you can redistribute it and/or modify
// it under the terms of the GNU Lesser General Public License as published by
// the Free Software Foundation, either version 3 of the License, or
// (at your option) any later version.
//
// The go-ethereum library is distributed in the hope that it will be useful,
// but WITHOUT ANY WARRANTY; without even the implied warranty of
// MERCHANTABILITY or FITNESS FOR A PARTICULAR PURPOSE. See the
// GNU Lesser General Public License for more details.
//
// You should have received a copy of the GNU Lesser General Public License
// along with the go-ethereum library. If not, see <http://www.gnu.org/licenses/>.

package core

import (
	"bytes"
	"encoding/hex"
	"encoding/json"
	"errors"
	"fmt"
	"math/big"
	"strings"

	"github.com/tomochain/tomochain/common"
	"github.com/tomochain/tomochain/common/hexutil"
	"github.com/tomochain/tomochain/common/math"
	"github.com/tomochain/tomochain/core/rawdb"
	"github.com/tomochain/tomochain/core/state"
	"github.com/tomochain/tomochain/core/types"
	"github.com/tomochain/tomochain/ethdb"
	"github.com/tomochain/tomochain/log"
	"github.com/tomochain/tomochain/params"
	"github.com/tomochain/tomochain/rlp"
)

//go:generate gencodec -type Genesis -field-override genesisSpecMarshaling -out gen_genesis.go
//go:generate gencodec -type GenesisAccount -field-override genesisAccountMarshaling -out gen_genesis_account.go

var errGenesisNoConfig = errors.New("genesis has no chain configuration")

// Genesis specifies the header fields, state of a genesis block. It also defines hard
// fork switch-over blocks through the chain configuration.
type Genesis struct {
	Config     *params.ChainConfig `json:"config"`
	Nonce      uint64              `json:"nonce"`
	Timestamp  uint64              `json:"timestamp"`
	ExtraData  []byte              `json:"extraData"`
	GasLimit   uint64              `json:"gasLimit"   gencodec:"required"`
	Difficulty *big.Int            `json:"difficulty" gencodec:"required"`
	Mixhash    common.Hash         `json:"mixHash"`
	Coinbase   common.Address      `json:"coinbase"`
	Alloc      GenesisAlloc        `json:"alloc"      gencodec:"required"`

	// These fields are used for consensus tests. Please don't use them
	// in actual genesis blocks.
	Number     uint64      `json:"number"`
	GasUsed    uint64      `json:"gasUsed"`
	ParentHash common.Hash `json:"parentHash"`
}

// GenesisAlloc specifies the initial state that is part of the genesis block.
type GenesisAlloc map[common.Address]GenesisAccount

func (ga *GenesisAlloc) UnmarshalJSON(data []byte) error {
	m := make(map[common.UnprefixedAddress]GenesisAccount)
	if err := json.Unmarshal(data, &m); err != nil {
		return err
	}
	*ga = make(GenesisAlloc)
	for addr, a := range m {
		(*ga)[common.Address(addr)] = a
	}
	return nil
}

// GenesisAccount is an account in the state of the genesis block.
type GenesisAccount struct {
	Code       []byte                      `json:"code,omitempty"`
	Storage    map[common.Hash]common.Hash `json:"storage,omitempty"`
	Balance    *big.Int                    `json:"balance" gencodec:"required"`
	Nonce      uint64                      `json:"nonce,omitempty"`
	PrivateKey []byte                      `json:"secretKey,omitempty"` // for tests
}

// field type overrides for gencodec
type genesisSpecMarshaling struct {
	Nonce      math.HexOrDecimal64
	Timestamp  math.HexOrDecimal64
	ExtraData  hexutil.Bytes
	GasLimit   math.HexOrDecimal64
	GasUsed    math.HexOrDecimal64
	Number     math.HexOrDecimal64
	Difficulty *math.HexOrDecimal256
	Alloc      map[common.UnprefixedAddress]GenesisAccount
}

type genesisAccountMarshaling struct {
	Code       hexutil.Bytes
	Balance    *math.HexOrDecimal256
	Nonce      math.HexOrDecimal64
	Storage    map[storageJSON]storageJSON
	PrivateKey hexutil.Bytes
}

// storageJSON represents a 256 bit byte array, but allows less than 256 bits when
// unmarshaling from hex.
type storageJSON common.Hash

func (h *storageJSON) UnmarshalText(text []byte) error {
	text = bytes.TrimPrefix(text, []byte("0x"))
	if len(text) > 64 {
		return fmt.Errorf("too many hex characters in storage key/value %q", text)
	}
	offset := len(h) - len(text)/2 // pad on the left
	if _, err := hex.Decode(h[offset:], text); err != nil {
		fmt.Println(err)
		return fmt.Errorf("invalid hex storage key/value %q", text)
	}
	return nil
}

func (h storageJSON) MarshalText() ([]byte, error) {
	return hexutil.Bytes(h[:]).MarshalText()
}

// GenesisMismatchError is raised when trying to overwrite an existing
// genesis block with an incompatible one.
type GenesisMismatchError struct {
	Stored, New common.Hash
}

func (e *GenesisMismatchError) Error() string {
	return fmt.Sprintf("database already contains an incompatible genesis block (have %x, new %x)", e.Stored[:8], e.New[:8])
}

// SetupGenesisBlock writes or updates the genesis block in db.
// The block that will be used is:
//
//	                     genesis == nil       genesis != nil
//	                  +------------------------------------------
//	db has no genesis |  main-net default  |  genesis
//	db has genesis    |  from DB           |  genesis (if compatible)
//
// The stored chain configuration will be updated if it is compatible (i.e. does not
// specify a fork block below the local head block). In case of a conflict, the
// error is a *params.ConfigCompatError and the new, unwritten config is returned.
//
// The returned chain configuration is never nil.
func SetupGenesisBlock(db ethdb.Database, genesis *Genesis) (*params.ChainConfig, common.Hash, error) {
	if genesis != nil && genesis.Config == nil {
		return params.AllEthashProtocolChanges, common.Hash{}, errGenesisNoConfig
	}

	// Just commit the new block if there is no stored genesis block.
	stored := rawdb.GetCanonicalHash(db, 0)
	if (stored == common.Hash{}) {
		if genesis == nil {
			log.Info("Writing default main-net genesis block")
			genesis = DefaultGenesisBlock()
		} else {
			log.Info("Writing custom genesis block")
		}
		block, err := genesis.Commit(db)
		return genesis.Config, block.Hash(), err
	}

	// Check whether the genesis block is already written.
	if genesis != nil {
		hash := genesis.ToBlock(nil).Hash()
		if hash != stored {
			return genesis.Config, hash, &GenesisMismatchError{stored, hash}
		}
	}

	// Get the existing chain configuration.
	newcfg := genesis.configOrDefault(stored)
	storedcfg, err := rawdb.GetChainConfig(db, stored)
	if err != nil {
		if err == rawdb.ErrChainConfigNotFound {
			// This case happens if a genesis write was interrupted.
			log.Warn("Found genesis block without chain config")
			err = rawdb.WriteChainConfig(db, stored, newcfg)
		}
		return newcfg, stored, err
	}
	// Special case: don't change the existing config of a non-mainnet chain if no new
	// config is supplied. These chains would get AllProtocolChanges (and a compat error)
	// if we just continued here.
	if genesis == nil && stored != params.MainnetGenesisHash {
		return storedcfg, stored, nil
	}

	// Check config compatibility and write the config. Compatibility errors
	// are returned to the caller unless we're already at block zero.
<<<<<<< HEAD
	height := GetBlockNumber(db, GetHeadHeaderHash(db))
	if height == MissingNumber {
=======
	height := rawdb.GetBlockNumber(db, rawdb.GetHeadHeaderHash(db))
	if height == rawdb.MissingNumber {
>>>>>>> 9bd8b5ac
		return newcfg, stored, fmt.Errorf("missing block number for head header hash")
	}
	compatErr := storedcfg.CheckCompatible(newcfg, height)
	if compatErr != nil && height != 0 && compatErr.RewindTo != 0 {
		return newcfg, stored, compatErr
	}
	return newcfg, stored, rawdb.WriteChainConfig(db, stored, newcfg)
}

func (g *Genesis) configOrDefault(ghash common.Hash) *params.ChainConfig {
	switch {
	case g != nil:
		return g.Config
	case ghash == params.MainnetGenesisHash:
		return params.VicMainnetChainConfig
	case ghash == params.TestnetGenesisHash:
		return params.TestnetChainConfig
	default:
		return params.AllEthashProtocolChanges
	}
}

// ToBlock creates the genesis block and writes state of a genesis specification
// to the given database (or discards it if nil).
func (g *Genesis) ToBlock(db ethdb.Database) *types.Block {
	if db == nil {
		db = rawdb.NewMemoryDatabase()
	}
	statedb, _ := state.New(common.Hash{}, state.NewDatabase(db))
	for addr, account := range g.Alloc {
		statedb.AddBalance(addr, account.Balance)
		statedb.SetCode(addr, account.Code)
		statedb.SetNonce(addr, account.Nonce)
		for key, value := range account.Storage {
			statedb.SetState(addr, key, value)
		}
	}
	root := statedb.IntermediateRoot(false)
	head := &types.Header{
		Number:     new(big.Int).SetUint64(g.Number),
		Nonce:      types.EncodeNonce(g.Nonce),
		Time:       new(big.Int).SetUint64(g.Timestamp),
		ParentHash: g.ParentHash,
		Extra:      g.ExtraData,
		GasLimit:   g.GasLimit,
		GasUsed:    g.GasUsed,
		Difficulty: g.Difficulty,
		MixDigest:  g.Mixhash,
		Coinbase:   g.Coinbase,
		Root:       root,
	}
	if g.GasLimit == 0 {
		head.GasLimit = params.GenesisGasLimit
	}
	if g.Difficulty == nil {
		head.Difficulty = params.GenesisDifficulty
	}
	statedb.Commit(false)
	statedb.Database().TrieDB().Commit(root, true)

	return types.NewBlock(head, nil, nil, nil)
}

// Commit writes the block and state of a genesis specification to the database.
// The block is committed as the canonical head block.
func (g *Genesis) Commit(db ethdb.Database) (*types.Block, error) {
	block := g.ToBlock(db)
	if block.Number().Sign() != 0 {
		return nil, fmt.Errorf("can't commit genesis block with number > 0")
	}
	if err := rawdb.WriteTd(db, block.Hash(), block.NumberU64(), g.Difficulty); err != nil {
		return nil, err
	}
	if err := rawdb.WriteBlock(db, block); err != nil {
		return nil, err
	}
	if err := rawdb.WriteBlockReceipts(db, block.Hash(), block.NumberU64(), nil); err != nil {
		return nil, err
	}
	if err := rawdb.WriteCanonicalHash(db, block.Hash(), block.NumberU64()); err != nil {
		return nil, err
	}
	if err := rawdb.WriteHeadBlockHash(db, block.Hash()); err != nil {
		return nil, err
	}
	if err := rawdb.WriteHeadHeaderHash(db, block.Hash()); err != nil {
		return nil, err
	}
	config := g.Config
	if config == nil {
		config = params.AllEthashProtocolChanges
	}
	return block, rawdb.WriteChainConfig(db, block.Hash(), config)
}

// MustCommit writes the genesis block and state to db, panicking on error.
// The block is committed as the canonical head block.
func (g *Genesis) MustCommit(db ethdb.Database) *types.Block {
	block, err := g.Commit(db)
	if err != nil {
		panic(err)
	}
	return block
}

// GenesisBlockForTesting creates and writes a block in which addr has the given wei balance.
func GenesisBlockForTesting(db ethdb.Database, addr common.Address, balance *big.Int) *types.Block {
	g := Genesis{Alloc: GenesisAlloc{addr: {Balance: balance}}}
	return g.MustCommit(db)
}

// DefaultGenesisBlock returns the Ethereum main net genesis block.
func DefaultGenesisBlock() *Genesis {
	return &Genesis{
		Config:     params.VicMainnetChainConfig,
		Nonce:      0,
		ExtraData:  hexutil.MustDecode("0x00000000000000000000000000000000000000000000000000000000000000001b82c4bf317fcafe3d77e8b444c82715d216afe845b7bd987fa22c9bac89b71f0ded03f6e150ba31ad670b2b166684657ffff95f4810380ae7381e9bce41231d5dd8cdd7499e418b648c00af75d184a2f9aba09a6fa4a46fb1a6a3919b027d9cac5aa6890000000000000000000000000000000000000000000000000000000000000000000000000000000000000000000000000000000000000000000000000000000000"),
		GasLimit:   4700000,
		Difficulty: big.NewInt(1),
		Alloc:      DecodeMainnet(),
		Timestamp:  1544771829,
	}
}

// DefaultTestnetGenesisBlock returns the Ropsten network genesis block.
func DefaultTestnetGenesisBlock() *Genesis {
	return &Genesis{
		Config:     params.TestnetChainConfig,
		Nonce:      66,
		ExtraData:  hexutil.MustDecode("0x3535353535353535353535353535353535353535353535353535353535353535"),
		GasLimit:   16777216,
		Difficulty: big.NewInt(1048576),
		Alloc:      decodePrealloc(testnetAllocData),
	}
}

// DefaultRinkebyGenesisBlock returns the Rinkeby network genesis block.
func DefaultRinkebyGenesisBlock() *Genesis {
	return &Genesis{
		Config:     params.RinkebyChainConfig,
		Timestamp:  1492009146,
		ExtraData:  hexutil.MustDecode("0x52657370656374206d7920617574686f7269746168207e452e436172746d616e42eb768f2244c8811c63729a21a3569731535f067ffc57839b00206d1ad20c69a1981b489f772031b279182d99e65703f0076e4812653aab85fca0f00000000000000000000000000000000000000000000000000000000000000000000000000000000000000000000000000000000000000000000000000000000000"),
		GasLimit:   4700000,
		Difficulty: big.NewInt(1),
		Alloc:      decodePrealloc(rinkebyAllocData),
	}
}

// DeveloperGenesisBlock returns the 'geth --dev' genesis block. Note, this must
// be seeded with the
func DeveloperGenesisBlock(period uint64, faucet common.Address) *Genesis {
	// Override the default period to the user requested one
	config := *params.AllPosvProtocolChanges
	config.Posv.Period = period

	// Assemble and return the genesis with the precompiles and faucet pre-funded
	return &Genesis{
		Config:     &config,
		ExtraData:  append(append(make([]byte, 32), faucet[:]...), make([]byte, 65)...),
		GasLimit:   6283185,
		Difficulty: big.NewInt(1),
		Alloc: map[common.Address]GenesisAccount{
			common.BytesToAddress([]byte{1}): {Balance: big.NewInt(1)}, // ECRecover
			common.BytesToAddress([]byte{2}): {Balance: big.NewInt(1)}, // SHA256
			common.BytesToAddress([]byte{3}): {Balance: big.NewInt(1)}, // RIPEMD
			common.BytesToAddress([]byte{4}): {Balance: big.NewInt(1)}, // Identity
			common.BytesToAddress([]byte{5}): {Balance: big.NewInt(1)}, // ModExp
			common.BytesToAddress([]byte{6}): {Balance: big.NewInt(1)}, // ECAdd
			common.BytesToAddress([]byte{7}): {Balance: big.NewInt(1)}, // ECScalarMul
			common.BytesToAddress([]byte{8}): {Balance: big.NewInt(1)}, // ECPairing
			faucet:                           {Balance: new(big.Int).Sub(new(big.Int).Lsh(big.NewInt(1), 256), big.NewInt(9))},
		},
	}
}

func decodePrealloc(data string) GenesisAlloc {
	var p []struct{ Addr, Balance *big.Int }
	if err := rlp.NewStream(strings.NewReader(data), 0).Decode(&p); err != nil {
		panic(err)
	}
	ga := make(GenesisAlloc, len(p))
	for _, account := range p {
		ga[common.BigToAddress(account.Addr)] = GenesisAccount{Balance: account.Balance}
	}
	return ga
}

func DecodeMainnet() GenesisAlloc {
	mainnetAlloc := GenesisAlloc{}
	json.Unmarshal([]byte(tomoAllocData), &mainnetAlloc)
	return mainnetAlloc
}<|MERGE_RESOLUTION|>--- conflicted
+++ resolved
@@ -196,13 +196,8 @@
 
 	// Check config compatibility and write the config. Compatibility errors
 	// are returned to the caller unless we're already at block zero.
-<<<<<<< HEAD
-	height := GetBlockNumber(db, GetHeadHeaderHash(db))
-	if height == MissingNumber {
-=======
 	height := rawdb.GetBlockNumber(db, rawdb.GetHeadHeaderHash(db))
 	if height == rawdb.MissingNumber {
->>>>>>> 9bd8b5ac
 		return newcfg, stored, fmt.Errorf("missing block number for head header hash")
 	}
 	compatErr := storedcfg.CheckCompatible(newcfg, height)
