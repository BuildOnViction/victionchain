--- conflicted
+++ resolved
@@ -33,14 +33,6 @@
 	"github.com/tomochain/tomochain/rlp"
 )
 
-<<<<<<< HEAD
-var (
-	EmptyRootHash  = common.HexToHash("56e81f171bcc55a6ff8345e692c0f86e5b48e01b996cadc001622fb5e363b421")
-	EmptyUncleHash = CalcUncleHash(nil)
-)
-
-=======
->>>>>>> 475b70ac
 // A BlockNonce is a 64-bit hash which proves (combined with the
 // mix-hash) that a sufficient amount of computation has been carried
 // out on a block.
