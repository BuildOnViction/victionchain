// Copyright 2014 The go-ethereum Authors
// This file is part of the go-ethereum library.
//
// The go-ethereum library is free software: you can redistribute it and/or modify
// it under the terms of the GNU Lesser General Public License as published by
// the Free Software Foundation, either version 3 of the License, or
// (at your option) any later version.
//
// The go-ethereum library is distributed in the hope that it will be useful,
// but WITHOUT ANY WARRANTY; without even the implied warranty of
// MERCHANTABILITY or FITNESS FOR A PARTICULAR PURPOSE. See the
// GNU Lesser General Public License for more details.
//
// You should have received a copy of the GNU Lesser General Public License
// along with the go-ethereum library. If not, see <http://www.gnu.org/licenses/>.

package types

import (
	"container/heap"
	"errors"
	"fmt"
	"io"
	"math/big"
	"sync/atomic"

	"github.com/tomochain/tomochain/common"
	"github.com/tomochain/tomochain/common/hexutil"
	"github.com/tomochain/tomochain/crypto"
	"github.com/tomochain/tomochain/rlp"
)

//go:generate gencodec -type txdata -field-override txdataMarshaling -out gen_tx_json.go

var (
	ErrInvalidSig               = errors.New("invalid transaction v, r, s values")
	errNoSigner                 = errors.New("missing signing methods")
	skipNonceDestinationAddress = map[string]bool{
		common.TomoXAddr:                         true,
		common.TradingStateAddr:                  true,
		common.TomoXLendingAddress:               true,
		common.TomoXLendingFinalizedTradeAddress: true,
	}
)

// deriveSigner makes a *best* guess about which signer to use.
func deriveSigner(V *big.Int) Signer {
	if V.Sign() != 0 && isProtectedV(V) {
		return NewEIP155Signer(deriveChainId(V))
	} else {
		return HomesteadSigner{}
	}
}

type Transaction struct {
	data txdata
	// caches
	hash atomic.Value
	size atomic.Value
	from atomic.Value
}

type txdata struct {
	AccountNonce uint64          `json:"nonce"    gencodec:"required"`
	Price        *big.Int        `json:"gasPrice" gencodec:"required"`
	GasLimit     uint64          `json:"gas"      gencodec:"required"`
	Recipient    *common.Address `json:"to"       rlp:"nil"` // nil means contract creation
	Amount       *big.Int        `json:"value"    gencodec:"required"`
	Payload      []byte          `json:"input"    gencodec:"required"`

	// Signature values
	V *big.Int `json:"v" gencodec:"required"`
	R *big.Int `json:"r" gencodec:"required"`
	S *big.Int `json:"s" gencodec:"required"`

	// This is only used when marshaling to JSON.
	Hash *common.Hash `json:"hash" rlp:"-"`
}

type txdataMarshaling struct {
	AccountNonce hexutil.Uint64
	Price        *hexutil.Big
	GasLimit     hexutil.Uint64
	Amount       *hexutil.Big
	Payload      hexutil.Bytes
	V            *hexutil.Big
	R            *hexutil.Big
	S            *hexutil.Big
}

func NewTransaction(nonce uint64, to common.Address, amount *big.Int, gasLimit uint64, gasPrice *big.Int, data []byte) *Transaction {
	return newTransaction(nonce, &to, amount, gasLimit, gasPrice, data)
}

func NewContractCreation(nonce uint64, amount *big.Int, gasLimit uint64, gasPrice *big.Int, data []byte) *Transaction {
	return newTransaction(nonce, nil, amount, gasLimit, gasPrice, data)
}

func newTransaction(nonce uint64, to *common.Address, amount *big.Int, gasLimit uint64, gasPrice *big.Int, data []byte) *Transaction {
	if len(data) > 0 {
		data = common.CopyBytes(data)
	}
	d := txdata{
		AccountNonce: nonce,
		Recipient:    to,
		Payload:      data,
		Amount:       new(big.Int),
		GasLimit:     gasLimit,
		Price:        new(big.Int),
		V:            new(big.Int),
		R:            new(big.Int),
		S:            new(big.Int),
	}
	if amount != nil {
		d.Amount.Set(amount)
	}
	if gasPrice != nil {
		d.Price.Set(gasPrice)
	}

	return &Transaction{data: d}
}

// ChainId returns which chain id this transaction was signed for (if at all)
func (tx *Transaction) ChainId() *big.Int {
	return deriveChainId(tx.data.V)
}

// Protected returns whether the transaction is protected from replay protection.
func (tx *Transaction) Protected() bool {
	return isProtectedV(tx.data.V)
}

func isProtectedV(V *big.Int) bool {
	if V.BitLen() <= 8 {
		v := V.Uint64()
		return v != 27 && v != 28
	}
	// anything not 27 or 28 are considered unprotected
	return true
}

// EncodeRLP implements rlp.Encoder
func (tx *Transaction) EncodeRLP(w io.Writer) error {
	return rlp.Encode(w, &tx.data)
}

// DecodeRLP implements rlp.Decoder
func (tx *Transaction) DecodeRLP(s *rlp.Stream) error {
	_, size, _ := s.Kind()
	err := s.Decode(&tx.data)
	if err == nil {
		tx.size.Store(common.StorageSize(rlp.ListSize(size)))
	}

	return err
}

// MarshalJSON encodes the web3 RPC transaction format.
func (tx *Transaction) MarshalJSON() ([]byte, error) {
	hash := tx.Hash()
	data := tx.data
	data.Hash = &hash
	return data.MarshalJSON()
}

// UnmarshalJSON decodes the web3 RPC transaction format.
func (tx *Transaction) UnmarshalJSON(input []byte) error {
	var dec txdata
	if err := dec.UnmarshalJSON(input); err != nil {
		return err
	}
	var V byte
	if isProtectedV(dec.V) {
		chainID := deriveChainId(dec.V).Uint64()
		V = byte(dec.V.Uint64() - 35 - 2*chainID)
	} else {
		V = byte(dec.V.Uint64() - 27)
	}
	if !crypto.ValidateSignatureValues(V, dec.R, dec.S, false) {
		return ErrInvalidSig
	}
	*tx = Transaction{data: dec}
	return nil
}

func (tx *Transaction) Data() []byte       { return common.CopyBytes(tx.data.Payload) }
func (tx *Transaction) Gas() uint64        { return tx.data.GasLimit }
func (tx *Transaction) GasPrice() *big.Int { return new(big.Int).Set(tx.data.Price) }
func (tx *Transaction) Value() *big.Int    { return new(big.Int).Set(tx.data.Amount) }
func (tx *Transaction) Nonce() uint64      { return tx.data.AccountNonce }
func (tx *Transaction) CheckNonce() bool   { return true }

// To returns the recipient address of the transaction.
// It returns nil if the transaction is a contract creation.
func (tx *Transaction) To() *common.Address {
	if tx.data.Recipient == nil {
		return nil
	}
	to := *tx.data.Recipient
	return &to
}

func (tx *Transaction) From() *common.Address {
	if tx.data.V != nil {
		signer := deriveSigner(tx.data.V)
		if f, err := Sender(signer, tx); err != nil {
			return nil
		} else {
			return &f
		}
	} else {
		return nil
	}
}

// Hash hashes the RLP encoding of tx.
// It uniquely identifies the transaction.
func (tx *Transaction) Hash() common.Hash {
	if hash := tx.hash.Load(); hash != nil {
		return hash.(common.Hash)
	}
	v := rlpHash(tx)
	tx.hash.Store(v)
	return v
}

func (tx *Transaction) CacheHash() {
	v := rlpHash(tx)
	tx.hash.Store(v)
}

// Size returns the true RLP encoded storage size of the transaction, either by
// encoding and returning it, or returning a previsouly cached value.
func (tx *Transaction) Size() common.StorageSize {
	if size := tx.size.Load(); size != nil {
		return size.(common.StorageSize)
	}
	c := writeCounter(0)
	rlp.Encode(&c, &tx.data)
	tx.size.Store(common.StorageSize(c))
	return common.StorageSize(c)
}

<<<<<<< HEAD
=======
// AsMessage returns the transaction as a core.Message.
//
// AsMessage requires a signer to derive the sender.
//
// XXX Rename message to something less arbitrary?
func (tx *Transaction) AsMessage(s Signer, balanceFee *big.Int, number *big.Int) (Message, error) {
	msg := Message{
		nonce:           tx.data.AccountNonce,
		gasLimit:        tx.data.GasLimit,
		gasPrice:        new(big.Int).Set(tx.data.Price),
		to:              tx.data.Recipient,
		amount:          tx.data.Amount,
		data:            tx.data.Payload,
		checkNonce:      true,
		balanceTokenFee: balanceFee,
	}
	var err error
	msg.from, err = Sender(s, tx)
	if balanceFee != nil {
		if number.Cmp(common.TIPTRC21FeeBlock) > 0 {
			msg.gasPrice = common.TRC21GasPrice
		} else {
			msg.gasPrice = common.TRC21GasPriceBefore
		}
	}
	return msg, err
}

>>>>>>> 27ee58e8
// WithSignature returns a new transaction with the given signature.
// This signature needs to be formatted as described in the yellow paper (v+27).
func (tx *Transaction) WithSignature(signer Signer, sig []byte) (*Transaction, error) {
	r, s, v, err := signer.SignatureValues(tx, sig)
	if err != nil {
		return nil, err
	}
	cpy := &Transaction{data: tx.data}
	cpy.data.R, cpy.data.S, cpy.data.V = r, s, v
	return cpy, nil
}

// Cost returns amount + gasprice * gaslimit.
func (tx *Transaction) Cost() *big.Int {
	total := new(big.Int).Mul(tx.data.Price, new(big.Int).SetUint64(tx.data.GasLimit))
	total.Add(total, tx.data.Amount)
	return total
}

// Cost returns amount + gasprice * gaslimit.
func (tx *Transaction) TRC21Cost() *big.Int {
	total := new(big.Int).Mul(common.TRC21GasPrice, new(big.Int).SetUint64(tx.data.GasLimit))
	total.Add(total, tx.data.Amount)
	return total
}

func (tx *Transaction) RawSignatureValues() (*big.Int, *big.Int, *big.Int) {
	return tx.data.V, tx.data.R, tx.data.S
}

func (tx *Transaction) IsSpecialTransaction() bool {
	if tx.To() == nil {
		return false
	}
	return tx.To().String() == common.RandomizeSMC || tx.To().String() == common.BlockSigners
}

func (tx *Transaction) IsTradingTransaction() bool {
	if tx.To() == nil {
		return false
	}

	if tx.To().String() != common.TomoXAddr {
		return false
	}

	return true
}

func (tx *Transaction) IsLendingTransaction() bool {
	if tx.To() == nil {
		return false
	}

	if tx.To().String() != common.TomoXLendingAddress {
		return false
	}
	return true
}

func (tx *Transaction) IsLendingFinalizedTradeTransaction() bool {
	if tx.To() == nil {
		return false
	}

	if tx.To().String() != common.TomoXLendingFinalizedTradeAddress {
		return false
	}
	return true
}

func (tx *Transaction) IsSkipNonceTransaction() bool {
	if tx.To() == nil {
		return false
	}
	if skip := skipNonceDestinationAddress[tx.To().String()]; skip {
		return true
	}
	return false
}

func (tx *Transaction) IsSigningTransaction() bool {
	if tx.To() == nil {
		return false
	}

	if tx.To().String() != common.BlockSigners {
		return false
	}

	method := common.ToHex(tx.Data()[0:4])

	if method != common.SignMethod {
		return false
	}

	if len(tx.Data()) != (32*2 + 4) {
		return false
	}

	return true
}

func (tx *Transaction) IsVotingTransaction() (bool, *common.Address) {
	if tx.To() == nil {
		return false, nil
	}
	b := (tx.To().String() == common.MasternodeVotingSMC)

	if !b {
		return b, nil
	}

	method := common.ToHex(tx.Data()[0:4])
	if b = (method == common.VoteMethod); b {
		addr := tx.Data()[len(tx.Data())-20:]
		m := common.BytesToAddress(addr)
		return b, &m
	}

	if b = (method == common.UnvoteMethod); b {
		addr := tx.Data()[len(tx.Data())-32-20 : len(tx.Data())-32]
		m := common.BytesToAddress(addr)
		return b, &m
	}

	if b = (method == common.ProposeMethod); b {
		addr := tx.Data()[len(tx.Data())-20:]
		m := common.BytesToAddress(addr)
		return b, &m
	}

	if b = (method == common.ResignMethod); b {
		addr := tx.Data()[len(tx.Data())-20:]
		m := common.BytesToAddress(addr)
		return b, &m
	}

	return b, nil
}

func (tx *Transaction) IsTomoXApplyTransaction() bool {
	if tx.To() == nil {
		return false
	}

	addr := common.TomoXListingSMC
	if tx.To().String() != addr.String() {
		return false
	}

	method := common.ToHex(tx.Data()[0:4])

	if method != common.TomoXApplyMethod {
		return false
	}

	// 4 bytes for function name
	// 32 bytes for 1 parameter
	if len(tx.Data()) != (32 + 4) {
		return false
	}
	return true
}

func (tx *Transaction) IsTomoZApplyTransaction() bool {
	if tx.To() == nil {
		return false
	}

	addr := common.TRC21IssuerSMC
	if tx.To().String() != addr.String() {
		return false
	}

	method := common.ToHex(tx.Data()[0:4])
	if method != common.TomoZApplyMethod {
		return false
	}

	// 4 bytes for function name
	// 32 bytes for 1 parameter
	if len(tx.Data()) != (32 + 4) {
		return false
	}

	return true
}

func (tx *Transaction) String() string {
	var from, to string
	if tx.data.V != nil {
		// make a best guess about the signer and use that to derive
		// the sender.
		signer := deriveSigner(tx.data.V)
		if f, err := Sender(signer, tx); err != nil { // derive but don't cache
			from = "[invalid sender: invalid sig]"
		} else {
			from = fmt.Sprintf("%x", f[:])
		}
	} else {
		from = "[invalid sender: nil V field]"
	}

	if tx.data.Recipient == nil {
		to = "[contract creation]"
	} else {
		to = fmt.Sprintf("%x", tx.data.Recipient[:])
	}
	enc, _ := rlp.EncodeToBytes(&tx.data)
	return fmt.Sprintf(`
	TX(%x)
	Contract: %v
	From:     %s
	To:       %s
	Nonce:    %v
	GasPrice: %#x
	GasLimit  %#x
	Value:    %#x
	Data:     0x%x
	V:        %#x
	R:        %#x
	S:        %#x
	Hex:      %x
`,
		tx.Hash(),
		tx.data.Recipient == nil,
		from,
		to,
		tx.data.AccountNonce,
		tx.data.Price,
		tx.data.GasLimit,
		tx.data.Amount,
		tx.data.Payload,
		tx.data.V,
		tx.data.R,
		tx.data.S,
		enc,
	)
}

// Transactions is a Transaction slice type for basic sorting.
type Transactions []*Transaction

// Len returns the length of s.
func (s Transactions) Len() int { return len(s) }

// Swap swaps the i'th and the j'th element in s.
func (s Transactions) Swap(i, j int) { s[i], s[j] = s[j], s[i] }

// GetRlp implements Rlpable and returns the i'th element of s in rlp.
func (s Transactions) GetRlp(i int) []byte {
	enc, _ := rlp.EncodeToBytes(s[i])
	return enc
}

// TxDifference returns a new set t which is the difference between a to b.
func TxDifference(a, b Transactions) (keep Transactions) {
	keep = make(Transactions, 0, len(a))

	remove := make(map[common.Hash]struct{})
	for _, tx := range b {
		remove[tx.Hash()] = struct{}{}
	}

	for _, tx := range a {
		if _, ok := remove[tx.Hash()]; !ok {
			keep = append(keep, tx)
		}
	}

	return keep
}

// TxByNonce implements the sort interface to allow sorting a list of transactions
// by their nonces. This is usually only useful for sorting transactions from a
// single account, otherwise a nonce comparison doesn't make much sense.
type TxByNonce Transactions

func (s TxByNonce) Len() int           { return len(s) }
func (s TxByNonce) Less(i, j int) bool { return s[i].data.AccountNonce < s[j].data.AccountNonce }
func (s TxByNonce) Swap(i, j int)      { s[i], s[j] = s[j], s[i] }

// TxByPrice implements both the sort and the heap interface, making it useful
// for all at once sorting as well as individually adding and removing elements.
type TxByPrice struct {
	txs        Transactions
	payersSwap map[common.Address]*big.Int
}

func (s TxByPrice) Len() int { return len(s.txs) }
func (s TxByPrice) Less(i, j int) bool {
	i_price := s.txs[i].data.Price
	if s.txs[i].To() != nil {
		if _, ok := s.payersSwap[*s.txs[i].To()]; ok {
			i_price = common.TRC21GasPrice
		}
	}

	j_price := s.txs[j].data.Price
	if s.txs[j].To() != nil {
		if _, ok := s.payersSwap[*s.txs[j].To()]; ok {
			j_price = common.TRC21GasPrice
		}
	}
	return i_price.Cmp(j_price) > 0
}
func (s TxByPrice) Swap(i, j int) { s.txs[i], s.txs[j] = s.txs[j], s.txs[i] }

func (s *TxByPrice) Push(x interface{}) {
	s.txs = append(s.txs, x.(*Transaction))
}

func (s *TxByPrice) Pop() interface{} {
	old := s.txs
	n := len(old)
	x := old[n-1]
	s.txs = old[0 : n-1]
	return x
}

// TransactionsByPriceAndNonce represents a set of transactions that can return
// transactions in a profit-maximizing sorted order, while supporting removing
// entire batches of transactions for non-executable accounts.
type TransactionsByPriceAndNonce struct {
	txs    map[common.Address]Transactions // Per account nonce-sorted list of transactions
	heads  TxByPrice                       // Next transaction for each unique account (price heap)
	signer Signer                          // Signer for the set of transactions
}

// NewTransactionsByPriceAndNonce creates a transaction set that can retrieve
// price sorted transactions in a nonce-honouring way.
//
// Note, the input map is reowned so the caller should not interact any more with
// if after providing it to the constructor.

// It also classifies special txs and normal txs
func NewTransactionsByPriceAndNonce(signer Signer, txs map[common.Address]Transactions, signers map[common.Address]struct{}, payersSwap map[common.Address]*big.Int) (*TransactionsByPriceAndNonce, Transactions) {
	// Initialize a price based heap with the head transactions
	heads := TxByPrice{}
	heads.payersSwap = payersSwap
	specialTxs := Transactions{}
	for _, accTxs := range txs {
		from, _ := Sender(signer, accTxs[0])
		var normalTxs Transactions
		lastSpecialTx := -1
		if len(signers) > 0 {
			if _, ok := signers[from]; ok {
				for i, tx := range accTxs {
					if tx.IsSpecialTransaction() {
						lastSpecialTx = i
					}
				}
			}
		}
		if lastSpecialTx >= 0 {
			for i := 0; i <= lastSpecialTx; i++ {
				specialTxs = append(specialTxs, accTxs[i])
			}
			normalTxs = accTxs[lastSpecialTx+1:]
		} else {
			normalTxs = accTxs
		}
		if len(normalTxs) > 0 {
			heads.txs = append(heads.txs, normalTxs[0])
			// Ensure the sender address is from the signer
			txs[from] = normalTxs[1:]
		}
	}
	heap.Init(&heads)

	// Assemble and return the transaction set
	return &TransactionsByPriceAndNonce{
		txs:    txs,
		heads:  heads,
		signer: signer,
	}, specialTxs
}

// Peek returns the next transaction by price.
func (t *TransactionsByPriceAndNonce) Peek() *Transaction {
	if len(t.heads.txs) == 0 {
		return nil
	}
	return t.heads.txs[0]
}

// Shift replaces the current best head with the next one from the same account.
func (t *TransactionsByPriceAndNonce) Shift() {
	acc, _ := Sender(t.signer, t.heads.txs[0])
	if txs, ok := t.txs[acc]; ok && len(txs) > 0 {
		t.heads.txs[0], t.txs[acc] = txs[0], txs[1:]
		heap.Fix(&t.heads, 0)
	} else {
		heap.Pop(&t.heads)
	}
}

// Pop removes the best transaction, *not* replacing it with the next one from
// the same account. This should be used when a transaction cannot be executed
// and hence all subsequent ones should be discarded from the same account.
func (t *TransactionsByPriceAndNonce) Pop() {
	heap.Pop(&t.heads)
}<|MERGE_RESOLUTION|>--- conflicted
+++ resolved
@@ -242,37 +242,6 @@
 	return common.StorageSize(c)
 }
 
-<<<<<<< HEAD
-=======
-// AsMessage returns the transaction as a core.Message.
-//
-// AsMessage requires a signer to derive the sender.
-//
-// XXX Rename message to something less arbitrary?
-func (tx *Transaction) AsMessage(s Signer, balanceFee *big.Int, number *big.Int) (Message, error) {
-	msg := Message{
-		nonce:           tx.data.AccountNonce,
-		gasLimit:        tx.data.GasLimit,
-		gasPrice:        new(big.Int).Set(tx.data.Price),
-		to:              tx.data.Recipient,
-		amount:          tx.data.Amount,
-		data:            tx.data.Payload,
-		checkNonce:      true,
-		balanceTokenFee: balanceFee,
-	}
-	var err error
-	msg.from, err = Sender(s, tx)
-	if balanceFee != nil {
-		if number.Cmp(common.TIPTRC21FeeBlock) > 0 {
-			msg.gasPrice = common.TRC21GasPrice
-		} else {
-			msg.gasPrice = common.TRC21GasPriceBefore
-		}
-	}
-	return msg, err
-}
-
->>>>>>> 27ee58e8
 // WithSignature returns a new transaction with the given signature.
 // This signature needs to be formatted as described in the yellow paper (v+27).
 func (tx *Transaction) WithSignature(signer Signer, sig []byte) (*Transaction, error) {
