// Copyright 2014 The go-ethereum Authors
// This file is part of the go-ethereum library.
//
// The go-ethereum library is free software: you can redistribute it and/or modify
// it under the terms of the GNU Lesser General Public License as published by
// the Free Software Foundation, either version 3 of the License, or
// (at your option) any later version.
//
// The go-ethereum library is distributed in the hope that it will be useful,
// but WITHOUT ANY WARRANTY; without even the implied warranty of
// MERCHANTABILITY or FITNESS FOR A PARTICULAR PURPOSE. See the
// GNU Lesser General Public License for more details.
//
// You should have received a copy of the GNU Lesser General Public License
// along with the go-ethereum library. If not, see <http://www.gnu.org/licenses/>.

package state

import (
	"bytes"
	"fmt"
	"io"
	"math/big"

	"github.com/tomochain/tomochain/common"
	"github.com/tomochain/tomochain/core/types"
	"github.com/tomochain/tomochain/crypto"
	"github.com/tomochain/tomochain/rlp"
)

var emptyCodeHash = crypto.Keccak256(nil)

type Code []byte

func (self Code) String() string {
	return string(self) //strings.Join(Disassemble(self), " ")
}

type Storage map[common.Hash]common.Hash

func (self Storage) String() (str string) {
	for key, value := range self {
		str += fmt.Sprintf("%X : %X\n", key, value)
	}

	return
}

func (self Storage) Copy() Storage {
	cpy := make(Storage)
	for key, value := range self {
		cpy[key] = value
	}

	return cpy
}

// stateObject represents an Ethereum account which is being modified.
//
// The usage pattern is as follows:
// First you need to obtain a state object.
// StateAccount values can be accessed and modified through the object.
// Finally, call CommitTrie to write the modified storage trie into a database.
type stateObject struct {
	address  common.Address
	addrHash common.Hash // hash of ethereum address of the account
	data     types.StateAccount
	db       *StateDB

	// DB error.
	// State objects are used by the consensus core and VM which are
	// unable to deal with database-level errors. Any error that occurs
	// during a database read is memoized here and will eventually be returned
	// by StateDB.Commit.
	dbErr error

	// Write caches.
	trie Trie // storage trie, which becomes non-nil on first access
	code Code // contract bytecode, which gets set when code is loaded

	cachedStorage Storage // Storage entry cache to avoid duplicate reads
	dirtyStorage  Storage // Storage entries that need to be flushed to disk

	// Cache flags.
	// When an object is marked suicided it will be delete from the trie
	// during the "update" phase of the state transition.
	dirtyCode bool // true if the code was updated
	suicided  bool
	deleted   bool
}

// empty returns whether the account is considered empty.
func (s *stateObject) empty() bool {
	return s.data.Nonce == 0 && s.data.Balance.Sign() == 0 && bytes.Equal(s.data.CodeHash, emptyCodeHash)
}

// newObject creates a state object.
<<<<<<< HEAD
func newObject(db *StateDB, address common.Address, data *types.StateAccount, onDirty func(addr common.Address)) *stateObject {
=======
func newObject(db *StateDB, address common.Address, data Account) *stateObject {
>>>>>>> 986a3c49
	if data.Balance == nil {
		data.Balance = new(big.Int)
	}
	if data.CodeHash == nil {
		data.CodeHash = emptyCodeHash
	}
	return &stateObject{
		db:            db,
		address:       address,
		addrHash:      crypto.Keccak256Hash(address[:]),
		data:          *data,
		cachedStorage: make(Storage),
		dirtyStorage:  make(Storage),
	}
}

// EncodeRLP implements rlp.Encoder.
func (c *stateObject) EncodeRLP(w io.Writer) error {
	return rlp.Encode(w, c.data)
}

// setError remembers the first non-nil error it is called with.
func (self *stateObject) setError(err error) {
	if self.dbErr == nil {
		self.dbErr = err
	}
}

func (self *stateObject) markSuicided() {
	self.suicided = true
}

func (c *stateObject) touch() {
	c.db.journal.append(touchChange{
		account: &c.address,
	})
	if c.address == ripemd {
		// Explicitly put it in the dirty-cache, which is otherwise generated from
		// flattened journals.
		c.db.journal.dirty(c.address)
	}
}

func (c *stateObject) getTrie(db Database) Trie {
	if c.trie == nil {
		var err error
		c.trie, err = db.OpenStorageTrie(c.addrHash, c.data.Root)
		if err != nil {
			c.trie, _ = db.OpenStorageTrie(c.addrHash, common.Hash{})
			c.setError(fmt.Errorf("can't create storage trie: %v", err))
		}
	}
	return c.trie
}

func (self *stateObject) GetCommittedState(db Database, key common.Hash) common.Hash {
	value := common.Hash{}
	// Load from DB in case it is missing.
	val, err := self.getTrie(db).GetStorage(self.address, key.Bytes())
	if err != nil {
		self.setError(err)
		return common.Hash{}
	}
	value.SetBytes(val)
	return value
}

func (self *stateObject) GetState(db Database, key common.Hash) common.Hash {
	value, exists := self.cachedStorage[key]
	if exists {
		return value
	}
	// Load from DB in case it is missing.
	val, err := self.getTrie(db).GetStorage(self.address, key.Bytes())
	if err != nil {
		self.setError(err)
		return common.Hash{}
	}

	value.SetBytes(val)
	if (value != common.Hash{}) {
		self.cachedStorage[key] = value
	}
	return value
}

// SetState updates a value in account storage.
func (self *stateObject) SetState(db Database, key, value common.Hash) {
	self.db.journal.append(storageChange{
		account:  &self.address,
		key:      key,
		prevalue: self.GetState(db, key),
	})
	self.setState(key, value)
}

func (self *stateObject) setState(key, value common.Hash) {
	self.cachedStorage[key] = value
	self.dirtyStorage[key] = value
}

// updateTrie writes cached storage modifications into the object's storage trie.
func (self *stateObject) updateTrie(db Database) Trie {
	tr := self.getTrie(db)
	for key, value := range self.dirtyStorage {
		delete(self.dirtyStorage, key)
		if (value == common.Hash{}) {
			self.setError(tr.DeleteStorage(self.address, key[:]))
			continue
		}
		// Encoding []byte cannot fail, ok to ignore the error.
		v, _ := rlp.EncodeToBytes(bytes.TrimLeft(value[:], "\x00"))
		self.setError(tr.UpdateStorage(self.address, key[:], v))
	}
	return tr
}

// UpdateRoot sets the trie root to the current root hash of
func (self *stateObject) updateRoot(db Database) {
	self.updateTrie(db)
	self.data.Root = self.trie.Hash()
}

// CommitTrie the storage trie of the object to dwb.
// This updates the trie root.
func (self *stateObject) CommitTrie(db Database) error {
	self.updateTrie(db)
	if self.dbErr != nil {
		return self.dbErr
	}
	root, err := self.trie.Commit(nil)
	if err == nil {
		self.data.Root = root
	}
	return err
}

// AddBalance removes amount from c's balance.
// It is used to add funds to the destination account of a transfer.
func (c *stateObject) AddBalance(amount *big.Int) {
	// EIP158: We must check emptiness for the objects such that the account
	// clearing (0,0,0 objects) can take effect.
	if amount.Sign() == 0 {
		if c.empty() {
			c.touch()
		}

		return
	}
	c.SetBalance(new(big.Int).Add(c.Balance(), amount))
}

// SubBalance removes amount from c's balance.
// It is used to remove funds from the origin account of a transfer.
func (c *stateObject) SubBalance(amount *big.Int) {
	if amount.Sign() == 0 {
		return
	}
	c.SetBalance(new(big.Int).Sub(c.Balance(), amount))
}

func (self *stateObject) SetBalance(amount *big.Int) {
	self.db.journal.append(balanceChange{
		account: &self.address,
		prev:    new(big.Int).Set(self.data.Balance),
	})
	self.setBalance(amount)
}

func (self *stateObject) setBalance(amount *big.Int) {
	self.data.Balance = amount
}

// Return the gas back to the origin. Used by the Virtual machine or Closures
func (c *stateObject) ReturnGas(gas *big.Int) {}

<<<<<<< HEAD
func (self *stateObject) deepCopy(db *StateDB, onDirty func(addr common.Address)) *stateObject {
	stateObject := newObject(db, self.address, &self.data, onDirty)
=======
func (self *stateObject) deepCopy(db *StateDB) *stateObject {
	stateObject := newObject(db, self.address, self.data)
>>>>>>> 986a3c49
	if self.trie != nil {
		stateObject.trie = db.db.CopyTrie(self.trie)
	}
	stateObject.code = self.code
	stateObject.dirtyStorage = self.dirtyStorage.Copy()
	stateObject.cachedStorage = self.dirtyStorage.Copy()
	stateObject.suicided = self.suicided
	stateObject.dirtyCode = self.dirtyCode
	stateObject.deleted = self.deleted
	return stateObject
}

//
// Attribute accessors
//

// Returns the address of the contract/account
func (c *stateObject) Address() common.Address {
	return c.address
}

// Code returns the contract code associated with this object, if any.
func (self *stateObject) Code(db Database) []byte {
	if self.code != nil {
		return self.code
	}
	if bytes.Equal(self.CodeHash(), emptyCodeHash) {
		return nil
	}
	code, err := db.ContractCode(self.addrHash, common.BytesToHash(self.CodeHash()))
	if err != nil {
		self.setError(fmt.Errorf("can't load code hash %x: %v", self.CodeHash(), err))
	}
	self.code = code
	return code
}

func (self *stateObject) SetCode(codeHash common.Hash, code []byte) {
	prevcode := self.Code(self.db.db)
	self.db.journal.append(codeChange{
		account:  &self.address,
		prevhash: self.CodeHash(),
		prevcode: prevcode,
	})
	self.setCode(codeHash, code)
}

func (self *stateObject) setCode(codeHash common.Hash, code []byte) {
	self.code = code
	self.data.CodeHash = codeHash[:]
	self.dirtyCode = true
}

func (self *stateObject) SetNonce(nonce uint64) {
	self.db.journal.append(nonceChange{
		account: &self.address,
		prev:    self.data.Nonce,
	})
	self.setNonce(nonce)
}

func (self *stateObject) setNonce(nonce uint64) {
	self.data.Nonce = nonce
}

func (self *stateObject) CodeHash() []byte {
	return self.data.CodeHash
}

func (self *stateObject) Balance() *big.Int {
	return self.data.Balance
}

func (self *stateObject) Nonce() uint64 {
	return self.data.Nonce
}

// Never called, but must be present to allow stateObject to be used
// as a vm.StateAccount interface that also satisfies the vm.ContractRef
// interface. Interfaces are awesome.
func (self *stateObject) Value() *big.Int {
	panic("Value on stateObject should never be called")
}<|MERGE_RESOLUTION|>--- conflicted
+++ resolved
@@ -95,11 +95,7 @@
 }
 
 // newObject creates a state object.
-<<<<<<< HEAD
-func newObject(db *StateDB, address common.Address, data *types.StateAccount, onDirty func(addr common.Address)) *stateObject {
-=======
-func newObject(db *StateDB, address common.Address, data Account) *stateObject {
->>>>>>> 986a3c49
+func newObject(db *StateDB, address common.Address, data *types.StateAccount) *stateObject {
 	if data.Balance == nil {
 		data.Balance = new(big.Int)
 	}
@@ -276,13 +272,8 @@
 // Return the gas back to the origin. Used by the Virtual machine or Closures
 func (c *stateObject) ReturnGas(gas *big.Int) {}
 
-<<<<<<< HEAD
-func (self *stateObject) deepCopy(db *StateDB, onDirty func(addr common.Address)) *stateObject {
-	stateObject := newObject(db, self.address, &self.data, onDirty)
-=======
 func (self *stateObject) deepCopy(db *StateDB) *stateObject {
-	stateObject := newObject(db, self.address, self.data)
->>>>>>> 986a3c49
+	stateObject := newObject(db, self.address, &self.data)
 	if self.trie != nil {
 		stateObject.trie = db.db.CopyTrie(self.trie)
 	}
