// Copyright 2014 The go-ethereum Authors
// This file is part of the go-ethereum library.
//
// The go-ethereum library is free software: you can redistribute it and/or modify
// it under the terms of the GNU Lesser General Public License as published by
// the Free Software Foundation, either version 3 of the License, or
// (at your option) any later version.
//
// The go-ethereum library is distributed in the hope that it will be useful,
// but WITHOUT ANY WARRANTY; without even the implied warranty of
// MERCHANTABILITY or FITNESS FOR A PARTICULAR PURPOSE. See the
// GNU Lesser General Public License for more details.
//
// You should have received a copy of the GNU Lesser General Public License
// along with the go-ethereum library. If not, see <http://www.gnu.org/licenses/>.

package state

import (
	"encoding/json"
	"fmt"

	"github.com/tomochain/tomochain/common"
	"github.com/tomochain/tomochain/core/types"
	"github.com/tomochain/tomochain/rlp"
	"github.com/tomochain/tomochain/trie"
)

type DumpAccount struct {
	Balance  string            `json:"balance"`
	Nonce    uint64            `json:"nonce"`
	Root     string            `json:"root"`
	CodeHash string            `json:"codeHash"`
	Code     string            `json:"code"`
	Storage  map[string]string `json:"storage"`
}

type Dump struct {
	Root     string                 `json:"root"`
	Accounts map[string]DumpAccount `json:"accounts"`
}

func (self *StateDB) RawDump() Dump {
	dump := Dump{
		Root:     fmt.Sprintf("%x", self.trie.Hash()),
		Accounts: make(map[string]DumpAccount),
	}

	it := trie.NewIterator(self.trie.NodeIterator(nil))
	for it.Next() {
		addr := self.trie.GetKey(it.Key)
		var data types.StateAccount
		if err := rlp.DecodeBytes(it.Value, &data); err != nil {
			panic(err)
		}

<<<<<<< HEAD
		obj := newObject(nil, common.BytesToAddress(addr), &data, nil)
=======
		obj := newObject(nil, common.BytesToAddress(addr), data)
>>>>>>> 986a3c49
		account := DumpAccount{
			Balance:  data.Balance.String(),
			Nonce:    data.Nonce,
			Root:     common.Bytes2Hex(data.Root[:]),
			CodeHash: common.Bytes2Hex(data.CodeHash),
			Code:     common.Bytes2Hex(obj.Code(self.db)),
			Storage:  make(map[string]string),
		}
		storageIt := trie.NewIterator(obj.getTrie(self.db).NodeIterator(nil))
		for storageIt.Next() {
			account.Storage[common.Bytes2Hex(self.trie.GetKey(storageIt.Key))] = common.Bytes2Hex(storageIt.Value)
		}
		dump.Accounts[common.Bytes2Hex(addr)] = account
	}
	return dump
}

func (self *StateDB) Dump() []byte {
	json, err := json.MarshalIndent(self.RawDump(), "", "    ")
	if err != nil {
		fmt.Println("dump err", err)
	}

	return json
}<|MERGE_RESOLUTION|>--- conflicted
+++ resolved
@@ -54,11 +54,7 @@
 			panic(err)
 		}
 
-<<<<<<< HEAD
-		obj := newObject(nil, common.BytesToAddress(addr), &data, nil)
-=======
-		obj := newObject(nil, common.BytesToAddress(addr), data)
->>>>>>> 986a3c49
+		obj := newObject(nil, common.BytesToAddress(addr), &data)
 		account := DumpAccount{
 			Balance:  data.Balance.String(),
 			Nonce:    data.Nonce,
