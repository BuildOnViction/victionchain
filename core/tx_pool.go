--- conflicted
+++ resolved
@@ -1301,21 +1301,14 @@
 		// If there's a gap in front, warn (should never happen) and postpone all transactions
 		if list.Len() > 0 && list.txs.Get(nonce) == nil {
 			gapped := list.Cap(0)
-<<<<<<< HEAD
 			for _, tx := range gapped {
-=======
-			for _, tx := range list.Cap(0) {
->>>>>>> 0607b6c2
 				hash := tx.Hash()
 				log.Warn("Demoting invalidated transaction", "hash", hash)
 				pool.enqueueTx(hash, tx)
 			}
-<<<<<<< HEAD
 			pendingGauge.Dec(int64(len(gapped)))
-=======
 			// This might happen in a reorg, so log it to the metering
 			blockReorgInvalidatedTx.Mark(int64(len(gapped)))
->>>>>>> 0607b6c2
 		}
 		// Delete the entire queue entry if it became empty.
 		if list.Empty() {
