// Copyright 2014 The go-ethereum Authors
// This file is part of the go-ethereum library.
//
// The go-ethereum library is free software: you can redistribute it and/or modify
// it under the terms of the GNU Lesser General Public License as published by
// the Free Software Foundation, either version 3 of the License, or
// (at your option) any later version.
//
// The go-ethereum library is distributed in the hope that it will be useful,
// but WITHOUT ANY WARRANTY; without even the implied warranty of
// MERCHANTABILITY or FITNESS FOR A PARTICULAR PURPOSE. See the
// GNU Lesser General Public License for more details.
//
// You should have received a copy of the GNU Lesser General Public License
// along with the go-ethereum library. If not, see <http://www.gnu.org/licenses/>.

package core

import "errors"

var (
	// ErrKnownBlock is returned when a block to import is already known locally.
	ErrKnownBlock = errors.New("block already known")

	// ErrGasLimitReached is returned by the gas pool if the amount of gas required
	// by a transaction is higher than what's left in the block.
	ErrGasLimitReached = errors.New("gas limit reached")

	// ErrBlacklistedHash is returned if a block to import is on the blacklist.
	ErrBlacklistedHash = errors.New("blacklisted hash")

	// ErrNonceTooHigh is returned if the nonce of a transaction is higher than the
	// next one expected based on the local chain.
	ErrNonceTooHigh = errors.New("nonce too high")

	// ErrNonceMax is returned if the nonce of a transaction sender account has
	// maximum allowed value and would become invalid if incremented.
	ErrNonceMax = errors.New("nonce has max value")

	ErrNotPoSV = errors.New("Posv not found in config")

	ErrNotFoundM1 = errors.New("list M1 not found ")

	ErrStopPreparingBlock = errors.New("stop calculating a block not verified by M2")

<<<<<<< HEAD
	// ErrSenderNoEOA is returned if the sender of a transaction is a contract.
	ErrSenderNoEOA = errors.New("sender not an eoa")
=======
        // ErrGasUintOverflow is returned when calculating gas usage.
 	ErrGasUintOverflow = errors.New("gas uint64 overflow")

        // ErrInsufficientFundsForTransfer is returned if the transaction sender doesn't
 	// have enough funds for transfer(topmost call only).
 	ErrInsufficientFundsForTransfer = errors.New("insufficient funds for transfer")
>>>>>>> 5e52c84c
)<|MERGE_RESOLUTION|>--- conflicted
+++ resolved
@@ -43,15 +43,13 @@
 
 	ErrStopPreparingBlock = errors.New("stop calculating a block not verified by M2")
 
-<<<<<<< HEAD
 	// ErrSenderNoEOA is returned if the sender of a transaction is a contract.
 	ErrSenderNoEOA = errors.New("sender not an eoa")
-=======
-        // ErrGasUintOverflow is returned when calculating gas usage.
- 	ErrGasUintOverflow = errors.New("gas uint64 overflow")
 
-        // ErrInsufficientFundsForTransfer is returned if the transaction sender doesn't
- 	// have enough funds for transfer(topmost call only).
- 	ErrInsufficientFundsForTransfer = errors.New("insufficient funds for transfer")
->>>>>>> 5e52c84c
+	// ErrGasUintOverflow is returned when calculating gas usage.
+	ErrGasUintOverflow = errors.New("gas uint64 overflow")
+
+	// ErrInsufficientFundsForTransfer is returned if the transaction sender doesn't
+	// have enough funds for transfer(topmost call only).
+	ErrInsufficientFundsForTransfer = errors.New("insufficient funds for transfer")
 )