// Copyright 2015 The go-ethereum Authors
// This file is part of the go-ethereum library.
//
// The go-ethereum library is free software: you can redistribute it and/or modify
// it under the terms of the GNU Lesser General Public License as published by
// the Free Software Foundation, either version 3 of the License, or
// (at your option) any later version.
//
// The go-ethereum library is distributed in the hope that it will be useful,
// but WITHOUT ANY WARRANTY; without even the implied warranty of
// MERCHANTABILITY or FITNESS FOR A PARTICULAR PURPOSE. See the
// GNU Lesser General Public License for more details.
//
// You should have received a copy of the GNU Lesser General Public License
// along with the go-ethereum library. If not, see <http://www.gnu.org/licenses/>.

package backends

import (
	"context"
	"errors"
	"fmt"
	"math/big"
	"sync"
	"time"

	"github.com/tomochain/tomochain/consensus"
	"github.com/tomochain/tomochain/core/rawdb"

	"github.com/tomochain/tomochain"
	"github.com/tomochain/tomochain/accounts/abi"
	"github.com/tomochain/tomochain/accounts/abi/bind"
	"github.com/tomochain/tomochain/common"
	"github.com/tomochain/tomochain/common/hexutil"
	"github.com/tomochain/tomochain/common/math"
	"github.com/tomochain/tomochain/consensus"
	"github.com/tomochain/tomochain/consensus/ethash"
	"github.com/tomochain/tomochain/core"
	"github.com/tomochain/tomochain/core/bloombits"
	"github.com/tomochain/tomochain/core/rawdb"
	"github.com/tomochain/tomochain/core/state"
	"github.com/tomochain/tomochain/core/types"
	"github.com/tomochain/tomochain/core/vm"
	"github.com/tomochain/tomochain/eth/filters"
	"github.com/tomochain/tomochain/ethdb"
	"github.com/tomochain/tomochain/event"
	"github.com/tomochain/tomochain/params"
	"github.com/tomochain/tomochain/rpc"
)

// This nil assignment ensures compile time that SimulatedBackend implements bind.ContractBackend.
var _ bind.ContractBackend = (*SimulatedBackend)(nil)

var errBlockNumberUnsupported = errors.New("SimulatedBackend cannot access blocks other than the latest block")
var errGasEstimationFailed = errors.New("gas required exceeds allowance or always failing transaction")

// SimulatedBackend implements bind.ContractBackend, simulating a blockchain in
// the background. Its main purpose is to allow easily testing contract bindings.
type SimulatedBackend struct {
	database   ethdb.Database   // In memory database to store our testing data
	blockchain *core.BlockChain // Ethereum blockchain to handle the consensus

	mu           sync.Mutex
	pendingBlock *types.Block   // Currently pending block that will be imported on request
	pendingState *state.StateDB // Currently pending state that will be the active on on request

	events *filters.EventSystem // Event system for filtering log events live

	config *params.ChainConfig
}

// NewSimulatedBackend creates a new binding backend using a simulated blockchain
// for testing purposes.
func NewSimulatedBackend(alloc core.GenesisAlloc) *SimulatedBackend {
	database := rawdb.NewMemoryDatabase()
	genesis := core.Genesis{Config: params.AllEthashProtocolChanges, Alloc: alloc, GasLimit: 42000000}
	genesis.MustCommit(database)
	blockchain, _ := core.NewBlockChain(database, nil, genesis.Config, ethash.NewFaker(), vm.Config{})

	backend := &SimulatedBackend{
		database:   database,
		blockchain: blockchain,
		config:     genesis.Config,
		events:     filters.NewEventSystem(new(event.TypeMux), &filterBackend{database, blockchain}, false),
	}
	backend.rollback()
	return backend
}

// Commit imports all the pending transactions as a single block and starts a
// fresh new state.
func (b *SimulatedBackend) Commit() {
	b.mu.Lock()
	defer b.mu.Unlock()

	if _, err := b.blockchain.InsertChain([]*types.Block{b.pendingBlock}); err != nil {
		panic(err) // This cannot happen unless the simulator is wrong, fail in that case
	}
	b.rollback()
}

// Rollback aborts all pending transactions, reverting to the last committed state.
func (b *SimulatedBackend) Rollback() {
	b.mu.Lock()
	defer b.mu.Unlock()

	b.rollback()
}

func (b *SimulatedBackend) rollback() {
	blocks, _ := core.GenerateChain(b.config, b.blockchain.CurrentBlock(), ethash.NewFaker(), b.database, 1, func(int, *core.BlockGen) {})
	statedb, _ := b.blockchain.State()

	b.pendingBlock = blocks[0]
	b.pendingState, _ = state.New(b.pendingBlock.Root(), statedb.Database(), nil)
}

// CodeAt returns the code associated with a certain account in the blockchain.
func (b *SimulatedBackend) CodeAt(ctx context.Context, contract common.Address, blockNumber *big.Int) ([]byte, error) {
	b.mu.Lock()
	defer b.mu.Unlock()

	if blockNumber != nil && blockNumber.Cmp(b.blockchain.CurrentBlock().Number()) != 0 {
		return nil, errBlockNumberUnsupported
	}
	statedb, _ := b.blockchain.State()
	return statedb.GetCode(contract), nil
}

// BalanceAt returns the wei balance of a certain account in the blockchain.
func (b *SimulatedBackend) BalanceAt(ctx context.Context, contract common.Address, blockNumber *big.Int) (*big.Int, error) {
	b.mu.Lock()
	defer b.mu.Unlock()

	if blockNumber != nil && blockNumber.Cmp(b.blockchain.CurrentBlock().Number()) != 0 {
		return nil, errBlockNumberUnsupported
	}
	statedb, _ := b.blockchain.State()
	return statedb.GetBalance(contract), nil
}

// NonceAt returns the nonce of a certain account in the blockchain.
func (b *SimulatedBackend) NonceAt(ctx context.Context, contract common.Address, blockNumber *big.Int) (uint64, error) {
	b.mu.Lock()
	defer b.mu.Unlock()

	if blockNumber != nil && blockNumber.Cmp(b.blockchain.CurrentBlock().Number()) != 0 {
		return 0, errBlockNumberUnsupported
	}
	statedb, _ := b.blockchain.State()
	return statedb.GetNonce(contract), nil
}

// StorageAt returns the value of key in the storage of an account in the blockchain.
func (b *SimulatedBackend) StorageAt(ctx context.Context, contract common.Address, key common.Hash, blockNumber *big.Int) ([]byte, error) {
	b.mu.Lock()
	defer b.mu.Unlock()

	if blockNumber != nil && blockNumber.Cmp(b.blockchain.CurrentBlock().Number()) != 0 {
		return nil, errBlockNumberUnsupported
	}
	statedb, _ := b.blockchain.State()
	val := statedb.GetState(contract, key)
	return val[:], nil
}

// ForEachStorageAt returns func to read all keys, values in the storage
func (b *SimulatedBackend) ForEachStorageAt(ctx context.Context, contract common.Address, blockNumber *big.Int, f func(key, val common.Hash) bool) error {
	b.mu.Lock()
	defer b.mu.Unlock()

	if blockNumber != nil && blockNumber.Cmp(b.blockchain.CurrentBlock().Number()) != 0 {
		return errBlockNumberUnsupported
	}
	statedb, _ := b.blockchain.State()
	statedb.ForEachStorage(contract, f)
	return nil
}

// TransactionReceipt returns the receipt of a transaction.
func (b *SimulatedBackend) TransactionReceipt(ctx context.Context, txHash common.Hash) (*types.Receipt, error) {
	receipt, _, _, _ := rawdb.GetReceipt(b.database, txHash, b.config)
	return receipt, nil
}

// PendingCodeAt returns the code associated with an account in the pending state.
func (b *SimulatedBackend) PendingCodeAt(ctx context.Context, contract common.Address) ([]byte, error) {
	b.mu.Lock()
	defer b.mu.Unlock()

	return b.pendingState.GetCode(contract), nil
}

func newRevertError(result *core.ExecutionResult) *revertError {
 	reason, errUnpack := abi.UnpackRevert(result.Revert())
 	err := errors.New("execution reverted")
 	if errUnpack == nil {
 		err = fmt.Errorf("execution reverted: %v", reason)
 	}
 	return &revertError{
 		error:  err,
 		reason: hexutil.Encode(result.Revert()),
 	}
 }

 // revertError is an API error that encompassas an EVM revertal with JSON error
 // code and a binary data blob.
 type revertError struct {
 	error
 	reason string // revert reason hex encoded
 }

 // ErrorCode returns the JSON error code for a revertal.
 // See: https://github.com/ethereum/wiki/wiki/JSON-RPC-Error-Codes-Improvement-Proposal
 func (e *revertError) ErrorCode() int {
 	return 3
 }

 // ErrorData returns the hex encoded revert reason.
 func (e *revertError) ErrorData() interface{} {
 	return e.reason
 }

// CallContract executes a contract call.
func (b *SimulatedBackend) CallContract(ctx context.Context, call tomochain.CallMsg, blockNumber *big.Int) ([]byte, error) {
	b.mu.Lock()
	defer b.mu.Unlock()

	if blockNumber != nil && blockNumber.Cmp(b.blockchain.CurrentBlock().Number()) != 0 {
		return nil, errBlockNumberUnsupported
	}
	state, err := b.blockchain.State()
	if err != nil {
		return nil, err
	}
	res, err := b.callContract(ctx, call, b.blockchain.CurrentBlock(), state)
        if err != nil {
                return nil, err
        }

        if len(res.Revert()) > 0 {
                return nil, newRevertError(res)
        }

        return res.Return(), res.Err
}

// FIXME: please use copyState for this function
// CallContractWithState executes a contract call at the given state.
func (b *SimulatedBackend) CallContractWithState(call tomochain.CallMsg, chain consensus.ChainContext, statedb *state.StateDB) ([]byte, error) {
	// Ensure message is initialized properly.
	call.GasPrice = big.NewInt(0)

	if call.Gas == 0 {
		call.Gas = 1000000
	}
	if call.Value == nil {
		call.Value = new(big.Int)
	}
	// Execute the call.
	msg := &core.Message{
		To:                call.To,
		From:              call.From,
		Value:             call.Value,
		GasLimit:          call.Gas,
		GasPrice:          call.GasPrice,
		Data:              call.Data,
		SkipAccountChecks: false,
	}
	feeCapacity := state.GetTRC21FeeCapacityFromState(statedb)
	if msg.To != nil {
		if value, ok := feeCapacity[*msg.To]; ok {
			msg.BalanceTokenFee = value
		}
	}
	evmContext := core.NewEVMContext(msg, chain.CurrentHeader(), chain, nil)
	// Create a new environment which holds all relevant information
	// about the transaction and calling mechanisms.
	vmenv := vm.NewEVM(evmContext, statedb, nil, chain.Config(), vm.Config{})
	gaspool := new(core.GasPool).AddGas(1000000)
	owner := common.Address{}
	result, err := core.NewStateTransition(vmenv, msg, gaspool).TransitionDb(owner)
	if err != nil {
		return nil, err
	}
	return result.Return(), nil
}

// PendingCallContract executes a contract call on the pending state.
func (b *SimulatedBackend) PendingCallContract(ctx context.Context, call tomochain.CallMsg) ([]byte, error) {
	b.mu.Lock()
	defer b.mu.Unlock()
	defer b.pendingState.RevertToSnapshot(b.pendingState.Snapshot())

	res, err := b.callContract(ctx, call, b.pendingBlock, b.pendingState)
	if err != nil {
		return nil, err
	}
        if len(res.Revert()) > 0 {
                return nil, newRevertError(res)
        }

        return res.Return(), res.Err
}

// PendingNonceAt implements PendingStateReader.PendingNonceAt, retrieving
// the nonce currently pending for the account.
func (b *SimulatedBackend) PendingNonceAt(ctx context.Context, account common.Address) (uint64, error) {
	b.mu.Lock()
	defer b.mu.Unlock()

	return b.pendingState.GetOrNewStateObject(account).Nonce(), nil
}

// SuggestGasPrice implements ContractTransactor.SuggestGasPrice. Since the simulated
// chain doens't have miners, we just return a gas price of 1 for any call.
func (b *SimulatedBackend) SuggestGasPrice(ctx context.Context) (*big.Int, error) {
	return big.NewInt(1), nil
}

// EstimateGas executes the requested code against the currently pending block/state and
// returns the used amount of gas.
func (b *SimulatedBackend) EstimateGas(ctx context.Context, call tomochain.CallMsg) (uint64, error) {
	b.mu.Lock()
	defer b.mu.Unlock()

	// Determine the lowest and highest possible gas limits to binary search in between
	var (
		lo  uint64 = params.TxGas - 1
		hi  uint64
		cap uint64
	)
	if call.Gas >= params.TxGas {
		hi = call.Gas
	} else {
		hi = b.pendingBlock.GasLimit()
	}
	cap = hi

	// Create a helper to check if a gas allowance results in an executable transaction
	executable := func(gas uint64) (bool, *core.ExecutionResult, error) {
		call.Gas = gas

		snapshot := b.pendingState.Snapshot()
<<<<<<< HEAD
		_, _, failed, err := b.callContract(ctx, call, b.pendingBlock, b.pendingState)
=======
		res, err := b.callContract(ctx, call, b.pendingBlock, b.pendingState)
>>>>>>> 5e52c84c
		b.pendingState.RevertToSnapshot(snapshot)

		if err != nil {
                        if err == core.ErrIntrinsicGas {
                                return true, nil, nil // Special case, raise gas limit
                        }
			return true, nil, err
		}
		return res.Failed(), res, nil
	}
	// Execute the binary search and hone in on an executable gas limit
	for lo+1 < hi {
		mid := (hi + lo) / 2
                failed, _, err := executable(mid)
                // If the error is not nil(consensus error), it means the provided message
 		// call or transaction will never be accepted no matter how much gas it is
 		// assigned. Return the error directly, don't struggle any more
                if err != nil {
                        return 0, err
                }
                if failed {
                        lo = mid
		} else {
			hi = mid
		}
	}
	// Reject the transaction as invalid if it still fails at the highest allowance
	if hi == cap {
                failed, result, err := executable(hi)
                if err != nil {
                        return 0, err
                } 
                if failed {
                        if result != nil && result.Err != vm.ErrOutOfGas {
                                
                                if len(result.Revert()) > 0 {
                                        return 0, newRevertError(result)
                                }
                                return 0, result.Err
                        }

                        // Otherwise, the specified gas cap is too low 
                        return 0, fmt.Errorf("gas required exceeds allowance (%d)", cap)
                }
	}
	return hi, nil
}

// callContract implements common code between normal and pending contract calls.
// state is modified during execution, make sure to copy it if necessary.
func (b *SimulatedBackend) callContract(ctx context.Context, call tomochain.CallMsg, block *types.Block, statedb *state.StateDB) (*core.ExecutionResult, error) {
	// Ensure message is initialized properly.
	if call.GasPrice == nil {
		call.GasPrice = big.NewInt(1)
	}
	if call.Gas == 0 {
		call.Gas = 50000000
	}
	if call.Value == nil {
		call.Value = new(big.Int)
	}
	// Set infinite balance to the fake caller account.
	from := statedb.GetOrNewStateObject(call.From)
	from.SetBalance(math.MaxBig256)
	// Execute the call.
	msg := &core.Message{
		To:                call.To,
		From:              call.From,
		Value:             call.Value,
		GasLimit:          call.Gas,
		GasPrice:          call.GasPrice,
		Data:              call.Data,
		SkipAccountChecks: true,
	}
	feeCapacity := state.GetTRC21FeeCapacityFromState(statedb)
	if msg.To != nil {
		if value, ok := feeCapacity[*msg.To]; ok {
			msg.BalanceTokenFee = value
		}
	}
	evmContext := core.NewEVMContext(msg, block.Header(), b.blockchain, nil)
	// Create a new environment which holds all relevant information
	// about the transaction and calling mechanisms.
	vmenv := vm.NewEVM(evmContext, statedb, nil, b.config, vm.Config{})
	gaspool := new(core.GasPool).AddGas(math.MaxUint64)
	owner := common.Address{}
	return core.NewStateTransition(vmenv, msg, gaspool).TransitionDb(owner)
}

// SendTransaction updates the pending block to include the given transaction.
// It panics if the transaction is invalid.
func (b *SimulatedBackend) SendTransaction(ctx context.Context, tx *types.Transaction) error {
	b.mu.Lock()
	defer b.mu.Unlock()

	sender, err := types.Sender(types.HomesteadSigner{}, tx)
	if err != nil {
		panic(fmt.Errorf("invalid transaction: %v", err))
	}
	nonce := b.pendingState.GetNonce(sender)
	if tx.Nonce() != nonce {
		panic(fmt.Errorf("invalid transaction nonce: got %d, want %d", tx.Nonce(), nonce))
	}

	blocks, _ := core.GenerateChain(b.config, b.blockchain.CurrentBlock(), ethash.NewFaker(), b.database, 1, func(number int, block *core.BlockGen) {
		for _, tx := range b.pendingBlock.Transactions() {
			block.AddTxWithChain(b.blockchain, tx)
		}
		block.AddTxWithChain(b.blockchain, tx)
	})
	statedb, _ := b.blockchain.State()

	b.pendingBlock = blocks[0]
	b.pendingState, _ = state.New(b.pendingBlock.Root(), statedb.Database(), nil)
	return nil
}

// FilterLogs executes a log filter operation, blocking during execution and
// returning all the results in one batch.
//
// TODO(karalabe): Deprecate when the subscription one can return past data too.
func (b *SimulatedBackend) FilterLogs(ctx context.Context, query tomochain.FilterQuery) ([]types.Log, error) {
	// Initialize unset filter boundaried to run from genesis to chain head
	from := int64(0)
	if query.FromBlock != nil {
		from = query.FromBlock.Int64()
	}
	to := int64(-1)
	if query.ToBlock != nil {
		to = query.ToBlock.Int64()
	}
	// Construct and execute the filter
	filter := filters.New(&filterBackend{b.database, b.blockchain}, from, to, query.Addresses, query.Topics)

	logs, err := filter.Logs(ctx)
	if err != nil {
		return nil, err
	}
	res := make([]types.Log, len(logs))
	for i, log := range logs {
		res[i] = *log
	}
	return res, nil
}

// SubscribeFilterLogs creates a background log filtering operation, returning a
// subscription immediately, which can be used to stream the found events.
func (b *SimulatedBackend) SubscribeFilterLogs(ctx context.Context, query tomochain.FilterQuery, ch chan<- types.Log) (tomochain.Subscription, error) {
	// Subscribe to contract events
	sink := make(chan []*types.Log)

	sub, err := b.events.SubscribeLogs(query, sink)
	if err != nil {
		return nil, err
	}
	// Since we're getting logs in batches, we need to flatten them into a plain stream
	return event.NewSubscription(func(quit <-chan struct{}) error {
		defer sub.Unsubscribe()
		for {
			select {
			case logs := <-sink:
				for _, log := range logs {
					select {
					case ch <- *log:
					case err := <-sub.Err():
						return err
					case <-quit:
						return nil
					}
				}
			case err := <-sub.Err():
				return err
			case <-quit:
				return nil
			}
		}
	}), nil
}

// AdjustTime adds a time shift to the simulated clock.
func (b *SimulatedBackend) AdjustTime(adjustment time.Duration) error {
	b.mu.Lock()
	defer b.mu.Unlock()
	blocks, _ := core.GenerateChain(b.config, b.blockchain.CurrentBlock(), ethash.NewFaker(), b.database, 1, func(number int, block *core.BlockGen) {
		for _, tx := range b.pendingBlock.Transactions() {
			block.AddTx(tx)
		}
		block.OffsetTime(int64(adjustment.Seconds()))
	})
	statedb, _ := b.blockchain.State()

	b.pendingBlock = blocks[0]
	b.pendingState, _ = state.New(b.pendingBlock.Root(), statedb.Database(), nil)

	return nil
}

// callmsg implements core.Message to allow passing it as a transaction simulator.
type callmsg struct {
	tomochain.CallMsg
}

func (m callmsg) From() common.Address      { return m.CallMsg.From }
func (m callmsg) Nonce() uint64             { return 0 }
func (m callmsg) CheckNonce() bool          { return false }
func (m callmsg) To() *common.Address       { return m.CallMsg.To }
func (m callmsg) GasPrice() *big.Int        { return m.CallMsg.GasPrice }
func (m callmsg) Gas() uint64               { return m.CallMsg.Gas }
func (m callmsg) Value() *big.Int           { return m.CallMsg.Value }
func (m callmsg) Data() []byte              { return m.CallMsg.Data }
func (m callmsg) BalanceTokenFee() *big.Int { return m.CallMsg.BalanceTokenFee }

// filterBackend implements filters.Backend to support filtering for logs without
// taking bloom-bits acceleration structures into account.
type filterBackend struct {
	db ethdb.Database
	bc *core.BlockChain
}

func (fb *filterBackend) ChainDb() ethdb.Database  { return fb.db }
func (fb *filterBackend) EventMux() *event.TypeMux { panic("not supported") }

func (fb *filterBackend) HeaderByNumber(ctx context.Context, block rpc.BlockNumber) (*types.Header, error) {
	if block == rpc.LatestBlockNumber {
		return fb.bc.CurrentHeader(), nil
	}
	return fb.bc.GetHeaderByNumber(uint64(block.Int64())), nil
}

func (fb *filterBackend) GetReceipts(ctx context.Context, hash common.Hash) (types.Receipts, error) {
	return rawdb.GetBlockReceipts(fb.db, hash, rawdb.GetBlockNumber(fb.db, hash), fb.bc.Config()), nil
}

func (fb *filterBackend) GetLogs(ctx context.Context, hash common.Hash) ([][]*types.Log, error) {
	receipts := rawdb.GetBlockReceipts(fb.db, hash, rawdb.GetBlockNumber(fb.db, hash), fb.bc.Config())
	if receipts == nil {
		return nil, nil
	}
	logs := make([][]*types.Log, len(receipts))
	for i, receipt := range receipts {
		logs[i] = receipt.Logs
	}
	return logs, nil
}

func (fb *filterBackend) SubscribeTxPreEvent(ch chan<- core.TxPreEvent) event.Subscription {
	return event.NewSubscription(func(quit <-chan struct{}) error {
		<-quit
		return nil
	})
}
func (fb *filterBackend) SubscribeChainEvent(ch chan<- core.ChainEvent) event.Subscription {
	return fb.bc.SubscribeChainEvent(ch)
}
func (fb *filterBackend) SubscribeRemovedLogsEvent(ch chan<- core.RemovedLogsEvent) event.Subscription {
	return fb.bc.SubscribeRemovedLogsEvent(ch)
}
func (fb *filterBackend) SubscribeLogsEvent(ch chan<- []*types.Log) event.Subscription {
	return fb.bc.SubscribeLogsEvent(ch)
}

func (fb *filterBackend) BloomStatus() (uint64, uint64) { return 4096, 0 }
func (fb *filterBackend) ServiceFilter(ctx context.Context, ms *bloombits.MatcherSession) {
	panic("not supported")
}<|MERGE_RESOLUTION|>--- conflicted
+++ resolved
@@ -23,9 +23,6 @@
 	"math/big"
 	"sync"
 	"time"
-
-	"github.com/tomochain/tomochain/consensus"
-	"github.com/tomochain/tomochain/core/rawdb"
 
 	"github.com/tomochain/tomochain"
 	"github.com/tomochain/tomochain/accounts/abi"
@@ -192,34 +189,34 @@
 }
 
 func newRevertError(result *core.ExecutionResult) *revertError {
- 	reason, errUnpack := abi.UnpackRevert(result.Revert())
- 	err := errors.New("execution reverted")
- 	if errUnpack == nil {
- 		err = fmt.Errorf("execution reverted: %v", reason)
- 	}
- 	return &revertError{
- 		error:  err,
- 		reason: hexutil.Encode(result.Revert()),
- 	}
- }
-
- // revertError is an API error that encompassas an EVM revertal with JSON error
- // code and a binary data blob.
- type revertError struct {
- 	error
- 	reason string // revert reason hex encoded
- }
-
- // ErrorCode returns the JSON error code for a revertal.
- // See: https://github.com/ethereum/wiki/wiki/JSON-RPC-Error-Codes-Improvement-Proposal
- func (e *revertError) ErrorCode() int {
- 	return 3
- }
-
- // ErrorData returns the hex encoded revert reason.
- func (e *revertError) ErrorData() interface{} {
- 	return e.reason
- }
+	reason, errUnpack := abi.UnpackRevert(result.Revert())
+	err := errors.New("execution reverted")
+	if errUnpack == nil {
+		err = fmt.Errorf("execution reverted: %v", reason)
+	}
+	return &revertError{
+		error:  err,
+		reason: hexutil.Encode(result.Revert()),
+	}
+}
+
+// revertError is an API error that encompassas an EVM revertal with JSON error
+// code and a binary data blob.
+type revertError struct {
+	error
+	reason string // revert reason hex encoded
+}
+
+// ErrorCode returns the JSON error code for a revertal.
+// See: https://github.com/ethereum/wiki/wiki/JSON-RPC-Error-Codes-Improvement-Proposal
+func (e *revertError) ErrorCode() int {
+	return 3
+}
+
+// ErrorData returns the hex encoded revert reason.
+func (e *revertError) ErrorData() interface{} {
+	return e.reason
+}
 
 // CallContract executes a contract call.
 func (b *SimulatedBackend) CallContract(ctx context.Context, call tomochain.CallMsg, blockNumber *big.Int) ([]byte, error) {
@@ -234,15 +231,15 @@
 		return nil, err
 	}
 	res, err := b.callContract(ctx, call, b.blockchain.CurrentBlock(), state)
-        if err != nil {
-                return nil, err
-        }
-
-        if len(res.Revert()) > 0 {
-                return nil, newRevertError(res)
-        }
-
-        return res.Return(), res.Err
+	if err != nil {
+		return nil, err
+	}
+
+	if len(res.Revert()) > 0 {
+		return nil, newRevertError(res)
+	}
+
+	return res.Return(), res.Err
 }
 
 // FIXME: please use copyState for this function
@@ -296,11 +293,11 @@
 	if err != nil {
 		return nil, err
 	}
-        if len(res.Revert()) > 0 {
-                return nil, newRevertError(res)
-        }
-
-        return res.Return(), res.Err
+	if len(res.Revert()) > 0 {
+		return nil, newRevertError(res)
+	}
+
+	return res.Return(), res.Err
 }
 
 // PendingNonceAt implements PendingStateReader.PendingNonceAt, retrieving
@@ -342,17 +339,13 @@
 		call.Gas = gas
 
 		snapshot := b.pendingState.Snapshot()
-<<<<<<< HEAD
-		_, _, failed, err := b.callContract(ctx, call, b.pendingBlock, b.pendingState)
-=======
 		res, err := b.callContract(ctx, call, b.pendingBlock, b.pendingState)
->>>>>>> 5e52c84c
 		b.pendingState.RevertToSnapshot(snapshot)
 
 		if err != nil {
-                        if err == core.ErrIntrinsicGas {
-                                return true, nil, nil // Special case, raise gas limit
-                        }
+			if err == core.ErrIntrinsicGas {
+				return true, nil, nil // Special case, raise gas limit
+			}
 			return true, nil, err
 		}
 		return res.Failed(), res, nil
@@ -360,37 +353,37 @@
 	// Execute the binary search and hone in on an executable gas limit
 	for lo+1 < hi {
 		mid := (hi + lo) / 2
-                failed, _, err := executable(mid)
-                // If the error is not nil(consensus error), it means the provided message
- 		// call or transaction will never be accepted no matter how much gas it is
- 		// assigned. Return the error directly, don't struggle any more
-                if err != nil {
-                        return 0, err
-                }
-                if failed {
-                        lo = mid
+		failed, _, err := executable(mid)
+		// If the error is not nil(consensus error), it means the provided message
+		// call or transaction will never be accepted no matter how much gas it is
+		// assigned. Return the error directly, don't struggle any more
+		if err != nil {
+			return 0, err
+		}
+		if failed {
+			lo = mid
 		} else {
 			hi = mid
 		}
 	}
 	// Reject the transaction as invalid if it still fails at the highest allowance
 	if hi == cap {
-                failed, result, err := executable(hi)
-                if err != nil {
-                        return 0, err
-                } 
-                if failed {
-                        if result != nil && result.Err != vm.ErrOutOfGas {
-                                
-                                if len(result.Revert()) > 0 {
-                                        return 0, newRevertError(result)
-                                }
-                                return 0, result.Err
-                        }
-
-                        // Otherwise, the specified gas cap is too low 
-                        return 0, fmt.Errorf("gas required exceeds allowance (%d)", cap)
-                }
+		failed, result, err := executable(hi)
+		if err != nil {
+			return 0, err
+		}
+		if failed {
+			if result != nil && result.Err != vm.ErrOutOfGas {
+
+				if len(result.Revert()) > 0 {
+					return 0, newRevertError(result)
+				}
+				return 0, result.Err
+			}
+
+			// Otherwise, the specified gas cap is too low
+			return 0, fmt.Errorf("gas required exceeds allowance (%d)", cap)
+		}
 	}
 	return hi, nil
 }
