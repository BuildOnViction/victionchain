// Copyright 2015 The go-ethereum Authors
// This file is part of the go-ethereum library.
//
// The go-ethereum library is free software: you can redistribute it and/or modify
// it under the terms of the GNU Lesser General Public License as published by
// the Free Software Foundation, either version 3 of the License, or
// (at your option) any later version.
//
// The go-ethereum library is distributed in the hope that it will be useful,
// but WITHOUT ANY WARRANTY; without even the implied warranty of
// MERCHANTABILITY or FITNESS FOR A PARTICULAR PURPOSE. See the
// GNU Lesser General Public License for more details.
//
// You should have received a copy of the GNU Lesser General Public License
// along with the go-ethereum library. If not, see <http://www.gnu.org/licenses/>.

package backends

import (
	"context"
	"errors"
	"fmt"
	"math/big"
	"sync"
	"time"

	"github.com/tomochain/tomochain"
	"github.com/tomochain/tomochain/accounts/abi/bind"
	"github.com/tomochain/tomochain/common"
	"github.com/tomochain/tomochain/common/math"
	"github.com/tomochain/tomochain/consensus"
	"github.com/tomochain/tomochain/consensus/ethash"
	"github.com/tomochain/tomochain/core"
	"github.com/tomochain/tomochain/core/bloombits"
	"github.com/tomochain/tomochain/core/rawdb"
	"github.com/tomochain/tomochain/core/state"
	"github.com/tomochain/tomochain/core/types"
	"github.com/tomochain/tomochain/core/vm"
	"github.com/tomochain/tomochain/eth/filters"
	"github.com/tomochain/tomochain/ethdb"
	"github.com/tomochain/tomochain/event"
	"github.com/tomochain/tomochain/params"
	"github.com/tomochain/tomochain/rpc"
)

// This nil assignment ensures compile time that SimulatedBackend implements bind.ContractBackend.
var _ bind.ContractBackend = (*SimulatedBackend)(nil)

var errBlockNumberUnsupported = errors.New("SimulatedBackend cannot access blocks other than the latest block")
var errGasEstimationFailed = errors.New("gas required exceeds allowance or always failing transaction")

// SimulatedBackend implements bind.ContractBackend, simulating a blockchain in
// the background. Its main purpose is to allow easily testing contract bindings.
type SimulatedBackend struct {
	database   ethdb.Database   // In memory database to store our testing data
	blockchain *core.BlockChain // Ethereum blockchain to handle the consensus

	mu           sync.Mutex
	pendingBlock *types.Block   // Currently pending block that will be imported on request
	pendingState *state.StateDB // Currently pending state that will be the active on on request

	events *filters.EventSystem // Event system for filtering log events live

	config *params.ChainConfig
}

// NewSimulatedBackend creates a new binding backend using a simulated blockchain
// for testing purposes.
func NewSimulatedBackend(alloc core.GenesisAlloc) *SimulatedBackend {
	database := rawdb.NewMemoryDatabase()
	genesis := core.Genesis{Config: params.AllEthashProtocolChanges, Alloc: alloc, GasLimit: 42000000}
	genesis.MustCommit(database)
	blockchain, _ := core.NewBlockChain(database, nil, genesis.Config, ethash.NewFaker(), vm.Config{})

	backend := &SimulatedBackend{
		database:   database,
		blockchain: blockchain,
		config:     genesis.Config,
		events:     filters.NewEventSystem(new(event.TypeMux), &filterBackend{database, blockchain}, false),
	}
	backend.rollback()
	return backend
}

// Commit imports all the pending transactions as a single block and starts a
// fresh new state.
func (b *SimulatedBackend) Commit() {
	b.mu.Lock()
	defer b.mu.Unlock()

	if _, err := b.blockchain.InsertChain([]*types.Block{b.pendingBlock}); err != nil {
		panic(err) // This cannot happen unless the simulator is wrong, fail in that case
	}
	b.rollback()
}

// Rollback aborts all pending transactions, reverting to the last committed state.
func (b *SimulatedBackend) Rollback() {
	b.mu.Lock()
	defer b.mu.Unlock()

	b.rollback()
}

func (b *SimulatedBackend) rollback() {
	blocks, _ := core.GenerateChain(b.config, b.blockchain.CurrentBlock(), ethash.NewFaker(), b.database, 1, func(int, *core.BlockGen) {})
	statedb, _ := b.blockchain.State()

	b.pendingBlock = blocks[0]
	b.pendingState, _ = state.New(b.pendingBlock.Root(), statedb.Database())
}

// CodeAt returns the code associated with a certain account in the blockchain.
func (b *SimulatedBackend) CodeAt(ctx context.Context, contract common.Address, blockNumber *big.Int) ([]byte, error) {
	b.mu.Lock()
	defer b.mu.Unlock()

	if blockNumber != nil && blockNumber.Cmp(b.blockchain.CurrentBlock().Number()) != 0 {
		return nil, errBlockNumberUnsupported
	}
	statedb, _ := b.blockchain.State()
	return statedb.GetCode(contract), nil
}

// BalanceAt returns the wei balance of a certain account in the blockchain.
func (b *SimulatedBackend) BalanceAt(ctx context.Context, contract common.Address, blockNumber *big.Int) (*big.Int, error) {
	b.mu.Lock()
	defer b.mu.Unlock()

	if blockNumber != nil && blockNumber.Cmp(b.blockchain.CurrentBlock().Number()) != 0 {
		return nil, errBlockNumberUnsupported
	}
	statedb, _ := b.blockchain.State()
	return statedb.GetBalance(contract), nil
}

// NonceAt returns the nonce of a certain account in the blockchain.
func (b *SimulatedBackend) NonceAt(ctx context.Context, contract common.Address, blockNumber *big.Int) (uint64, error) {
	b.mu.Lock()
	defer b.mu.Unlock()

	if blockNumber != nil && blockNumber.Cmp(b.blockchain.CurrentBlock().Number()) != 0 {
		return 0, errBlockNumberUnsupported
	}
	statedb, _ := b.blockchain.State()
	return statedb.GetNonce(contract), nil
}

// StorageAt returns the value of key in the storage of an account in the blockchain.
func (b *SimulatedBackend) StorageAt(ctx context.Context, contract common.Address, key common.Hash, blockNumber *big.Int) ([]byte, error) {
	b.mu.Lock()
	defer b.mu.Unlock()

	if blockNumber != nil && blockNumber.Cmp(b.blockchain.CurrentBlock().Number()) != 0 {
		return nil, errBlockNumberUnsupported
	}
	statedb, _ := b.blockchain.State()
	val := statedb.GetState(contract, key)
	return val[:], nil
}

// ForEachStorageAt returns func to read all keys, values in the storage
func (b *SimulatedBackend) ForEachStorageAt(ctx context.Context, contract common.Address, blockNumber *big.Int, f func(key, val common.Hash) bool) error {
	b.mu.Lock()
	defer b.mu.Unlock()

	if blockNumber != nil && blockNumber.Cmp(b.blockchain.CurrentBlock().Number()) != 0 {
		return errBlockNumberUnsupported
	}
	statedb, _ := b.blockchain.State()
	statedb.ForEachStorage(contract, f)
	return nil
}

// TransactionReceipt returns the receipt of a transaction.
func (b *SimulatedBackend) TransactionReceipt(ctx context.Context, txHash common.Hash) (*types.Receipt, error) {
	receipt, _, _, _ := core.GetReceipt(b.database, txHash)
	return receipt, nil
}

// PendingCodeAt returns the code associated with an account in the pending state.
func (b *SimulatedBackend) PendingCodeAt(ctx context.Context, contract common.Address) ([]byte, error) {
	b.mu.Lock()
	defer b.mu.Unlock()

	return b.pendingState.GetCode(contract), nil
}

// CallContract executes a contract call.
func (b *SimulatedBackend) CallContract(ctx context.Context, call tomochain.CallMsg, blockNumber *big.Int) ([]byte, error) {
	b.mu.Lock()
	defer b.mu.Unlock()

	if blockNumber != nil && blockNumber.Cmp(b.blockchain.CurrentBlock().Number()) != 0 {
		return nil, errBlockNumberUnsupported
	}
	state, err := b.blockchain.State()
	if err != nil {
		return nil, err
	}
	rval, _, _, err := b.callContract(ctx, call, b.blockchain.CurrentBlock(), state)
	return rval, err
}

// FIXME: please use copyState for this function
// CallContractWithState executes a contract call at the given state.
func (b *SimulatedBackend) CallContractWithState(call tomochain.CallMsg, chain consensus.ChainContext, statedb *state.StateDB) ([]byte, error) {
	// Ensure message is initialized properly.
	call.GasPrice = big.NewInt(0)

	if call.Gas == 0 {
		call.Gas = 1000000
	}
	if call.Value == nil {
		call.Value = new(big.Int)
	}
	// Execute the call.
	msg := &core.Message{
		To:                call.To,
		From:              call.From,
		Value:             call.Value,
		GasLimit:          call.Gas,
		GasPrice:          call.GasPrice,
		Data:              call.Data,
		SkipAccountChecks: false,
	}
	feeCapacity := state.GetTRC21FeeCapacityFromState(statedb)
	if msg.To != nil {
		if value, ok := feeCapacity[*msg.To]; ok {
			msg.BalanceTokenFee = value
		}
	}
	evmContext := core.NewEVMContext(msg, chain.CurrentHeader(), chain, nil)
	// Create a new environment which holds all relevant information
	// about the transaction and calling mechanisms.
	vmenv := vm.NewEVM(evmContext, statedb, nil, chain.Config(), vm.Config{})
	gaspool := new(core.GasPool).AddGas(1000000)
	owner := common.Address{}
	rval, _, _, err := core.NewStateTransition(vmenv, msg, gaspool).TransitionDb(owner)
	if err != nil {
		return nil, err
	}
	return rval, err
}

// PendingCallContract executes a contract call on the pending state.
func (b *SimulatedBackend) PendingCallContract(ctx context.Context, call tomochain.CallMsg) ([]byte, error) {
	b.mu.Lock()
	defer b.mu.Unlock()
	defer b.pendingState.RevertToSnapshot(b.pendingState.Snapshot())

	rval, _, _, err := b.callContract(ctx, call, b.pendingBlock, b.pendingState)
	return rval, err
}

// PendingNonceAt implements PendingStateReader.PendingNonceAt, retrieving
// the nonce currently pending for the account.
func (b *SimulatedBackend) PendingNonceAt(ctx context.Context, account common.Address) (uint64, error) {
	b.mu.Lock()
	defer b.mu.Unlock()

	return b.pendingState.GetOrNewStateObject(account).Nonce(), nil
}

// SuggestGasPrice implements ContractTransactor.SuggestGasPrice. Since the simulated
// chain doens't have miners, we just return a gas price of 1 for any call.
func (b *SimulatedBackend) SuggestGasPrice(ctx context.Context) (*big.Int, error) {
	return big.NewInt(1), nil
}

// EstimateGas executes the requested code against the currently pending block/state and
// returns the used amount of gas.
func (b *SimulatedBackend) EstimateGas(ctx context.Context, call tomochain.CallMsg) (uint64, error) {
	b.mu.Lock()
	defer b.mu.Unlock()

	// Determine the lowest and highest possible gas limits to binary search in between
	var (
		lo  uint64 = params.TxGas - 1
		hi  uint64
		cap uint64
	)
	if call.Gas >= params.TxGas {
		hi = call.Gas
	} else {
		hi = b.pendingBlock.GasLimit()
	}
	cap = hi

	// Create a helper to check if a gas allowance results in an executable transaction
	executable := func(gas uint64) bool {
		call.Gas = gas

		snapshot := b.pendingState.Snapshot()
		_, _, failed, err := b.callContract(ctx, call, b.pendingBlock, b.pendingState)
<<<<<<< HEAD
		fmt.Println("EstimateGas", err, failed)
=======
>>>>>>> f7bb2d35
		b.pendingState.RevertToSnapshot(snapshot)

		if err != nil || failed {
			return false
		}
		return true
	}
	// Execute the binary search and hone in on an executable gas limit
	for lo+1 < hi {
		mid := (hi + lo) / 2
		if !executable(mid) {
			lo = mid
		} else {
			hi = mid
		}
	}
	// Reject the transaction as invalid if it still fails at the highest allowance
	if hi == cap {
		if !executable(hi) {
			return 0, errGasEstimationFailed
		}
	}
	return hi, nil
}

// callContract implements common code between normal and pending contract calls.
// state is modified during execution, make sure to copy it if necessary.
func (b *SimulatedBackend) callContract(ctx context.Context, call tomochain.CallMsg, block *types.Block, statedb *state.StateDB) ([]byte, uint64, bool, error) {
	// Ensure message is initialized properly.
	if call.GasPrice == nil {
		call.GasPrice = big.NewInt(1)
	}
	if call.Gas == 0 {
		call.Gas = 50000000
	}
	if call.Value == nil {
		call.Value = new(big.Int)
	}
	// Set infinite balance to the fake caller account.
	from := statedb.GetOrNewStateObject(call.From)
	from.SetBalance(math.MaxBig256)
	// Execute the call.
	msg := &core.Message{
		To:                call.To,
		From:              call.From,
		Value:             call.Value,
		GasLimit:          call.Gas,
		GasPrice:          call.GasPrice,
		Data:              call.Data,
		SkipAccountChecks: true,
	}
	feeCapacity := state.GetTRC21FeeCapacityFromState(statedb)
	if msg.To != nil {
		if value, ok := feeCapacity[*msg.To]; ok {
			msg.BalanceTokenFee = value
		}
	}
	evmContext := core.NewEVMContext(msg, block.Header(), b.blockchain, nil)
	// Create a new environment which holds all relevant information
	// about the transaction and calling mechanisms.
	vmenv := vm.NewEVM(evmContext, statedb, nil, b.config, vm.Config{})
	gaspool := new(core.GasPool).AddGas(math.MaxUint64)
	owner := common.Address{}
	return core.NewStateTransition(vmenv, msg, gaspool).TransitionDb(owner)
}

// SendTransaction updates the pending block to include the given transaction.
// It panics if the transaction is invalid.
func (b *SimulatedBackend) SendTransaction(ctx context.Context, tx *types.Transaction) error {
	b.mu.Lock()
	defer b.mu.Unlock()

	sender, err := types.Sender(types.HomesteadSigner{}, tx)
	if err != nil {
		panic(fmt.Errorf("invalid transaction: %v", err))
	}
	nonce := b.pendingState.GetNonce(sender)
	if tx.Nonce() != nonce {
		panic(fmt.Errorf("invalid transaction nonce: got %d, want %d", tx.Nonce(), nonce))
	}

	blocks, _ := core.GenerateChain(b.config, b.blockchain.CurrentBlock(), ethash.NewFaker(), b.database, 1, func(number int, block *core.BlockGen) {
		for _, tx := range b.pendingBlock.Transactions() {
			block.AddTxWithChain(b.blockchain, tx)
		}
		block.AddTxWithChain(b.blockchain, tx)
	})
	statedb, _ := b.blockchain.State()

	b.pendingBlock = blocks[0]
	b.pendingState, _ = state.New(b.pendingBlock.Root(), statedb.Database())
	return nil
}

// FilterLogs executes a log filter operation, blocking during execution and
// returning all the results in one batch.
//
// TODO(karalabe): Deprecate when the subscription one can return past data too.
func (b *SimulatedBackend) FilterLogs(ctx context.Context, query tomochain.FilterQuery) ([]types.Log, error) {
	// Initialize unset filter boundaried to run from genesis to chain head
	from := int64(0)
	if query.FromBlock != nil {
		from = query.FromBlock.Int64()
	}
	to := int64(-1)
	if query.ToBlock != nil {
		to = query.ToBlock.Int64()
	}
	// Construct and execute the filter
	filter := filters.New(&filterBackend{b.database, b.blockchain}, from, to, query.Addresses, query.Topics)

	logs, err := filter.Logs(ctx)
	if err != nil {
		return nil, err
	}
	res := make([]types.Log, len(logs))
	for i, log := range logs {
		res[i] = *log
	}
	return res, nil
}

// SubscribeFilterLogs creates a background log filtering operation, returning a
// subscription immediately, which can be used to stream the found events.
func (b *SimulatedBackend) SubscribeFilterLogs(ctx context.Context, query tomochain.FilterQuery, ch chan<- types.Log) (tomochain.Subscription, error) {
	// Subscribe to contract events
	sink := make(chan []*types.Log)

	sub, err := b.events.SubscribeLogs(query, sink)
	if err != nil {
		return nil, err
	}
	// Since we're getting logs in batches, we need to flatten them into a plain stream
	return event.NewSubscription(func(quit <-chan struct{}) error {
		defer sub.Unsubscribe()
		for {
			select {
			case logs := <-sink:
				for _, log := range logs {
					select {
					case ch <- *log:
					case err := <-sub.Err():
						return err
					case <-quit:
						return nil
					}
				}
			case err := <-sub.Err():
				return err
			case <-quit:
				return nil
			}
		}
	}), nil
}

// AdjustTime adds a time shift to the simulated clock.
func (b *SimulatedBackend) AdjustTime(adjustment time.Duration) error {
	b.mu.Lock()
	defer b.mu.Unlock()
	blocks, _ := core.GenerateChain(b.config, b.blockchain.CurrentBlock(), ethash.NewFaker(), b.database, 1, func(number int, block *core.BlockGen) {
		for _, tx := range b.pendingBlock.Transactions() {
			block.AddTx(tx)
		}
		block.OffsetTime(int64(adjustment.Seconds()))
	})
	statedb, _ := b.blockchain.State()

	b.pendingBlock = blocks[0]
	b.pendingState, _ = state.New(b.pendingBlock.Root(), statedb.Database())

	return nil
}

// callmsg implements core.Message to allow passing it as a transaction simulator.
type callmsg struct {
	tomochain.CallMsg
}

func (m callmsg) From() common.Address      { return m.CallMsg.From }
func (m callmsg) Nonce() uint64             { return 0 }
func (m callmsg) CheckNonce() bool          { return false }
func (m callmsg) To() *common.Address       { return m.CallMsg.To }
func (m callmsg) GasPrice() *big.Int        { return m.CallMsg.GasPrice }
func (m callmsg) Gas() uint64               { return m.CallMsg.Gas }
func (m callmsg) Value() *big.Int           { return m.CallMsg.Value }
func (m callmsg) Data() []byte              { return m.CallMsg.Data }
func (m callmsg) BalanceTokenFee() *big.Int { return m.CallMsg.BalanceTokenFee }

// filterBackend implements filters.Backend to support filtering for logs without
// taking bloom-bits acceleration structures into account.
type filterBackend struct {
	db ethdb.Database
	bc *core.BlockChain
}

func (fb *filterBackend) ChainDb() ethdb.Database  { return fb.db }
func (fb *filterBackend) EventMux() *event.TypeMux { panic("not supported") }

func (fb *filterBackend) HeaderByNumber(ctx context.Context, block rpc.BlockNumber) (*types.Header, error) {
	if block == rpc.LatestBlockNumber {
		return fb.bc.CurrentHeader(), nil
	}
	return fb.bc.GetHeaderByNumber(uint64(block.Int64())), nil
}

func (fb *filterBackend) GetReceipts(ctx context.Context, hash common.Hash) (types.Receipts, error) {
	return core.GetBlockReceipts(fb.db, hash, core.GetBlockNumber(fb.db, hash)), nil
}

func (fb *filterBackend) GetLogs(ctx context.Context, hash common.Hash) ([][]*types.Log, error) {
	receipts := core.GetBlockReceipts(fb.db, hash, core.GetBlockNumber(fb.db, hash))
	if receipts == nil {
		return nil, nil
	}
	logs := make([][]*types.Log, len(receipts))
	for i, receipt := range receipts {
		logs[i] = receipt.Logs
	}
	return logs, nil
}

func (fb *filterBackend) SubscribeTxPreEvent(ch chan<- core.TxPreEvent) event.Subscription {
	return event.NewSubscription(func(quit <-chan struct{}) error {
		<-quit
		return nil
	})
}
func (fb *filterBackend) SubscribeChainEvent(ch chan<- core.ChainEvent) event.Subscription {
	return fb.bc.SubscribeChainEvent(ch)
}
func (fb *filterBackend) SubscribeRemovedLogsEvent(ch chan<- core.RemovedLogsEvent) event.Subscription {
	return fb.bc.SubscribeRemovedLogsEvent(ch)
}
func (fb *filterBackend) SubscribeLogsEvent(ch chan<- []*types.Log) event.Subscription {
	return fb.bc.SubscribeLogsEvent(ch)
}

func (fb *filterBackend) BloomStatus() (uint64, uint64) { return 4096, 0 }
func (fb *filterBackend) ServiceFilter(ctx context.Context, ms *bloombits.MatcherSession) {
	panic("not supported")
}<|MERGE_RESOLUTION|>--- conflicted
+++ resolved
@@ -293,10 +293,6 @@
 
 		snapshot := b.pendingState.Snapshot()
 		_, _, failed, err := b.callContract(ctx, call, b.pendingBlock, b.pendingState)
-<<<<<<< HEAD
-		fmt.Println("EstimateGas", err, failed)
-=======
->>>>>>> f7bb2d35
 		b.pendingState.RevertToSnapshot(snapshot)
 
 		if err != nil || failed {
