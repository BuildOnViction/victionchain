// Copyright 2015 The go-ethereum Authors
// This file is part of the go-ethereum library.
//
// The go-ethereum library is free software: you can redistribute it and/or modify
// it under the terms of the GNU Lesser General Public License as published by
// the Free Software Foundation, either version 3 of the License, or
// (at your option) any later version.
//
// The go-ethereum library is distributed in the hope that it will be useful,
// but WITHOUT ANY WARRANTY; without even the implied warranty of
// MERCHANTABILITY or FITNESS FOR A PARTICULAR PURPOSE. See the
// GNU Lesser General Public License for more details.
//
// You should have received a copy of the GNU Lesser General Public License
// along with the go-ethereum library. If not, see <http://www.gnu.org/licenses/>.

package backends

import (
	"context"
	"errors"
	"fmt"
	"math/big"
	"sync"
	"time"

	"github.com/tomochain/tomochain"
	"github.com/tomochain/tomochain/accounts/abi/bind"
	"github.com/tomochain/tomochain/common"
	"github.com/tomochain/tomochain/common/math"
	"github.com/tomochain/tomochain/consensus"
	"github.com/tomochain/tomochain/consensus/ethash"
	"github.com/tomochain/tomochain/core"
	"github.com/tomochain/tomochain/core/bloombits"
	"github.com/tomochain/tomochain/core/rawdb"
	"github.com/tomochain/tomochain/core/state"
	"github.com/tomochain/tomochain/core/types"
	"github.com/tomochain/tomochain/core/vm"
	"github.com/tomochain/tomochain/eth/filters"
	"github.com/tomochain/tomochain/ethdb"
	"github.com/tomochain/tomochain/event"
	"github.com/tomochain/tomochain/params"
	"github.com/tomochain/tomochain/rpc"
)

// This nil assignment ensures compile time that SimulatedBackend implements bind.ContractBackend.
var _ bind.ContractBackend = (*SimulatedBackend)(nil)

var errBlockNumberUnsupported = errors.New("SimulatedBackend cannot access blocks other than the latest block")
var errGasEstimationFailed = errors.New("gas required exceeds allowance or always failing transaction")

// SimulatedBackend implements bind.ContractBackend, simulating a blockchain in
// the background. Its main purpose is to allow easily testing contract bindings.
type SimulatedBackend struct {
	database   ethdb.Database   // In memory database to store our testing data
	blockchain *core.BlockChain // Ethereum blockchain to handle the consensus

	mu           sync.Mutex
	pendingBlock *types.Block   // Currently pending block that will be imported on request
	pendingState *state.StateDB // Currently pending state that will be the active on on request

	events *filters.EventSystem // Event system for filtering log events live

	config *params.ChainConfig
}

// NewSimulatedBackend creates a new binding backend using a simulated blockchain
// for testing purposes.
func NewSimulatedBackend(alloc core.GenesisAlloc) *SimulatedBackend {
	database := rawdb.NewMemoryDatabase()
	genesis := core.Genesis{Config: params.AllEthashProtocolChanges, Alloc: alloc, GasLimit: 42000000}
	genesis.MustCommit(database)
	blockchain, _ := core.NewBlockChain(database, nil, genesis.Config, ethash.NewFaker(), vm.Config{})

	backend := &SimulatedBackend{
		database:   database,
		blockchain: blockchain,
		config:     genesis.Config,
		events:     filters.NewEventSystem(new(event.TypeMux), &filterBackend{database, blockchain}, false),
	}
	backend.rollback()
	return backend
}

// Commit imports all the pending transactions as a single block and starts a
// fresh new state.
func (b *SimulatedBackend) Commit() {
	b.mu.Lock()
	defer b.mu.Unlock()

	if _, err := b.blockchain.InsertChain([]*types.Block{b.pendingBlock}); err != nil {
		panic(err) // This cannot happen unless the simulator is wrong, fail in that case
	}
	b.rollback()
}

// Rollback aborts all pending transactions, reverting to the last committed state.
func (b *SimulatedBackend) Rollback() {
	b.mu.Lock()
	defer b.mu.Unlock()

	b.rollback()
}

func (b *SimulatedBackend) rollback() {
	blocks, _ := core.GenerateChain(b.config, b.blockchain.CurrentBlock(), ethash.NewFaker(), b.database, 1, func(int, *core.BlockGen) {})
	statedb, _ := b.blockchain.State()

	b.pendingBlock = blocks[0]
	b.pendingState, _ = state.New(b.pendingBlock.Root(), statedb.Database())
}

// CodeAt returns the code associated with a certain account in the blockchain.
func (b *SimulatedBackend) CodeAt(ctx context.Context, contract common.Address, blockNumber *big.Int) ([]byte, error) {
	b.mu.Lock()
	defer b.mu.Unlock()

	if blockNumber != nil && blockNumber.Cmp(b.blockchain.CurrentBlock().Number()) != 0 {
		return nil, errBlockNumberUnsupported
	}
	statedb, _ := b.blockchain.State()
	return statedb.GetCode(contract), nil
}

// BalanceAt returns the wei balance of a certain account in the blockchain.
func (b *SimulatedBackend) BalanceAt(ctx context.Context, contract common.Address, blockNumber *big.Int) (*big.Int, error) {
	b.mu.Lock()
	defer b.mu.Unlock()

	if blockNumber != nil && blockNumber.Cmp(b.blockchain.CurrentBlock().Number()) != 0 {
		return nil, errBlockNumberUnsupported
	}
	statedb, _ := b.blockchain.State()
	return statedb.GetBalance(contract), nil
}

// NonceAt returns the nonce of a certain account in the blockchain.
func (b *SimulatedBackend) NonceAt(ctx context.Context, contract common.Address, blockNumber *big.Int) (uint64, error) {
	b.mu.Lock()
	defer b.mu.Unlock()

	if blockNumber != nil && blockNumber.Cmp(b.blockchain.CurrentBlock().Number()) != 0 {
		return 0, errBlockNumberUnsupported
	}
	statedb, _ := b.blockchain.State()
	return statedb.GetNonce(contract), nil
}

// StorageAt returns the value of key in the storage of an account in the blockchain.
func (b *SimulatedBackend) StorageAt(ctx context.Context, contract common.Address, key common.Hash, blockNumber *big.Int) ([]byte, error) {
	b.mu.Lock()
	defer b.mu.Unlock()

	if blockNumber != nil && blockNumber.Cmp(b.blockchain.CurrentBlock().Number()) != 0 {
		return nil, errBlockNumberUnsupported
	}
	statedb, _ := b.blockchain.State()
	val := statedb.GetState(contract, key)
	return val[:], nil
}

// ForEachStorageAt returns func to read all keys, values in the storage
func (b *SimulatedBackend) ForEachStorageAt(ctx context.Context, contract common.Address, blockNumber *big.Int, f func(key, val common.Hash) bool) error {
	b.mu.Lock()
	defer b.mu.Unlock()

	if blockNumber != nil && blockNumber.Cmp(b.blockchain.CurrentBlock().Number()) != 0 {
		return errBlockNumberUnsupported
	}
	statedb, _ := b.blockchain.State()
	statedb.ForEachStorage(contract, f)
	return nil
}

// TransactionReceipt returns the receipt of a transaction.
func (b *SimulatedBackend) TransactionReceipt(ctx context.Context, txHash common.Hash) (*types.Receipt, error) {
	receipt, _, _, _ := rawdb.GetReceipt(b.database, txHash)
	return receipt, nil
}

// PendingCodeAt returns the code associated with an account in the pending state.
func (b *SimulatedBackend) PendingCodeAt(ctx context.Context, contract common.Address) ([]byte, error) {
	b.mu.Lock()
	defer b.mu.Unlock()

	return b.pendingState.GetCode(contract), nil
}

// CallContract executes a contract call.
func (b *SimulatedBackend) CallContract(ctx context.Context, call tomochain.CallMsg, blockNumber *big.Int) ([]byte, error) {
	b.mu.Lock()
	defer b.mu.Unlock()

	if blockNumber != nil && blockNumber.Cmp(b.blockchain.CurrentBlock().Number()) != 0 {
		return nil, errBlockNumberUnsupported
	}
	state, err := b.blockchain.State()
	if err != nil {
		return nil, err
	}
	rval, _, _, err := b.callContract(ctx, call, b.blockchain.CurrentBlock(), state)
	return rval, err
}

// FIXME: please use copyState for this function
// CallContractWithState executes a contract call at the given state.
func (b *SimulatedBackend) CallContractWithState(call tomochain.CallMsg, chain consensus.ChainContext, statedb *state.StateDB) ([]byte, error) {
	// Ensure message is initialized properly.
	call.GasPrice = big.NewInt(0)

	if call.Gas == 0 {
		call.Gas = 1000000
	}
	if call.Value == nil {
		call.Value = new(big.Int)
	}
	// Execute the call.
	msg := callmsg{call}
	feeCapacity := state.GetTRC21FeeCapacityFromState(statedb)
	if msg.To() != nil {
		if value, ok := feeCapacity[*msg.To()]; ok {
			msg.CallMsg.BalanceTokenFee = value
		}
	}
	evmContext := core.NewEVMContext(msg, chain.CurrentHeader(), chain, nil)
	// Create a new environment which holds all relevant information
	// about the transaction and calling mechanisms.
	vmenv := vm.NewEVM(evmContext, statedb, nil, chain.Config(), vm.Config{})
	gaspool := new(core.GasPool).AddGas(1000000)
	owner := common.Address{}
	rval, _, _, err := core.NewStateTransition(vmenv, msg, gaspool).TransitionDb(owner)
	if err != nil {
		return nil, err
	}
	return rval, err
}

// PendingCallContract executes a contract call on the pending state.
func (b *SimulatedBackend) PendingCallContract(ctx context.Context, call tomochain.CallMsg) ([]byte, error) {
	b.mu.Lock()
	defer b.mu.Unlock()
	defer b.pendingState.RevertToSnapshot(b.pendingState.Snapshot())

	rval, _, _, err := b.callContract(ctx, call, b.pendingBlock, b.pendingState)
	return rval, err
}

// PendingNonceAt implements PendingStateReader.PendingNonceAt, retrieving
// the nonce currently pending for the account.
func (b *SimulatedBackend) PendingNonceAt(ctx context.Context, account common.Address) (uint64, error) {
	b.mu.Lock()
	defer b.mu.Unlock()

	return b.pendingState.GetOrNewStateObject(account).Nonce(), nil
}

// SuggestGasPrice implements ContractTransactor.SuggestGasPrice. Since the simulated
// chain doens't have miners, we just return a gas price of 1 for any call.
func (b *SimulatedBackend) SuggestGasPrice(ctx context.Context) (*big.Int, error) {
	return big.NewInt(1), nil
}

// EstimateGas executes the requested code against the currently pending block/state and
// returns the used amount of gas.
func (b *SimulatedBackend) EstimateGas(ctx context.Context, call tomochain.CallMsg) (uint64, error) {
	b.mu.Lock()
	defer b.mu.Unlock()

	// Determine the lowest and highest possible gas limits to binary search in between
	var (
		lo  uint64 = params.TxGas - 1
		hi  uint64
		cap uint64
	)
	if call.Gas >= params.TxGas {
		hi = call.Gas
	} else {
		hi = b.pendingBlock.GasLimit()
	}
	cap = hi

	// Create a helper to check if a gas allowance results in an executable transaction
	executable := func(gas uint64) bool {
		call.Gas = gas

		snapshot := b.pendingState.Snapshot()
		_, _, failed, err := b.callContract(ctx, call, b.pendingBlock, b.pendingState)
<<<<<<< HEAD
		fmt.Println("EstimateGas", err, failed)
=======
>>>>>>> 260f47e8
		b.pendingState.RevertToSnapshot(snapshot)

		if err != nil || failed {
			return false
		}
		return true
	}
	// Execute the binary search and hone in on an executable gas limit
	for lo+1 < hi {
		mid := (hi + lo) / 2
		if !executable(mid) {
			lo = mid
		} else {
			hi = mid
		}
	}
	// Reject the transaction as invalid if it still fails at the highest allowance
	if hi == cap {
		if !executable(hi) {
			return 0, errGasEstimationFailed
		}
	}
	return hi, nil
}

// callContract implements common code between normal and pending contract calls.
// state is modified during execution, make sure to copy it if necessary.
func (b *SimulatedBackend) callContract(ctx context.Context, call tomochain.CallMsg, block *types.Block, statedb *state.StateDB) ([]byte, uint64, bool, error) {
	// Ensure message is initialized properly.
	if call.GasPrice == nil {
		call.GasPrice = big.NewInt(1)
	}
	if call.Gas == 0 {
		call.Gas = 50000000
	}
	if call.Value == nil {
		call.Value = new(big.Int)
	}
	// Set infinite balance to the fake caller account.
	from := statedb.GetOrNewStateObject(call.From)
	from.SetBalance(math.MaxBig256)
	// Execute the call.
	msg := callmsg{call}
	feeCapacity := state.GetTRC21FeeCapacityFromState(statedb)
	if msg.To() != nil {
		if value, ok := feeCapacity[*msg.To()]; ok {
			msg.CallMsg.BalanceTokenFee = value
		}
	}
	evmContext := core.NewEVMContext(msg, block.Header(), b.blockchain, nil)
	// Create a new environment which holds all relevant information
	// about the transaction and calling mechanisms.
	vmenv := vm.NewEVM(evmContext, statedb, nil, b.config, vm.Config{})
	gaspool := new(core.GasPool).AddGas(math.MaxUint64)
	owner := common.Address{}
	return core.NewStateTransition(vmenv, msg, gaspool).TransitionDb(owner)
}

// SendTransaction updates the pending block to include the given transaction.
// It panics if the transaction is invalid.
func (b *SimulatedBackend) SendTransaction(ctx context.Context, tx *types.Transaction) error {
	b.mu.Lock()
	defer b.mu.Unlock()

	sender, err := types.Sender(types.HomesteadSigner{}, tx)
	if err != nil {
		panic(fmt.Errorf("invalid transaction: %v", err))
	}
	nonce := b.pendingState.GetNonce(sender)
	if tx.Nonce() != nonce {
		panic(fmt.Errorf("invalid transaction nonce: got %d, want %d", tx.Nonce(), nonce))
	}

	blocks, _ := core.GenerateChain(b.config, b.blockchain.CurrentBlock(), ethash.NewFaker(), b.database, 1, func(number int, block *core.BlockGen) {
		for _, tx := range b.pendingBlock.Transactions() {
			block.AddTxWithChain(b.blockchain, tx)
		}
		block.AddTxWithChain(b.blockchain, tx)
	})
	statedb, _ := b.blockchain.State()

	b.pendingBlock = blocks[0]
	b.pendingState, _ = state.New(b.pendingBlock.Root(), statedb.Database())
	return nil
}

// FilterLogs executes a log filter operation, blocking during execution and
// returning all the results in one batch.
//
// TODO(karalabe): Deprecate when the subscription one can return past data too.
func (b *SimulatedBackend) FilterLogs(ctx context.Context, query tomochain.FilterQuery) ([]types.Log, error) {
	// Initialize unset filter boundaried to run from genesis to chain head
	from := int64(0)
	if query.FromBlock != nil {
		from = query.FromBlock.Int64()
	}
	to := int64(-1)
	if query.ToBlock != nil {
		to = query.ToBlock.Int64()
	}
	// Construct and execute the filter
	filter := filters.New(&filterBackend{b.database, b.blockchain}, from, to, query.Addresses, query.Topics)

	logs, err := filter.Logs(ctx)
	if err != nil {
		return nil, err
	}
	res := make([]types.Log, len(logs))
	for i, log := range logs {
		res[i] = *log
	}
	return res, nil
}

// SubscribeFilterLogs creates a background log filtering operation, returning a
// subscription immediately, which can be used to stream the found events.
func (b *SimulatedBackend) SubscribeFilterLogs(ctx context.Context, query tomochain.FilterQuery, ch chan<- types.Log) (tomochain.Subscription, error) {
	// Subscribe to contract events
	sink := make(chan []*types.Log)

	sub, err := b.events.SubscribeLogs(query, sink)
	if err != nil {
		return nil, err
	}
	// Since we're getting logs in batches, we need to flatten them into a plain stream
	return event.NewSubscription(func(quit <-chan struct{}) error {
		defer sub.Unsubscribe()
		for {
			select {
			case logs := <-sink:
				for _, log := range logs {
					select {
					case ch <- *log:
					case err := <-sub.Err():
						return err
					case <-quit:
						return nil
					}
				}
			case err := <-sub.Err():
				return err
			case <-quit:
				return nil
			}
		}
	}), nil
}

// AdjustTime adds a time shift to the simulated clock.
func (b *SimulatedBackend) AdjustTime(adjustment time.Duration) error {
	b.mu.Lock()
	defer b.mu.Unlock()
	blocks, _ := core.GenerateChain(b.config, b.blockchain.CurrentBlock(), ethash.NewFaker(), b.database, 1, func(number int, block *core.BlockGen) {
		for _, tx := range b.pendingBlock.Transactions() {
			block.AddTx(tx)
		}
		block.OffsetTime(int64(adjustment.Seconds()))
	})
	statedb, _ := b.blockchain.State()

	b.pendingBlock = blocks[0]
	b.pendingState, _ = state.New(b.pendingBlock.Root(), statedb.Database())

	return nil
}

// callmsg implements core.Message to allow passing it as a transaction simulator.
type callmsg struct {
	tomochain.CallMsg
}

func (m callmsg) From() common.Address      { return m.CallMsg.From }
func (m callmsg) Nonce() uint64             { return 0 }
func (m callmsg) CheckNonce() bool          { return false }
func (m callmsg) To() *common.Address       { return m.CallMsg.To }
func (m callmsg) GasPrice() *big.Int        { return m.CallMsg.GasPrice }
func (m callmsg) Gas() uint64               { return m.CallMsg.Gas }
func (m callmsg) Value() *big.Int           { return m.CallMsg.Value }
func (m callmsg) Data() []byte              { return m.CallMsg.Data }
func (m callmsg) BalanceTokenFee() *big.Int { return m.CallMsg.BalanceTokenFee }

// filterBackend implements filters.Backend to support filtering for logs without
// taking bloom-bits acceleration structures into account.
type filterBackend struct {
	db ethdb.Database
	bc *core.BlockChain
}

func (fb *filterBackend) ChainDb() ethdb.Database  { return fb.db }
func (fb *filterBackend) EventMux() *event.TypeMux { panic("not supported") }

func (fb *filterBackend) HeaderByNumber(ctx context.Context, block rpc.BlockNumber) (*types.Header, error) {
	if block == rpc.LatestBlockNumber {
		return fb.bc.CurrentHeader(), nil
	}
	return fb.bc.GetHeaderByNumber(uint64(block.Int64())), nil
}

func (fb *filterBackend) GetReceipts(ctx context.Context, hash common.Hash) (types.Receipts, error) {
	return rawdb.GetBlockReceipts(fb.db, hash, rawdb.GetBlockNumber(fb.db, hash)), nil
}

func (fb *filterBackend) GetLogs(ctx context.Context, hash common.Hash) ([][]*types.Log, error) {
	receipts := rawdb.GetBlockReceipts(fb.db, hash, rawdb.GetBlockNumber(fb.db, hash))
	if receipts == nil {
		return nil, nil
	}
	logs := make([][]*types.Log, len(receipts))
	for i, receipt := range receipts {
		logs[i] = receipt.Logs
	}
	return logs, nil
}

func (fb *filterBackend) SubscribeTxPreEvent(ch chan<- core.TxPreEvent) event.Subscription {
	return event.NewSubscription(func(quit <-chan struct{}) error {
		<-quit
		return nil
	})
}
func (fb *filterBackend) SubscribeChainEvent(ch chan<- core.ChainEvent) event.Subscription {
	return fb.bc.SubscribeChainEvent(ch)
}
func (fb *filterBackend) SubscribeRemovedLogsEvent(ch chan<- core.RemovedLogsEvent) event.Subscription {
	return fb.bc.SubscribeRemovedLogsEvent(ch)
}
func (fb *filterBackend) SubscribeLogsEvent(ch chan<- []*types.Log) event.Subscription {
	return fb.bc.SubscribeLogsEvent(ch)
}

func (fb *filterBackend) BloomStatus() (uint64, uint64) { return 4096, 0 }
func (fb *filterBackend) ServiceFilter(ctx context.Context, ms *bloombits.MatcherSession) {
	panic("not supported")
}<|MERGE_RESOLUTION|>--- conflicted
+++ resolved
@@ -285,10 +285,6 @@
 
 		snapshot := b.pendingState.Snapshot()
 		_, _, failed, err := b.callContract(ctx, call, b.pendingBlock, b.pendingState)
-<<<<<<< HEAD
-		fmt.Println("EstimateGas", err, failed)
-=======
->>>>>>> 260f47e8
 		b.pendingState.RevertToSnapshot(snapshot)
 
 		if err != nil || failed {
