// Copyright 2015 The go-ethereum Authors
// This file is part of the go-ethereum library.
//
// The go-ethereum library is free software: you can redistribute it and/or modify
// it under the terms of the GNU Lesser General Public License as published by
// the Free Software Foundation, either version 3 of the License, or
// (at your option) any later version.
//
// The go-ethereum library is distributed in the hope that it will be useful,
// but WITHOUT ANY WARRANTY; without even the implied warranty of
// MERCHANTABILITY or FITNESS FOR A PARTICULAR PURPOSE. See the
// GNU Lesser General Public License for more details.
//
// You should have received a copy of the GNU Lesser General Public License
// along with the go-ethereum library. If not, see <http://www.gnu.org/licenses/>.

package backends

import (
	"context"
	"errors"
	"fmt"
	"math/big"
	"sync"
	"time"

	"github.com/tomochain/tomochain"
	"github.com/tomochain/tomochain/accounts/abi/bind"
	"github.com/tomochain/tomochain/common"
	"github.com/tomochain/tomochain/common/math"
	"github.com/tomochain/tomochain/consensus"
	"github.com/tomochain/tomochain/consensus/ethash"
	"github.com/tomochain/tomochain/core"
	"github.com/tomochain/tomochain/core/bloombits"
	"github.com/tomochain/tomochain/core/rawdb"
	"github.com/tomochain/tomochain/core/state"
	"github.com/tomochain/tomochain/core/types"
	"github.com/tomochain/tomochain/core/vm"
	"github.com/tomochain/tomochain/eth/filters"
	"github.com/tomochain/tomochain/ethdb"
	"github.com/tomochain/tomochain/event"
	"github.com/tomochain/tomochain/params"
	"github.com/tomochain/tomochain/rpc"
)

// This nil assignment ensures compile time that SimulatedBackend implements bind.ContractBackend.
var _ bind.ContractBackend = (*SimulatedBackend)(nil)

var errBlockNumberUnsupported = errors.New("SimulatedBackend cannot access blocks other than the latest block")
var errGasEstimationFailed = errors.New("gas required exceeds allowance or always failing transaction")

// SimulatedBackend implements bind.ContractBackend, simulating a blockchain in
// the background. Its main purpose is to allow easily testing contract bindings.
type SimulatedBackend struct {
	database   ethdb.Database   // In memory database to store our testing data
	blockchain *core.BlockChain // Ethereum blockchain to handle the consensus

	mu           sync.Mutex
	pendingBlock *types.Block   // Currently pending block that will be imported on request
	pendingState *state.StateDB // Currently pending state that will be the active on on request

	events *filters.EventSystem // Event system for filtering log events live

	config *params.ChainConfig
}

// NewSimulatedBackend creates a new binding backend using a simulated blockchain
// for testing purposes.
func NewSimulatedBackend(alloc core.GenesisAlloc) *SimulatedBackend {
	database := rawdb.NewMemoryDatabase()
	genesis := core.Genesis{Config: params.AllEthashProtocolChanges, Alloc: alloc, GasLimit: 42000000}
	genesis.MustCommit(database)
	blockchain, _ := core.NewBlockChain(database, nil, genesis.Config, ethash.NewFaker(), vm.Config{})

	backend := &SimulatedBackend{
		database:   database,
		blockchain: blockchain,
		config:     genesis.Config,
		events:     filters.NewEventSystem(new(event.TypeMux), &filterBackend{database, blockchain}, false),
	}
	backend.rollback()
	return backend
}

// Commit imports all the pending transactions as a single block and starts a
// fresh new state.
func (b *SimulatedBackend) Commit() {
	b.mu.Lock()
	defer b.mu.Unlock()

	if _, err := b.blockchain.InsertChain([]*types.Block{b.pendingBlock}); err != nil {
		panic(err) // This cannot happen unless the simulator is wrong, fail in that case
	}
	b.rollback()
}

// Rollback aborts all pending transactions, reverting to the last committed state.
func (b *SimulatedBackend) Rollback() {
	b.mu.Lock()
	defer b.mu.Unlock()

	b.rollback()
}

func (b *SimulatedBackend) rollback() {
	blocks, _ := core.GenerateChain(b.config, b.blockchain.CurrentBlock(), ethash.NewFaker(), b.database, 1, func(int, *core.BlockGen) {})
	statedb, _ := b.blockchain.State()

	b.pendingBlock = blocks[0]
	b.pendingState, _ = state.New(b.pendingBlock.Root(), statedb.Database())
}

// CodeAt returns the code associated with a certain account in the blockchain.
func (b *SimulatedBackend) CodeAt(ctx context.Context, contract common.Address, blockNumber *big.Int) ([]byte, error) {
	b.mu.Lock()
	defer b.mu.Unlock()

	if blockNumber != nil && blockNumber.Cmp(b.blockchain.CurrentBlock().Number()) != 0 {
		return nil, errBlockNumberUnsupported
	}
	statedb, _ := b.blockchain.State()
	return statedb.GetCode(contract), nil
}

// BalanceAt returns the wei balance of a certain account in the blockchain.
func (b *SimulatedBackend) BalanceAt(ctx context.Context, contract common.Address, blockNumber *big.Int) (*big.Int, error) {
	b.mu.Lock()
	defer b.mu.Unlock()

	if blockNumber != nil && blockNumber.Cmp(b.blockchain.CurrentBlock().Number()) != 0 {
		return nil, errBlockNumberUnsupported
	}
	statedb, _ := b.blockchain.State()
	return statedb.GetBalance(contract), nil
}

// NonceAt returns the nonce of a certain account in the blockchain.
func (b *SimulatedBackend) NonceAt(ctx context.Context, contract common.Address, blockNumber *big.Int) (uint64, error) {
	b.mu.Lock()
	defer b.mu.Unlock()

	if blockNumber != nil && blockNumber.Cmp(b.blockchain.CurrentBlock().Number()) != 0 {
		return 0, errBlockNumberUnsupported
	}
	statedb, _ := b.blockchain.State()
	return statedb.GetNonce(contract), nil
}

// StorageAt returns the value of key in the storage of an account in the blockchain.
func (b *SimulatedBackend) StorageAt(ctx context.Context, contract common.Address, key common.Hash, blockNumber *big.Int) ([]byte, error) {
	b.mu.Lock()
	defer b.mu.Unlock()

	if blockNumber != nil && blockNumber.Cmp(b.blockchain.CurrentBlock().Number()) != 0 {
		return nil, errBlockNumberUnsupported
	}
	statedb, _ := b.blockchain.State()
	val := statedb.GetState(contract, key)
	return val[:], nil
}

// ForEachStorageAt returns func to read all keys, values in the storage
func (b *SimulatedBackend) ForEachStorageAt(ctx context.Context, contract common.Address, blockNumber *big.Int, f func(key, val common.Hash) bool) error {
	b.mu.Lock()
	defer b.mu.Unlock()

	if blockNumber != nil && blockNumber.Cmp(b.blockchain.CurrentBlock().Number()) != 0 {
		return errBlockNumberUnsupported
	}
	statedb, _ := b.blockchain.State()
	statedb.ForEachStorage(contract, f)
	return nil
}

// TransactionReceipt returns the receipt of a transaction.
func (b *SimulatedBackend) TransactionReceipt(ctx context.Context, txHash common.Hash) (*types.Receipt, error) {
<<<<<<< HEAD
	receipt, _, _, _ := rawdb.GetReceipt(b.database, txHash)
=======
	receipt, _, _, _ := core.GetReceipt(b.database, txHash, b.config)
>>>>>>> 6a5f5478
	return receipt, nil
}

// PendingCodeAt returns the code associated with an account in the pending state.
func (b *SimulatedBackend) PendingCodeAt(ctx context.Context, contract common.Address) ([]byte, error) {
	b.mu.Lock()
	defer b.mu.Unlock()

	return b.pendingState.GetCode(contract), nil
}

// CallContract executes a contract call.
func (b *SimulatedBackend) CallContract(ctx context.Context, call tomochain.CallMsg, blockNumber *big.Int) ([]byte, error) {
	b.mu.Lock()
	defer b.mu.Unlock()

	if blockNumber != nil && blockNumber.Cmp(b.blockchain.CurrentBlock().Number()) != 0 {
		return nil, errBlockNumberUnsupported
	}
	state, err := b.blockchain.State()
	if err != nil {
		return nil, err
	}
	rval, _, _, err := b.callContract(ctx, call, b.blockchain.CurrentBlock(), state)
	return rval, err
}

// FIXME: please use copyState for this function
// CallContractWithState executes a contract call at the given state.
func (b *SimulatedBackend) CallContractWithState(call tomochain.CallMsg, chain consensus.ChainContext, statedb *state.StateDB) ([]byte, error) {
	// Ensure message is initialized properly.
	call.GasPrice = big.NewInt(0)

	if call.Gas == 0 {
		call.Gas = 1000000
	}
	if call.Value == nil {
		call.Value = new(big.Int)
	}
	// Execute the call.
	msg := &core.Message{
		To:                call.To,
		From:              call.From,
		Value:             call.Value,
		GasLimit:          call.Gas,
		GasPrice:          call.GasPrice,
		Data:              call.Data,
		SkipAccountChecks: false,
	}
	feeCapacity := state.GetTRC21FeeCapacityFromState(statedb)
	if msg.To != nil {
		if value, ok := feeCapacity[*msg.To]; ok {
			msg.BalanceTokenFee = value
		}
	}
	evmContext := core.NewEVMContext(msg, chain.CurrentHeader(), chain, nil)
	// Create a new environment which holds all relevant information
	// about the transaction and calling mechanisms.
	vmenv := vm.NewEVM(evmContext, statedb, nil, chain.Config(), vm.Config{})
	gaspool := new(core.GasPool).AddGas(1000000)
	owner := common.Address{}
	rval, _, _, err := core.NewStateTransition(vmenv, msg, gaspool).TransitionDb(owner)
	if err != nil {
		return nil, err
	}
	return rval, err
}

// PendingCallContract executes a contract call on the pending state.
func (b *SimulatedBackend) PendingCallContract(ctx context.Context, call tomochain.CallMsg) ([]byte, error) {
	b.mu.Lock()
	defer b.mu.Unlock()
	defer b.pendingState.RevertToSnapshot(b.pendingState.Snapshot())

	rval, _, _, err := b.callContract(ctx, call, b.pendingBlock, b.pendingState)
	return rval, err
}

// PendingNonceAt implements PendingStateReader.PendingNonceAt, retrieving
// the nonce currently pending for the account.
func (b *SimulatedBackend) PendingNonceAt(ctx context.Context, account common.Address) (uint64, error) {
	b.mu.Lock()
	defer b.mu.Unlock()

	return b.pendingState.GetOrNewStateObject(account).Nonce(), nil
}

// SuggestGasPrice implements ContractTransactor.SuggestGasPrice. Since the simulated
// chain doens't have miners, we just return a gas price of 1 for any call.
func (b *SimulatedBackend) SuggestGasPrice(ctx context.Context) (*big.Int, error) {
	return big.NewInt(1), nil
}

// EstimateGas executes the requested code against the currently pending block/state and
// returns the used amount of gas.
func (b *SimulatedBackend) EstimateGas(ctx context.Context, call tomochain.CallMsg) (uint64, error) {
	b.mu.Lock()
	defer b.mu.Unlock()

	// Determine the lowest and highest possible gas limits to binary search in between
	var (
		lo  uint64 = params.TxGas - 1
		hi  uint64
		cap uint64
	)
	if call.Gas >= params.TxGas {
		hi = call.Gas
	} else {
		hi = b.pendingBlock.GasLimit()
	}
	cap = hi

	// Create a helper to check if a gas allowance results in an executable transaction
	executable := func(gas uint64) bool {
		call.Gas = gas

		snapshot := b.pendingState.Snapshot()
		_, _, failed, err := b.callContract(ctx, call, b.pendingBlock, b.pendingState)
<<<<<<< HEAD
		fmt.Println("EstimateGas", err, failed)
=======
>>>>>>> 6a5f5478
		b.pendingState.RevertToSnapshot(snapshot)

		if err != nil || failed {
			return false
		}
		return true
	}
	// Execute the binary search and hone in on an executable gas limit
	for lo+1 < hi {
		mid := (hi + lo) / 2
		if !executable(mid) {
			lo = mid
		} else {
			hi = mid
		}
	}
	// Reject the transaction as invalid if it still fails at the highest allowance
	if hi == cap {
		if !executable(hi) {
			return 0, errGasEstimationFailed
		}
	}
	return hi, nil
}

// callContract implements common code between normal and pending contract calls.
// state is modified during execution, make sure to copy it if necessary.
func (b *SimulatedBackend) callContract(ctx context.Context, call tomochain.CallMsg, block *types.Block, statedb *state.StateDB) ([]byte, uint64, bool, error) {
	// Ensure message is initialized properly.
	if call.GasPrice == nil {
		call.GasPrice = big.NewInt(1)
	}
	if call.Gas == 0 {
		call.Gas = 50000000
	}
	if call.Value == nil {
		call.Value = new(big.Int)
	}
	// Set infinite balance to the fake caller account.
	from := statedb.GetOrNewStateObject(call.From)
	from.SetBalance(math.MaxBig256)
	// Execute the call.
	msg := &core.Message{
		To:                call.To,
		From:              call.From,
		Value:             call.Value,
		GasLimit:          call.Gas,
		GasPrice:          call.GasPrice,
		Data:              call.Data,
		SkipAccountChecks: true,
	}
	feeCapacity := state.GetTRC21FeeCapacityFromState(statedb)
	if msg.To != nil {
		if value, ok := feeCapacity[*msg.To]; ok {
			msg.BalanceTokenFee = value
		}
	}
	evmContext := core.NewEVMContext(msg, block.Header(), b.blockchain, nil)
	// Create a new environment which holds all relevant information
	// about the transaction and calling mechanisms.
	vmenv := vm.NewEVM(evmContext, statedb, nil, b.config, vm.Config{})
	gaspool := new(core.GasPool).AddGas(math.MaxUint64)
	owner := common.Address{}
	return core.NewStateTransition(vmenv, msg, gaspool).TransitionDb(owner)
}

// SendTransaction updates the pending block to include the given transaction.
// It panics if the transaction is invalid.
func (b *SimulatedBackend) SendTransaction(ctx context.Context, tx *types.Transaction) error {
	b.mu.Lock()
	defer b.mu.Unlock()

	sender, err := types.Sender(types.HomesteadSigner{}, tx)
	if err != nil {
		panic(fmt.Errorf("invalid transaction: %v", err))
	}
	nonce := b.pendingState.GetNonce(sender)
	if tx.Nonce() != nonce {
		panic(fmt.Errorf("invalid transaction nonce: got %d, want %d", tx.Nonce(), nonce))
	}

	blocks, _ := core.GenerateChain(b.config, b.blockchain.CurrentBlock(), ethash.NewFaker(), b.database, 1, func(number int, block *core.BlockGen) {
		for _, tx := range b.pendingBlock.Transactions() {
			block.AddTxWithChain(b.blockchain, tx)
		}
		block.AddTxWithChain(b.blockchain, tx)
	})
	statedb, _ := b.blockchain.State()

	b.pendingBlock = blocks[0]
	b.pendingState, _ = state.New(b.pendingBlock.Root(), statedb.Database())
	return nil
}

// FilterLogs executes a log filter operation, blocking during execution and
// returning all the results in one batch.
//
// TODO(karalabe): Deprecate when the subscription one can return past data too.
func (b *SimulatedBackend) FilterLogs(ctx context.Context, query tomochain.FilterQuery) ([]types.Log, error) {
	// Initialize unset filter boundaried to run from genesis to chain head
	from := int64(0)
	if query.FromBlock != nil {
		from = query.FromBlock.Int64()
	}
	to := int64(-1)
	if query.ToBlock != nil {
		to = query.ToBlock.Int64()
	}
	// Construct and execute the filter
	filter := filters.New(&filterBackend{b.database, b.blockchain}, from, to, query.Addresses, query.Topics)

	logs, err := filter.Logs(ctx)
	if err != nil {
		return nil, err
	}
	res := make([]types.Log, len(logs))
	for i, log := range logs {
		res[i] = *log
	}
	return res, nil
}

// SubscribeFilterLogs creates a background log filtering operation, returning a
// subscription immediately, which can be used to stream the found events.
func (b *SimulatedBackend) SubscribeFilterLogs(ctx context.Context, query tomochain.FilterQuery, ch chan<- types.Log) (tomochain.Subscription, error) {
	// Subscribe to contract events
	sink := make(chan []*types.Log)

	sub, err := b.events.SubscribeLogs(query, sink)
	if err != nil {
		return nil, err
	}
	// Since we're getting logs in batches, we need to flatten them into a plain stream
	return event.NewSubscription(func(quit <-chan struct{}) error {
		defer sub.Unsubscribe()
		for {
			select {
			case logs := <-sink:
				for _, log := range logs {
					select {
					case ch <- *log:
					case err := <-sub.Err():
						return err
					case <-quit:
						return nil
					}
				}
			case err := <-sub.Err():
				return err
			case <-quit:
				return nil
			}
		}
	}), nil
}

// AdjustTime adds a time shift to the simulated clock.
func (b *SimulatedBackend) AdjustTime(adjustment time.Duration) error {
	b.mu.Lock()
	defer b.mu.Unlock()
	blocks, _ := core.GenerateChain(b.config, b.blockchain.CurrentBlock(), ethash.NewFaker(), b.database, 1, func(number int, block *core.BlockGen) {
		for _, tx := range b.pendingBlock.Transactions() {
			block.AddTx(tx)
		}
		block.OffsetTime(int64(adjustment.Seconds()))
	})
	statedb, _ := b.blockchain.State()

	b.pendingBlock = blocks[0]
	b.pendingState, _ = state.New(b.pendingBlock.Root(), statedb.Database())

	return nil
}

// callmsg implements core.Message to allow passing it as a transaction simulator.
type callmsg struct {
	tomochain.CallMsg
}

func (m callmsg) From() common.Address      { return m.CallMsg.From }
func (m callmsg) Nonce() uint64             { return 0 }
func (m callmsg) CheckNonce() bool          { return false }
func (m callmsg) To() *common.Address       { return m.CallMsg.To }
func (m callmsg) GasPrice() *big.Int        { return m.CallMsg.GasPrice }
func (m callmsg) Gas() uint64               { return m.CallMsg.Gas }
func (m callmsg) Value() *big.Int           { return m.CallMsg.Value }
func (m callmsg) Data() []byte              { return m.CallMsg.Data }
func (m callmsg) BalanceTokenFee() *big.Int { return m.CallMsg.BalanceTokenFee }

// filterBackend implements filters.Backend to support filtering for logs without
// taking bloom-bits acceleration structures into account.
type filterBackend struct {
	db ethdb.Database
	bc *core.BlockChain
}

func (fb *filterBackend) ChainDb() ethdb.Database  { return fb.db }
func (fb *filterBackend) EventMux() *event.TypeMux { panic("not supported") }

func (fb *filterBackend) HeaderByNumber(ctx context.Context, block rpc.BlockNumber) (*types.Header, error) {
	if block == rpc.LatestBlockNumber {
		return fb.bc.CurrentHeader(), nil
	}
	return fb.bc.GetHeaderByNumber(uint64(block.Int64())), nil
}

func (fb *filterBackend) GetReceipts(ctx context.Context, hash common.Hash) (types.Receipts, error) {
<<<<<<< HEAD
	return rawdb.GetBlockReceipts(fb.db, hash, rawdb.GetBlockNumber(fb.db, hash)), nil
}

func (fb *filterBackend) GetLogs(ctx context.Context, hash common.Hash) ([][]*types.Log, error) {
	receipts := rawdb.GetBlockReceipts(fb.db, hash, rawdb.GetBlockNumber(fb.db, hash))
=======
	return core.GetBlockReceipts(fb.db, hash, core.GetBlockNumber(fb.db, hash), fb.bc.Config()), nil
}

func (fb *filterBackend) GetLogs(ctx context.Context, hash common.Hash) ([][]*types.Log, error) {
	receipts := core.GetBlockReceipts(fb.db, hash, core.GetBlockNumber(fb.db, hash), fb.bc.Config())
>>>>>>> 6a5f5478
	if receipts == nil {
		return nil, nil
	}
	logs := make([][]*types.Log, len(receipts))
	for i, receipt := range receipts {
		logs[i] = receipt.Logs
	}
	return logs, nil
}

func (fb *filterBackend) SubscribeTxPreEvent(ch chan<- core.TxPreEvent) event.Subscription {
	return event.NewSubscription(func(quit <-chan struct{}) error {
		<-quit
		return nil
	})
}
func (fb *filterBackend) SubscribeChainEvent(ch chan<- core.ChainEvent) event.Subscription {
	return fb.bc.SubscribeChainEvent(ch)
}
func (fb *filterBackend) SubscribeRemovedLogsEvent(ch chan<- core.RemovedLogsEvent) event.Subscription {
	return fb.bc.SubscribeRemovedLogsEvent(ch)
}
func (fb *filterBackend) SubscribeLogsEvent(ch chan<- []*types.Log) event.Subscription {
	return fb.bc.SubscribeLogsEvent(ch)
}

func (fb *filterBackend) BloomStatus() (uint64, uint64) { return 4096, 0 }
func (fb *filterBackend) ServiceFilter(ctx context.Context, ms *bloombits.MatcherSession) {
	panic("not supported")
}<|MERGE_RESOLUTION|>--- conflicted
+++ resolved
@@ -174,11 +174,7 @@
 
 // TransactionReceipt returns the receipt of a transaction.
 func (b *SimulatedBackend) TransactionReceipt(ctx context.Context, txHash common.Hash) (*types.Receipt, error) {
-<<<<<<< HEAD
-	receipt, _, _, _ := rawdb.GetReceipt(b.database, txHash)
-=======
-	receipt, _, _, _ := core.GetReceipt(b.database, txHash, b.config)
->>>>>>> 6a5f5478
+	receipt, _, _, _ := rawdb.GetReceipt(b.database, txHash, b.config)
 	return receipt, nil
 }
 
@@ -297,10 +293,6 @@
 
 		snapshot := b.pendingState.Snapshot()
 		_, _, failed, err := b.callContract(ctx, call, b.pendingBlock, b.pendingState)
-<<<<<<< HEAD
-		fmt.Println("EstimateGas", err, failed)
-=======
->>>>>>> 6a5f5478
 		b.pendingState.RevertToSnapshot(snapshot)
 
 		if err != nil || failed {
@@ -508,19 +500,11 @@
 }
 
 func (fb *filterBackend) GetReceipts(ctx context.Context, hash common.Hash) (types.Receipts, error) {
-<<<<<<< HEAD
-	return rawdb.GetBlockReceipts(fb.db, hash, rawdb.GetBlockNumber(fb.db, hash)), nil
+	return rawdb.GetBlockReceipts(fb.db, hash, rawdb.GetBlockNumber(fb.db, hash), fb.bc.Config()), nil
 }
 
 func (fb *filterBackend) GetLogs(ctx context.Context, hash common.Hash) ([][]*types.Log, error) {
-	receipts := rawdb.GetBlockReceipts(fb.db, hash, rawdb.GetBlockNumber(fb.db, hash))
-=======
-	return core.GetBlockReceipts(fb.db, hash, core.GetBlockNumber(fb.db, hash), fb.bc.Config()), nil
-}
-
-func (fb *filterBackend) GetLogs(ctx context.Context, hash common.Hash) ([][]*types.Log, error) {
-	receipts := core.GetBlockReceipts(fb.db, hash, core.GetBlockNumber(fb.db, hash), fb.bc.Config())
->>>>>>> 6a5f5478
+	receipts := rawdb.GetBlockReceipts(fb.db, hash, rawdb.GetBlockNumber(fb.db, hash), fb.bc.Config())
 	if receipts == nil {
 		return nil, nil
 	}
