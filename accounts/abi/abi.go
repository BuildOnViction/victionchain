--- conflicted
+++ resolved
@@ -23,11 +23,7 @@
 	"fmt"
 	"io"
 
-<<<<<<< HEAD
 	"github.com/tomochain/tomochain/common"
-=======
-	"github.com/tomochain/tomochain/crypto"
->>>>>>> 450edd69
 )
 
 // The ABI holds information about a contract's context and available
@@ -238,7 +234,6 @@
 	return nil, fmt.Errorf("no method with id: %#x", sigdata[:4])
 }
 
-<<<<<<< HEAD
 // EventByID looks an event up by its topic hash in the
 // ABI and returns nil if none found.
 func (abi *ABI) EventByID(topic common.Hash) (*Event, error) {
@@ -258,7 +253,7 @@
 // HasReceive returns an indicator whether a receive function is included.
 func (abi *ABI) HasReceive() bool {
 	return abi.Receive.Type == Receive
-=======
+
 // revertSelector is a special function selector for revert reason unpacking.
 var revertSelector = crypto.Keccak256([]byte("Error(string)"))[:4]
 
@@ -279,5 +274,4 @@
 		return "", err
 	}
 	return reason, nil
->>>>>>> 450edd69
 }