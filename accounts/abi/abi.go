// Copyright 2015 The go-ethereum Authors
// This file is part of the go-ethereum library.
//
// The go-ethereum library is free software: you can redistribute it and/or modify
// it under the terms of the GNU Lesser General Public License as published by
// the Free Software Foundation, either version 3 of the License, or
// (at your option) any later version.
//
// The go-ethereum library is distributed in the hope that it will be useful,
// but WITHOUT ANY WARRANTY; without even the implied warranty of
// MERCHANTABILITY or FITNESS FOR A PARTICULAR PURPOSE. See the
// GNU Lesser General Public License for more details.
//
// You should have received a copy of the GNU Lesser General Public License
// along with the go-ethereum library. If not, see <http://www.gnu.org/licenses/>.

package abi

import (
	"bytes"
	"encoding/json"
	"errors"
	"fmt"
	"io"

	"github.com/tomochain/tomochain/crypto"
)

// The ABI holds information about a contract's context and available
// invokable methods. It will allow you to type check function calls and
// packs data accordingly.
type ABI struct {
	Constructor Method
	Methods     map[string]Method
	Events      map[string]Event
}

// JSON returns a parsed ABI interface and error if it failed.
func JSON(reader io.Reader) (ABI, error) {
	dec := json.NewDecoder(reader)

	var abi ABI
	if err := dec.Decode(&abi); err != nil {
		return ABI{}, err
	}

	return abi, nil
}

// Pack the given method name to conform the ABI. Method call's data
// will consist of method_id, args0, arg1, ... argN. Method id consists
// of 4 bytes and arguments are all 32 bytes.
// Method ids are created from the first 4 bytes of the hash of the
// methods string signature. (signature = baz(uint32,string32))
func (abi ABI) Pack(name string, args ...interface{}) ([]byte, error) {
	// Fetch the ABI of the requested method
	if name == "" {
		// constructor
		arguments, err := abi.Constructor.Inputs.Pack(args...)
		if err != nil {
			return nil, err
		}
		return arguments, nil

	}
	method, exist := abi.Methods[name]
	if !exist {
		return nil, fmt.Errorf("method '%s' not found", name)
	}

	arguments, err := method.Inputs.Pack(args...)
	if err != nil {
		return nil, err
	}
	// Pack up the method ID too if not a constructor and return
	return append(method.Id(), arguments...), nil
}

// Unpack output in v according to the abi specification
func (abi ABI) Unpack(v interface{}, name string, output []byte) (err error) {
	if len(output) == 0 {
		return fmt.Errorf("abi: unmarshalling empty output")
	}
	// since there can't be naming collisions with contracts and events,
	// we need to decide whether we're calling a method or an event
	if method, ok := abi.Methods[name]; ok {
		if len(output)%32 != 0 {
			return fmt.Errorf("abi: improperly formatted output")
		}
		return method.Outputs.Unpack(v, output)
	} else if event, ok := abi.Events[name]; ok {
		return event.Inputs.Unpack(v, output)
	}
	return fmt.Errorf("abi: could not locate named method or event")
}

// UnmarshalJSON implements json.Unmarshaler interface
func (abi *ABI) UnmarshalJSON(data []byte) error {
	var fields []struct {
		Type      string
		Name      string
		Constant  bool
		Anonymous bool
		Inputs    []Argument
		Outputs   []Argument
	}

	if err := json.Unmarshal(data, &fields); err != nil {
		return err
	}

	abi.Methods = make(map[string]Method)
	abi.Events = make(map[string]Event)
	for _, field := range fields {
		switch field.Type {
		case "constructor":
			abi.Constructor = Method{
				Inputs: field.Inputs,
			}
		// empty defaults to function according to the abi spec
		case "function", "":
			abi.Methods[field.Name] = Method{
				Name:    field.Name,
				Const:   field.Constant,
				Inputs:  field.Inputs,
				Outputs: field.Outputs,
			}
		case "event":
			abi.Events[field.Name] = Event{
				Name:      field.Name,
				Anonymous: field.Anonymous,
				Inputs:    field.Inputs,
			}
		}
	}

	return nil
}

// MethodById looks up a method by the 4-byte id
// returns nil if none found
func (abi *ABI) MethodById(sigdata []byte) (*Method, error) {
	for _, method := range abi.Methods {
		if bytes.Equal(method.Id(), sigdata[:4]) {
			return &method, nil
		}
	}
	return nil, fmt.Errorf("no method with id: %#x", sigdata[:4])
}

// revertSelector is a special function selector for revert reason unpacking.
var revertSelector = crypto.Keccak256([]byte("Error(string)"))[:4]

// UnpackRevert resolves the abi-encoded revert reason. According to the solidity
// spec https://solidity.readthedocs.io/en/latest/control-structures.html#revert,
// the provided revert reason is abi-encoded as if it were a call to a function
// `Error(string)`. So it's a special tool for it.
func UnpackRevert(data []byte) (string, error) {
	if len(data) < 4 {
		return "", errors.New("invalid data for unpacking")
	}
	if !bytes.Equal(data[:4], revertSelector) {
		return "", errors.New("invalid data for unpacking")
	}
	var reason string
<<<<<<< HEAD
	// typ, _ := NewType("string", "", nil)
=======
>>>>>>> 8dfd14be
	typ, _ := NewType("string")
	if err := (Arguments{{Type: typ}}).Unpack(&reason, data[4:]); err != nil {
		return "", err
	}
	return reason, nil
}<|MERGE_RESOLUTION|>--- conflicted
+++ resolved
@@ -163,11 +163,7 @@
 		return "", errors.New("invalid data for unpacking")
 	}
 	var reason string
-<<<<<<< HEAD
-	// typ, _ := NewType("string", "", nil)
-=======
->>>>>>> 8dfd14be
-	typ, _ := NewType("string")
+	typ, _ := NewType("string", "", nil)
 	if err := (Arguments{{Type: typ}}).Unpack(&reason, data[4:]); err != nil {
 		return "", err
 	}
