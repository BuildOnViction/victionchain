--- conflicted
+++ resolved
@@ -262,12 +262,6 @@
 // revertSelector is a special function selector for revert reason unpacking.
 var revertSelector = crypto.Keccak256([]byte("Error(string)"))[:4]
 
-<<<<<<< HEAD
-// UnpackRevert resolves the abi-encoded revert reason. According to the solidity
-// spec https://solidity.readthedocs.io/en/latest/control-structures.html#revert,
-// the provided revert reason is abi-encoded as if it were a call to a function
-// `Error(string)`. So it's a special tool for it.
-=======
 // panicSelector is a special function selector for panic reason unpacking.
 var panicSelector = crypto.Keccak256([]byte("Panic(uint256)"))[:4]
 
@@ -293,25 +287,10 @@
 // spec https://solidity.readthedocs.io/en/latest/control-structures.html#revert,
 // the provided revert reason is abi-encoded as if it were a call to function
 // `Error(string)` or `Panic(uint256)`. So it's a special tool for it.
->>>>>>> a8106e27
 func UnpackRevert(data []byte) (string, error) {
 	if len(data) < 4 {
 		return "", errors.New("invalid data for unpacking")
 	}
-<<<<<<< HEAD
-	if !bytes.Equal(data[:4], revertSelector) {
-		return "", errors.New("invalid data for unpacking")
-	}
-	typ, err := NewType("string", "", nil)
-	if err != nil {
-		return "", err
-	}
-	unpacked, err := (Arguments{{Type: typ}}).Unpack(data[4:])
-	if err != nil {
-		return "", err
-	}
-	return unpacked[0].(string), nil
-=======
 	switch {
 	case bytes.Equal(data[:4], revertSelector):
 		typ, err := NewType("string", "", nil)
@@ -344,5 +323,4 @@
 	default:
 		return "", errors.New("invalid data for unpacking")
 	}
->>>>>>> a8106e27
 }