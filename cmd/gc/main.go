package main

import (
	"flag"
	"fmt"
	"os"
	"os/signal"
	"runtime"
	"sync"
	"sync/atomic"
	"time"

	lru "github.com/hashicorp/golang-lru"
<<<<<<< HEAD

	"github.com/tomochain/tomochain/cmd/utils"
	"github.com/tomochain/tomochain/common"
	"github.com/tomochain/tomochain/core/rawdb"
	"github.com/tomochain/tomochain/core/types"
	"github.com/tomochain/tomochain/eth"
	"github.com/tomochain/tomochain/ethdb"
	"github.com/tomochain/tomochain/ethdb/leveldb"
	"github.com/tomochain/tomochain/rlp"
=======
	"github.com/tomochain/tomochain/cmd/utils"
	"github.com/tomochain/tomochain/common"
	"github.com/tomochain/tomochain/core/rawdb"
	"github.com/tomochain/tomochain/eth"
	"github.com/tomochain/tomochain/ethdb"
	"github.com/tomochain/tomochain/ethdb/leveldb"
>>>>>>> 12d08d02
	"github.com/tomochain/tomochain/trie"
)

var (
	dir          = flag.String("dir", "", "directory to TomoChain chaindata")
	cacheSize    = flag.Int("size", 1000000, "LRU cache size")
	sercureKey   = []byte("secure-key-")
	nWorker      = runtime.NumCPU() / 2
	cleanAddress = []common.Address{common.HexToAddress(common.BlockSigners)}
	cache        *lru.Cache
	finish       = int32(0)
	running      = true
	stateRoots   = make(chan TrieRoot)
)

type TrieRoot struct {
	trie   *trie.SecureTrie
	number uint64
}
type StateNode struct {
	node trie.Node
	path []byte
}
type ResultProcessNode struct {
	index    int
	number   int
	newNodes [17]*StateNode
	keys     [17]*[]byte
}

func main() {
	flag.Parse()
	db, _ := leveldb.New(*dir, eth.DefaultConfig.DatabaseCache, utils.MakeDatabaseHandles(), "")
	lddb := rawdb.NewDatabase(db)
	head := rawdb.GetHeadBlockHash(lddb)
	currentHeader := rawdb.GetHeader(lddb, head, rawdb.GetBlockNumber(lddb, head))
	tridb := trie.NewDatabase(lddb)
	catchEventInterupt(db)
	cache, _ = lru.New(*cacheSize)
	go func() {
		for i := uint64(1); i <= currentHeader.Number.Uint64(); i++ {
			hash := rawdb.GetCanonicalHash(lddb, i)
			root := rawdb.GetHeader(lddb, hash, i).Root
			trieRoot, err := trie.NewSecure(root, tridb)
			if err != nil {
				continue
			}
			if running {
				stateRoots <- TrieRoot{trieRoot, i}
			} else {
				break
			}
		}
		if running {
			close(stateRoots)
		}
	}()
	for trieRoot := range stateRoots {
		atomic.StoreInt32(&finish, 1)
		if running {
			for _, address := range cleanAddress {
<<<<<<< HEAD
				enc := trieRoot.trie.Get(address.Bytes())
				var data types.StateAccount
				rlp.DecodeBytes(enc, &data)
=======
				data, _ := trieRoot.trie.GetAccount(address)
>>>>>>> 12d08d02
				fmt.Println(time.Now().Format(time.RFC3339), "Start clean state address ", address.Hex(), " at block ", trieRoot.number)
				signerRoot, err := resolveHash(data.Root[:], db)
				if err != nil {
					fmt.Println(time.Now().Format(time.RFC3339), "Not found clean state address ", address.Hex(), " at block ", trieRoot.number)
					continue
				}
				batch := db.NewBatch()
				count := 1
				list := []*StateNode{{node: signerRoot}}
				for len(list) > 0 {
					newList, total := findNewNodes(list, db, batch)
					count = count + 17*len(newList)
					list = removeNodesNil(newList, total)
				}
				fmt.Println(time.Now().Format(time.RFC3339), "Finish clean state address ", address.Hex(), " at block ", trieRoot.number, " keys ", count)
				err = batch.Write()
				if err != nil {
					fmt.Println(time.Now().Format(time.RFC3339), "Write batch leveldb error", err)
					os.Exit(1)
				}
			}
		} else {
			break
		}
		atomic.StoreInt32(&finish, 0)
	}
	fmt.Println(time.Now(), "compact")
	lddb.Compact(nil, nil)
	lddb.Close()
	fmt.Println(time.Now(), "end")
}

func removeNodesNil(list [][17]*StateNode, length int) []*StateNode {
	results := make([]*StateNode, length)
	index := 0
	for _, nodes := range list {
		for _, node := range nodes {
			if node != nil {
				results[index] = node
				index++
			}
		}
	}
	return results
}
func catchEventInterupt(db *leveldb.Database) {
	c := make(chan os.Signal, 1)
	signal.Notify(c, os.Interrupt)
	go func() {
		for sig := range c {
			fmt.Println("catch event interrupt ", sig, running, finish)
			running = false
			if atomic.LoadInt32(&finish) == 0 {
				close(stateRoots)
				db.Close()
				os.Exit(1)
			}
		}
	}()
}
func resolveHash(n trie.HashNode, db *leveldb.Database) (trie.Node, error) {
	if cache.Contains(common.BytesToHash(n)) {
		return nil, &trie.MissingNodeError{}
	}
	enc, err := db.Get(n)
	if err != nil || enc == nil {
		return nil, &trie.MissingNodeError{}
	}
	return trie.MustDecodeNode(n, enc), nil
}

func getAllChilds(n StateNode, db *leveldb.Database) ([17]*StateNode, error) {
	childs := [17]*StateNode{}
	switch node := n.node.(type) {
	case *trie.FullNode:
		// Full Node, move to the first non-nil child.
		for i := 0; i < len(node.Children); i++ {
			child := node.Children[i]
			if child != nil {
				childNode := child
				var err error = nil
				if _, ok := child.(trie.HashNode); ok {
					childNode, err = resolveHash(child.(trie.HashNode), db)
				}
				if err == nil {
					childs[i] = &StateNode{node: childNode, path: append(n.path, byte(i))}
				} else if err != nil {
					_, ok := err.(*trie.MissingNodeError)
					if !ok {
						return childs, err
					}
				}
			}
		}
	case *trie.ShortNode:
		// Short Node, return the pointer singleton child
		childNode := node.Val
		var err error = nil
		if _, ok := node.Val.(trie.HashNode); ok {
			childNode, err = resolveHash(node.Val.(trie.HashNode), db)
		}
		if err == nil {
			childs[0] = &StateNode{node: childNode, path: append(n.path, node.Key...)}
		} else if err != nil {
			_, ok := err.(*trie.MissingNodeError)
			if !ok {
				return childs, err
			}
		}
	}
	return childs, nil
}
func processNodes(node StateNode, db *leveldb.Database) ([17]*StateNode, [17]*[]byte, int) {
	hash, _ := node.node.Cache()
	commonHash := common.BytesToHash(hash)
	newNodes := [17]*StateNode{}
	keys := [17]*[]byte{}
	number := 0
	if !cache.Contains(commonHash) {
		childNodes, err := getAllChilds(node, db)
		if err != nil {
			fmt.Println("Error when get all childs node : ", common.Bytes2Hex(node.path), err)
			os.Exit(1)
		}
		for i, child := range childNodes {
			if child != nil {
				if _, ok := child.node.(trie.ValueNode); ok {
					buf := append(sercureKey, child.path...)
					keys[i] = &buf
				} else {
					hash, _ := child.node.Cache()
					var bytes []byte = hash
					keys[i] = &bytes
					newNodes[i] = child
					number++
				}
			}
		}
		cache.Add(commonHash, true)
	}
	return newNodes, keys, number
}

func findNewNodes(nodes []*StateNode, db *leveldb.Database, batchlvdb ethdb.Batch) ([][17]*StateNode, int) {
	length := len(nodes)
	chunkSize := length / nWorker
	if len(nodes)%nWorker != 0 {
		chunkSize++
	}
	childNodes := make([][17]*StateNode, length)
	results := make(chan ResultProcessNode)
	wg := sync.WaitGroup{}
	wg.Add(length)
	for i := 0; i < nWorker; i++ {
		from := i * chunkSize
		to := from + chunkSize
		if to > length {
			to = length
		}
		go func(from int, to int) {
			for j := from; j < to; j++ {
				childs, keys, number := processNodes(*nodes[j], db)
				go func(result ResultProcessNode) {
					results <- result
				}(ResultProcessNode{j, number, childs, keys})
			}
		}(from, to)
	}
	total := 0
	go func() {
		for result := range results {
			childNodes[result.index] = result.newNodes
			total = total + result.number
			for _, key := range result.keys {
				if key != nil {
					batchlvdb.Delete(*key)
				}
			}
			wg.Done()
		}
	}()
	wg.Wait()
	close(results)
	return childNodes, total
}<|MERGE_RESOLUTION|>--- conflicted
+++ resolved
@@ -11,24 +11,13 @@
 	"time"
 
 	lru "github.com/hashicorp/golang-lru"
-<<<<<<< HEAD
-
-	"github.com/tomochain/tomochain/cmd/utils"
-	"github.com/tomochain/tomochain/common"
-	"github.com/tomochain/tomochain/core/rawdb"
-	"github.com/tomochain/tomochain/core/types"
-	"github.com/tomochain/tomochain/eth"
-	"github.com/tomochain/tomochain/ethdb"
-	"github.com/tomochain/tomochain/ethdb/leveldb"
-	"github.com/tomochain/tomochain/rlp"
-=======
+
 	"github.com/tomochain/tomochain/cmd/utils"
 	"github.com/tomochain/tomochain/common"
 	"github.com/tomochain/tomochain/core/rawdb"
 	"github.com/tomochain/tomochain/eth"
 	"github.com/tomochain/tomochain/ethdb"
 	"github.com/tomochain/tomochain/ethdb/leveldb"
->>>>>>> 12d08d02
 	"github.com/tomochain/tomochain/trie"
 )
 
@@ -90,13 +79,7 @@
 		atomic.StoreInt32(&finish, 1)
 		if running {
 			for _, address := range cleanAddress {
-<<<<<<< HEAD
-				enc := trieRoot.trie.Get(address.Bytes())
-				var data types.StateAccount
-				rlp.DecodeBytes(enc, &data)
-=======
 				data, _ := trieRoot.trie.GetAccount(address)
->>>>>>> 12d08d02
 				fmt.Println(time.Now().Format(time.RFC3339), "Start clean state address ", address.Hex(), " at block ", trieRoot.number)
 				signerRoot, err := resolveHash(data.Root[:], db)
 				if err != nil {
