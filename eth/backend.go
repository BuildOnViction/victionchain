// Copyright 2014 The go-ethereum Authors
// This file is part of the go-ethereum library.
//
// The go-ethereum library is free software: you can redistribute it and/or modify
// it under the terms of the GNU Lesser General Public License as published by
// the Free Software Foundation, either version 3 of the License, or
// (at your option) any later version.
//
// The go-ethereum library is distributed in the hope that it will be useful,
// but WITHOUT ANY WARRANTY; without even the implied warranty of
// MERCHANTABILITY or FITNESS FOR A PARTICULAR PURPOSE. See the
// GNU Lesser General Public License for more details.
//
// You should have received a copy of the GNU Lesser General Public License
// along with the go-ethereum library. If not, see <http://www.gnu.org/licenses/>.

// Package eth implements the Ethereum protocol.
package eth

import (
	"errors"
	"fmt"
	"math/big"
	"runtime"
	"sync"
	"sync/atomic"
	"time"

	"bytes"
	"github.com/ethereum/go-ethereum/accounts"
	"github.com/ethereum/go-ethereum/common"
	"github.com/ethereum/go-ethereum/common/hexutil"
	"github.com/ethereum/go-ethereum/consensus"
	"github.com/ethereum/go-ethereum/consensus/ethash"
	"github.com/ethereum/go-ethereum/consensus/posv"
	"github.com/ethereum/go-ethereum/contracts"
	"github.com/ethereum/go-ethereum/contracts/validator/contract"
	"github.com/ethereum/go-ethereum/core"
	"github.com/ethereum/go-ethereum/core/bloombits"
	"github.com/ethereum/go-ethereum/core/state"
	"github.com/ethereum/go-ethereum/core/types"
	"github.com/ethereum/go-ethereum/core/vm"
	"github.com/ethereum/go-ethereum/eth/downloader"
	"github.com/ethereum/go-ethereum/eth/filters"
	"github.com/ethereum/go-ethereum/eth/gasprice"
	"github.com/ethereum/go-ethereum/ethdb"
	"github.com/ethereum/go-ethereum/event"
	"github.com/ethereum/go-ethereum/internal/ethapi"
	"github.com/ethereum/go-ethereum/log"
	"github.com/ethereum/go-ethereum/miner"
	"github.com/ethereum/go-ethereum/node"
	"github.com/ethereum/go-ethereum/p2p"
	"github.com/ethereum/go-ethereum/params"
	"github.com/ethereum/go-ethereum/rlp"
	"github.com/ethereum/go-ethereum/rpc"
)

type LesServer interface {
	Start(srvr *p2p.Server)
	Stop()
	Protocols() []p2p.Protocol
	SetBloomBitsIndexer(bbIndexer *core.ChainIndexer)
}

// Ethereum implements the Ethereum full node service.
type Ethereum struct {
	config      *Config
	chainConfig *params.ChainConfig

	// Channel for shutting down the service
	shutdownChan  chan bool    // Channel for shutting down the ethereum
	stopDbUpgrade func() error // stop chain db sequential key upgrade

	// Handlers
	txPool          *core.TxPool
	blockchain      *core.BlockChain
	protocolManager *ProtocolManager
	lesServer       LesServer

	// DB interfaces
	chainDb ethdb.Database // Block chain database

	eventMux       *event.TypeMux
	engine         consensus.Engine
	accountManager *accounts.Manager

	bloomRequests chan chan *bloombits.Retrieval // Channel receiving bloom data retrieval requests
	bloomIndexer  *core.ChainIndexer             // Bloom indexer operating during block imports

	ApiBackend *EthApiBackend

	miner     *miner.Miner
	gasPrice  *big.Int
	etherbase common.Address

	networkId     uint64
	netRPCService *ethapi.PublicNetAPI

	lock sync.RWMutex // Protects the variadic fields (e.g. gas price and etherbase)
}

func (s *Ethereum) AddLesServer(ls LesServer) {
	s.lesServer = ls
	ls.SetBloomBitsIndexer(s.bloomIndexer)
}

// New creates a new Ethereum object (including the
// initialisation of the common Ethereum object)
func New(ctx *node.ServiceContext, config *Config) (*Ethereum, error) {
	if config.SyncMode == downloader.LightSync {
		return nil, errors.New("can't run eth.Ethereum in light sync mode, use les.LightEthereum")
	}
	if !config.SyncMode.IsValid() {
		return nil, fmt.Errorf("invalid sync mode %d", config.SyncMode)
	}
	chainDb, err := CreateDB(ctx, config, "chaindata")
	if err != nil {
		return nil, err
	}
	stopDbUpgrade := upgradeDeduplicateData(chainDb)
	chainConfig, genesisHash, genesisErr := core.SetupGenesisBlock(chainDb, config.Genesis)
	if _, ok := genesisErr.(*params.ConfigCompatError); genesisErr != nil && !ok {
		return nil, genesisErr
	}
	log.Info("Initialised chain configuration", "config", chainConfig)

	eth := &Ethereum{
		config:         config,
		chainDb:        chainDb,
		chainConfig:    chainConfig,
		eventMux:       ctx.EventMux,
		accountManager: ctx.AccountManager,
		engine:         CreateConsensusEngine(ctx, &config.Ethash, chainConfig, chainDb),
		shutdownChan:   make(chan bool),
		stopDbUpgrade:  stopDbUpgrade,
		networkId:      config.NetworkId,
		gasPrice:       config.GasPrice,
		etherbase:      config.Etherbase,
		bloomRequests:  make(chan chan *bloombits.Retrieval),
		bloomIndexer:   NewBloomIndexer(chainDb, params.BloomBitsBlocks),
	}

	log.Info("Initialising Ethereum protocol", "versions", ProtocolVersions, "network", config.NetworkId)

	if !config.SkipBcVersionCheck {
		bcVersion := core.GetBlockChainVersion(chainDb)
		if bcVersion != core.BlockChainVersion && bcVersion != 0 {
			return nil, fmt.Errorf("Blockchain DB version mismatch (%d / %d). Run geth upgradedb.\n", bcVersion, core.BlockChainVersion)
		}
		core.WriteBlockChainVersion(chainDb, core.BlockChainVersion)
	}
	var (
		vmConfig    = vm.Config{EnablePreimageRecording: config.EnablePreimageRecording}
		cacheConfig = &core.CacheConfig{Disabled: config.NoPruning, TrieNodeLimit: config.TrieCache, TrieTimeLimit: config.TrieTimeout}
	)
	eth.blockchain, err = core.NewBlockChain(chainDb, cacheConfig, eth.chainConfig, eth.engine, vmConfig)
	if err != nil {
		return nil, err
	}
	// Rewind the chain in case of an incompatible config upgrade.
	if compat, ok := genesisErr.(*params.ConfigCompatError); ok {
		log.Warn("Rewinding chain to upgrade configuration", "err", compat)
		eth.blockchain.SetHead(compat.RewindTo)
		core.WriteChainConfig(chainDb, genesisHash, chainConfig)
	}
	eth.bloomIndexer.Start(eth.blockchain)

	if config.TxPool.Journal != "" {
		config.TxPool.Journal = ctx.ResolvePath(config.TxPool.Journal)
	}
	eth.txPool = core.NewTxPool(config.TxPool, eth.chainConfig, eth.blockchain)

	if eth.protocolManager, err = NewProtocolManager(eth.chainConfig, config.SyncMode, config.NetworkId, eth.eventMux, eth.txPool, eth.engine, eth.blockchain, chainDb); err != nil {
		return nil, err
	}
	eth.miner = miner.New(eth, eth.chainConfig, eth.EventMux(), eth.engine, ctx.GetConfig().AnnounceTxs)
	eth.miner.SetExtra(makeExtraData(config.ExtraData))

	eth.ApiBackend = &EthApiBackend{eth, nil}
	gpoParams := config.GPO
	if gpoParams.Default == nil {
		gpoParams.Default = config.GasPrice
	}
	eth.ApiBackend.gpo = gasprice.NewOracle(eth.ApiBackend, gpoParams)

	// Set global ipc endpoint.
	eth.blockchain.IPCEndpoint = ctx.GetConfig().IPCEndpoint()

	if eth.chainConfig.Posv != nil {
		c := eth.engine.(*posv.Posv)
		signHook := func(block *types.Block) error {
			ok, err := eth.ValidateMasternode()
			if err != nil {
				return fmt.Errorf("Can't verify masternode permission: %v", err)
			}
			if !ok {
				// silently return as this node doesn't have masternode permission to sign block
				return nil
			}
			if err := contracts.CreateTransactionSign(chainConfig, eth.txPool, eth.accountManager, block, chainDb); err != nil {
				return fmt.Errorf("Fail to create tx sign for importing block: %v", err)
			}
			return nil
		}

		appendM2HeaderHook := func(block *types.Block) (*types.Block, bool, error) {
			eb, err := eth.Etherbase()
			if err != nil {
				log.Error("Cannot get etherbase for append m2 header", "err", err)
				return block, false, fmt.Errorf("etherbase missing: %v", err)
			}
			m1, err := c.RecoverSigner(block.Header())
			if err != nil {
				return block, false, fmt.Errorf("can't get block creator: %v", err)
			}
			m2, err := c.GetValidator(m1, eth.blockchain, block.Header())
			if err != nil {
				return block, false, fmt.Errorf("can't get block validator: %v", err)
			}
			if m2 == eb {
				wallet, _ := eth.accountManager.Find(accounts.Account{Address: eb})
				header := block.Header()
				sighash, _ := wallet.SignHash(accounts.Account{Address: eb}, posv.SigHash(header).Bytes())
				header.Validator = sighash
				return types.NewBlockWithHeader(header).WithBody(block.Transactions(), block.Uncles()), true, nil
			}
			return block, false, nil
		}

		eth.protocolManager.fetcher.SetSignHook(signHook)
		eth.protocolManager.fetcher.SetAppendM2HeaderHook(appendM2HeaderHook)

		// Hook prepares validators M2 for the current epoch at checkpoint block
		c.HookValidator = func(header *types.Header, signers []common.Address) ([]byte, error) {
			start := time.Now()
			validators, err := GetValidators(eth.blockchain, signers)
			if err != nil {
				return []byte{}, err
			}
			header.Validators = validators
			log.Debug("Time Calculated HookValidator ", "block", header.Number.Uint64(), "time", common.PrettyDuration(time.Since(start)))
			return validators, nil
		}

		// Hook scans for bad masternodes and decide to penalty them
		c.HookPenalty = func(chain consensus.ChainReader, blockNumberEpoc uint64) ([]common.Address, error) {
			client, err := eth.blockchain.GetClient()
			if err != nil {
				return nil, err
			}
			prevEpoc := blockNumberEpoc - chain.Config().Posv.Epoch
			if prevEpoc >= 0 {
				start := time.Now()
				prevHeader := chain.GetHeaderByNumber(prevEpoc)
				penSigners := c.GetMasternodes(chain, prevHeader)
				if len(penSigners) > 0 {
					blockSignerAddr := common.HexToAddress(common.BlockSigners)
					// Loop for each block to check missing sign.
					for i := prevEpoc; i < blockNumberEpoc; i++ {
						blockHeader := chain.GetHeaderByNumber(i)
						if len(penSigners) > 0 {
							signedMasternodes, err := contracts.GetSignersFromContract(blockSignerAddr, client, blockHeader.Hash())
							if err != nil {
								return nil, err
							}
							if len(signedMasternodes) > 0 {
								// Check signer signed?
								for _, signed := range signedMasternodes {
									for j, addr := range penSigners {
										if signed == addr {
											// Remove it from dupSigners.
											penSigners = append(penSigners[:j], penSigners[j+1:]...)
										}
									}
								}
							}
						} else {
							break
						}
					}
				}
				log.Debug("Time Calculated HookPenalty ", "block", blockNumberEpoc, "time", common.PrettyDuration(time.Since(start)))
				return penSigners, nil
			}
			return []common.Address{}, nil
		}

		// Hook calculates reward for masternodes
		c.HookReward = func(chain consensus.ChainReader, state *state.StateDB, header *types.Header) (error, map[string]interface{}) {
			client, err := eth.blockchain.GetClient()
			if err != nil {
				log.Crit("Fail to connect IPC client for blockSigner", "error", err)
			}
			number := header.Number.Uint64()
			rCheckpoint := chain.Config().Posv.RewardCheckpoint
			foudationWalletAddr := chain.Config().Posv.FoudationWalletAddr
			if foudationWalletAddr == (common.Address{}) {
				log.Error("Foundation Wallet Address is empty", "error", foudationWalletAddr)
			}
			rewards := make(map[string]interface{})
			if number > 0 && number-rCheckpoint > 0 && foudationWalletAddr != (common.Address{}) {
				start := time.Now()
				// Get signers in blockSigner smartcontract.
				addr := common.HexToAddress(common.BlockSigners)
				// Get reward inflation.
				chainReward := new(big.Int).Mul(new(big.Int).SetUint64(chain.Config().Posv.Reward), new(big.Int).SetUint64(params.Ether))
				chainReward = rewardInflation(chainReward, number, common.BlocksPerYear)

				totalSigner := new(uint64)
<<<<<<< HEAD
				signers, err := contracts.GetRewardForCheckpoint(chain, addr, number, rCheckpoint, client, totalSigner)
=======
				signers, err := contracts.GetRewardForCheckpoint(c, chain, addr, number, rCheckpoint, client, totalSigner)
				// signers, err := contracts.GetRewardForCheckpoint(chain, addr, number, rCheckpoint, client, totalSigner)
>>>>>>> d3ad6c39
				fmt.Println("Time Get Signers", "block", header.Number.Uint64(), "time", common.PrettyDuration(time.Since(start)))
				if err != nil {
					log.Crit("Fail to get signers for reward checkpoint", "error", err)
				}
				rewards["signers"] = signers
				rewardSigners, err := contracts.CalculateRewardForSigner(chainReward, signers, *totalSigner)
				if err != nil {
					log.Crit("Fail to calculate reward for signers", "error", err)
				}
				// Get validator.
				validator, err := contract.NewTomoValidator(common.HexToAddress(common.MasternodeVotingSMC), client)
				if err != nil {
					log.Crit("Fail get instance of Tomo Validator", "error", err)
				}
				// Add reward for coin holders.
				voterResults := make(map[common.Address]interface{})
				if len(signers) > 0 {
					// vmenv := core.NewRuntimeEVM(state)
					for signer, calcReward := range rewardSigners {
						err, rewards := contracts.CalculateRewardForHolders(foudationWalletAddr, validator, state, signer, calcReward)
						// err, rewards := contracts.CalculateRewardForHolders2(foudationWalletAddr, vmenv, state, signer, calcReward)
						if err != nil {
							log.Crit("Fail to calculate reward for holders.", "error", err)
						}
						voterResults[signer] = rewards
					}
				}
				rewards["rewards"] = voterResults
				// log.Debug("Time Calculated HookReward ", "block", header.Number.Uint64(), "time", common.PrettyDuration(time.Since(start)))
				fmt.Println("Time Calculated HookReward ", "block", header.Number.Uint64(), "time", common.PrettyDuration(time.Since(start)))
			}
			return nil, rewards
		}

		// Hook verifies masternodes set
		c.HookVerifyMNs = func(header *types.Header, signers []common.Address) error {
			number := header.Number.Int64()
			if number > 0 && number%common.EpocBlockRandomize == 0 {
				start := time.Now()
				validators, err := GetValidators(eth.blockchain, signers)
				log.Debug("Time Calculated HookVerifyMNs ", "block", header.Number.Uint64(), "time", common.PrettyDuration(time.Since(start)))
				if err != nil {
					return err
				}
				if !bytes.Equal(header.Validators, validators) {
					return posv.ErrInvalidCheckpointValidators
				}
			}
			return nil
		}
		eth.txPool.IsMasterNode = func(address common.Address) bool {
			currentHeader := eth.blockchain.CurrentHeader()
			snap, err := c.GetSnapshot(eth.blockchain, currentHeader)
			if err != nil {
				log.Error("Can't get snapshot with current header ", "number", currentHeader.Number, "hash", currentHeader.Hash().Hex(), "err", err)
				return false
			}
			if _, ok := snap.Signers[address]; ok {
				return true
			}
			return false
		}
	}
	return eth, nil
}

func makeExtraData(extra []byte) []byte {
	if len(extra) == 0 {
		// create default extradata
		extra, _ = rlp.EncodeToBytes([]interface{}{
			uint(params.VersionMajor<<16 | params.VersionMinor<<8 | params.VersionPatch),
			"tomo",
			runtime.Version(),
			runtime.GOOS,
		})
	}
	if uint64(len(extra)) > params.MaximumExtraDataSize {
		log.Warn("Miner extra data exceed limit", "extra", hexutil.Bytes(extra), "limit", params.MaximumExtraDataSize)
		extra = nil
	}
	return extra
}

// CreateDB creates the chain database.
func CreateDB(ctx *node.ServiceContext, config *Config, name string) (ethdb.Database, error) {
	db, err := ctx.OpenDatabase(name, config.DatabaseCache, config.DatabaseHandles)
	if err != nil {
		return nil, err
	}
	if db, ok := db.(*ethdb.LDBDatabase); ok {
		db.Meter("eth/db/chaindata/")
	}
	return db, nil
}

// CreateConsensusEngine creates the required type of consensus engine instance for an Ethereum service
func CreateConsensusEngine(ctx *node.ServiceContext, config *ethash.Config, chainConfig *params.ChainConfig, db ethdb.Database) consensus.Engine {
	// If proof-of-stake-voting is requested, set it up
	if chainConfig.Posv != nil {
		return posv.New(chainConfig.Posv, db)
	}
	// Otherwise assume proof-of-work
	switch {
	case config.PowMode == ethash.ModeFake:
		log.Warn("Ethash used in fake mode")
		return ethash.NewFaker()
	case config.PowMode == ethash.ModeTest:
		log.Warn("Ethash used in test mode")
		return ethash.NewTester()
	case config.PowMode == ethash.ModeShared:
		log.Warn("Ethash used in shared mode")
		return ethash.NewShared()
	default:
		engine := ethash.New(ethash.Config{
			CacheDir:       ctx.ResolvePath(config.CacheDir),
			CachesInMem:    config.CachesInMem,
			CachesOnDisk:   config.CachesOnDisk,
			DatasetDir:     config.DatasetDir,
			DatasetsInMem:  config.DatasetsInMem,
			DatasetsOnDisk: config.DatasetsOnDisk,
		})
		engine.SetThreads(-1) // Disable CPU mining
		return engine
	}
}

// APIs returns the collection of RPC services the ethereum package offers.
// NOTE, some of these services probably need to be moved to somewhere else.
func (s *Ethereum) APIs() []rpc.API {
	apis := ethapi.GetAPIs(s.ApiBackend)

	// Append any APIs exposed explicitly by the consensus engine
	apis = append(apis, s.engine.APIs(s.BlockChain())...)

	// Append all the local APIs and return
	return append(apis, []rpc.API{
		{
			Namespace: "eth",
			Version:   "1.0",
			Service:   NewPublicEthereumAPI(s),
			Public:    true,
		}, {
			Namespace: "eth",
			Version:   "1.0",
			Service:   NewPublicMinerAPI(s),
			Public:    true,
		}, {
			Namespace: "eth",
			Version:   "1.0",
			Service:   downloader.NewPublicDownloaderAPI(s.protocolManager.downloader, s.eventMux),
			Public:    true,
		}, {
			Namespace: "miner",
			Version:   "1.0",
			Service:   NewPrivateMinerAPI(s),
			Public:    false,
		}, {
			Namespace: "eth",
			Version:   "1.0",
			Service:   filters.NewPublicFilterAPI(s.ApiBackend, false),
			Public:    true,
		}, {
			Namespace: "admin",
			Version:   "1.0",
			Service:   NewPrivateAdminAPI(s),
		}, {
			Namespace: "debug",
			Version:   "1.0",
			Service:   NewPublicDebugAPI(s),
			Public:    true,
		}, {
			Namespace: "debug",
			Version:   "1.0",
			Service:   NewPrivateDebugAPI(s.chainConfig, s),
		}, {
			Namespace: "net",
			Version:   "1.0",
			Service:   s.netRPCService,
			Public:    true,
		},
	}...)
}

func (s *Ethereum) ResetWithGenesisBlock(gb *types.Block) {
	s.blockchain.ResetWithGenesisBlock(gb)
}

func (s *Ethereum) Etherbase() (eb common.Address, err error) {
	s.lock.RLock()
	etherbase := s.etherbase
	s.lock.RUnlock()

	if etherbase != (common.Address{}) {
		return etherbase, nil
	}
	if wallets := s.AccountManager().Wallets(); len(wallets) > 0 {
		if accounts := wallets[0].Accounts(); len(accounts) > 0 {
			etherbase := accounts[0].Address

			s.lock.Lock()
			s.etherbase = etherbase
			s.lock.Unlock()

			log.Info("Etherbase automatically configured", "address", etherbase)
			return etherbase, nil
		}
	}
	return common.Address{}, fmt.Errorf("etherbase must be explicitly specified")
}

// set in js console via admin interface or wrapper from cli flags
func (self *Ethereum) SetEtherbase(etherbase common.Address) {
	self.lock.Lock()
	self.etherbase = etherbase
	self.lock.Unlock()

	self.miner.SetEtherbase(etherbase)
}

// ValidateMasternode checks if node's address is in set of masternodes
func (s *Ethereum) ValidateMasternode() (bool, error) {
	eb, err := s.Etherbase()
	if err != nil {
		return false, err
	}
	if s.chainConfig.Posv != nil {
		//check if miner's wallet is in set of validators
		c := s.engine.(*posv.Posv)
		snap, err := c.GetSnapshot(s.blockchain, s.blockchain.CurrentHeader())
		if err != nil {
			return false, fmt.Errorf("Can't verify masternode permission: %v", err)
		}
		if _, authorized := snap.Signers[eb]; !authorized {
			//This miner doesn't belong to set of validators
			return false, nil
		}
	} else {
		return false, fmt.Errorf("Only verify masternode permission in PoSV protocol")
	}
	return true, nil
}

func (s *Ethereum) StartStaking(local bool) error {
	eb, err := s.Etherbase()
	if err != nil {
		log.Error("Cannot start mining without etherbase", "err", err)
		return fmt.Errorf("etherbase missing: %v", err)
	}
	if posv, ok := s.engine.(*posv.Posv); ok {
		wallet, err := s.accountManager.Find(accounts.Account{Address: eb})
		if wallet == nil || err != nil {
			log.Error("Etherbase account unavailable locally", "err", err)
			return fmt.Errorf("signer missing: %v", err)
		}
		posv.Authorize(eb, wallet.SignHash)
	}
	if local {
		// If local (CPU) mining is started, we can disable the transaction rejection
		// mechanism introduced to speed sync times. CPU mining on mainnet is ludicrous
		// so noone will ever hit this path, whereas marking sync done on CPU mining
		// will ensure that private networks work in single miner mode too.
		atomic.StoreUint32(&s.protocolManager.acceptTxs, 1)
	}
	go s.miner.Start(eb)
	return nil
}

func (s *Ethereum) StopStaking()        { s.miner.Stop() }
func (s *Ethereum) IsStaking() bool     { return s.miner.Mining() }
func (s *Ethereum) Miner() *miner.Miner { return s.miner }

func (s *Ethereum) AccountManager() *accounts.Manager  { return s.accountManager }
func (s *Ethereum) BlockChain() *core.BlockChain       { return s.blockchain }
func (s *Ethereum) TxPool() *core.TxPool               { return s.txPool }
func (s *Ethereum) EventMux() *event.TypeMux           { return s.eventMux }
func (s *Ethereum) Engine() consensus.Engine           { return s.engine }
func (s *Ethereum) ChainDb() ethdb.Database            { return s.chainDb }
func (s *Ethereum) IsListening() bool                  { return true } // Always listening
func (s *Ethereum) EthVersion() int                    { return int(s.protocolManager.SubProtocols[0].Version) }
func (s *Ethereum) NetVersion() uint64                 { return s.networkId }
func (s *Ethereum) Downloader() *downloader.Downloader { return s.protocolManager.downloader }

// Protocols implements node.Service, returning all the currently configured
// network protocols to start.
func (s *Ethereum) Protocols() []p2p.Protocol {
	if s.lesServer == nil {
		return s.protocolManager.SubProtocols
	}
	return append(s.protocolManager.SubProtocols, s.lesServer.Protocols()...)
}

// Start implements node.Service, starting all internal goroutines needed by the
// Ethereum protocol implementation.
func (s *Ethereum) Start(srvr *p2p.Server) error {
	// Start the bloom bits servicing goroutines
	s.startBloomHandlers()

	// Start the RPC service
	s.netRPCService = ethapi.NewPublicNetAPI(srvr, s.NetVersion())

	// Figure out a max peers count based on the server limits
	maxPeers := srvr.MaxPeers
	if s.config.LightServ > 0 {
		if s.config.LightPeers >= srvr.MaxPeers {
			return fmt.Errorf("invalid peer config: light peer count (%d) >= total peer count (%d)", s.config.LightPeers, srvr.MaxPeers)
		}
		maxPeers -= s.config.LightPeers
	}
	// Start the networking layer and the light server if requested
	s.protocolManager.Start(maxPeers)
	if s.lesServer != nil {
		s.lesServer.Start(srvr)
	}
	return nil
}

// Stop implements node.Service, terminating all internal goroutines used by the
// Ethereum protocol.
func (s *Ethereum) Stop() error {
	if s.stopDbUpgrade != nil {
		s.stopDbUpgrade()
	}
	s.bloomIndexer.Close()
	s.blockchain.Stop()
	s.protocolManager.Stop()
	if s.lesServer != nil {
		s.lesServer.Stop()
	}
	s.txPool.Stop()
	s.miner.Stop()
	s.eventMux.Stop()

	s.chainDb.Close()
	close(s.shutdownChan)

	return nil
}

func GetValidators(bc *core.BlockChain, masternodes []common.Address) ([]byte, error) {
	if bc.Config().Posv == nil {
		return nil, core.ErrNotPoSV
	}
	client, err := bc.GetClient()
	if err != nil {
		return nil, err
	}
	// Check m2 exists on chaindb.
	// Get secrets and opening at epoc block checkpoint.

	var candidates []int64
	if err != nil {
		return nil, err
	}
	lenSigners := int64(len(masternodes))
	if lenSigners > 0 {
		for _, addr := range masternodes {
			random, err := contracts.GetRandomizeFromContract(client, addr)
			if err != nil {
				return nil, err
			}
			candidates = append(candidates, random)
		}
		// Get randomize m2 list.
		m2, err := contracts.GenM2FromRandomize(candidates, lenSigners)
		if err != nil {
			return nil, err
		}
		return contracts.BuildValidatorFromM2(m2), nil
	}
	return nil, core.ErrNotFoundM1
}

func rewardInflation(chainReward *big.Int, number uint64, blockPerYear uint64) *big.Int {
	if blockPerYear*2 <= number && number < blockPerYear*6 {
		chainReward.Div(chainReward, new(big.Int).SetUint64(2))
	}
	if blockPerYear*6 <= number {
		chainReward.Div(chainReward, new(big.Int).SetUint64(4))
	}

	return chainReward
}<|MERGE_RESOLUTION|>--- conflicted
+++ resolved
@@ -307,12 +307,8 @@
 				chainReward = rewardInflation(chainReward, number, common.BlocksPerYear)
 
 				totalSigner := new(uint64)
-<<<<<<< HEAD
-				signers, err := contracts.GetRewardForCheckpoint(chain, addr, number, rCheckpoint, client, totalSigner)
-=======
 				signers, err := contracts.GetRewardForCheckpoint(c, chain, addr, number, rCheckpoint, client, totalSigner)
 				// signers, err := contracts.GetRewardForCheckpoint(chain, addr, number, rCheckpoint, client, totalSigner)
->>>>>>> d3ad6c39
 				fmt.Println("Time Get Signers", "block", header.Number.Uint64(), "time", common.PrettyDuration(time.Since(start)))
 				if err != nil {
 					log.Crit("Fail to get signers for reward checkpoint", "error", err)
