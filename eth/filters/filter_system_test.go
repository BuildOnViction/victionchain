// Copyright 2016 The go-ethereum Authors
// This file is part of the go-ethereum library.
//
// The go-ethereum library is free software: you can redistribute it and/or modify
// it under the terms of the GNU Lesser General Public License as published by
// the Free Software Foundation, either version 3 of the License, or
// (at your option) any later version.
//
// The go-ethereum library is distributed in the hope that it will be useful,
// but WITHOUT ANY WARRANTY; without even the implied warranty of
// MERCHANTABILITY or FITNESS FOR A PARTICULAR PURPOSE. See the
// GNU Lesser General Public License for more details.
//
// You should have received a copy of the GNU Lesser General Public License
// along with the go-ethereum library. If not, see <http://www.gnu.org/licenses/>.

package filters

import (
	"context"
	"fmt"
	"math/big"
	"math/rand"
	"reflect"
	"testing"
	"time"

	ethereum "github.com/tomochain/tomochain"
	"github.com/tomochain/tomochain/common"
	"github.com/tomochain/tomochain/consensus/ethash"
	"github.com/tomochain/tomochain/core"
	"github.com/tomochain/tomochain/core/bloombits"
	"github.com/tomochain/tomochain/core/rawdb"
	"github.com/tomochain/tomochain/core/types"
	"github.com/tomochain/tomochain/ethdb"
	"github.com/tomochain/tomochain/event"
	"github.com/tomochain/tomochain/params"
	"github.com/tomochain/tomochain/rpc"
)

type testBackend struct {
	mux        *event.TypeMux
	db         ethdb.Database
	sections   uint64
	txFeed     *event.Feed
	rmLogsFeed *event.Feed
	logsFeed   *event.Feed
	chainFeed  *event.Feed
}

func (b *testBackend) ChainConfig() *params.ChainConfig {
	return params.TestChainConfig
}

func (b *testBackend) ChainDb() ethdb.Database {
	return b.db
}

func (b *testBackend) EventMux() *event.TypeMux {
	return b.mux
}

func (b *testBackend) HeaderByNumber(ctx context.Context, blockNr rpc.BlockNumber) (*types.Header, error) {
	var hash common.Hash
	var num uint64
	if blockNr == rpc.LatestBlockNumber {
		hash = rawdb.GetHeadBlockHash(b.db)
		num = rawdb.GetBlockNumber(b.db, hash)
	} else {
		num = uint64(blockNr)
		hash = rawdb.GetCanonicalHash(b.db, num)
	}
	return rawdb.GetHeader(b.db, hash, num), nil
}

func (b *testBackend) GetReceipts(ctx context.Context, blockHash common.Hash) (types.Receipts, error) {
<<<<<<< HEAD
	number := rawdb.GetBlockNumber(b.db, blockHash)
	return rawdb.GetBlockReceipts(b.db, blockHash, number), nil
}

func (b *testBackend) GetLogs(ctx context.Context, blockHash common.Hash) ([][]*types.Log, error) {
	number := rawdb.GetBlockNumber(b.db, blockHash)
	receipts := rawdb.GetBlockReceipts(b.db, blockHash, number)
=======
	number := core.GetBlockNumber(b.db, blockHash)
	return core.GetBlockReceipts(b.db, blockHash, number, b.ChainConfig()), nil
}

func (b *testBackend) GetLogs(ctx context.Context, blockHash common.Hash) ([][]*types.Log, error) {
	number := core.GetBlockNumber(b.db, blockHash)
	receipts := core.GetBlockReceipts(b.db, blockHash, number, b.ChainConfig())
>>>>>>> 6a5f5478

	logs := make([][]*types.Log, len(receipts))
	for i, receipt := range receipts {
		logs[i] = receipt.Logs
	}
	return logs, nil
}

func (b *testBackend) SubscribeTxPreEvent(ch chan<- core.TxPreEvent) event.Subscription {
	return b.txFeed.Subscribe(ch)
}

func (b *testBackend) SubscribeRemovedLogsEvent(ch chan<- core.RemovedLogsEvent) event.Subscription {
	return b.rmLogsFeed.Subscribe(ch)
}

func (b *testBackend) SubscribeLogsEvent(ch chan<- []*types.Log) event.Subscription {
	return b.logsFeed.Subscribe(ch)
}

func (b *testBackend) SubscribeChainEvent(ch chan<- core.ChainEvent) event.Subscription {
	return b.chainFeed.Subscribe(ch)
}

func (b *testBackend) BloomStatus() (uint64, uint64) {
	return params.BloomBitsBlocks, b.sections
}

func (b *testBackend) ServiceFilter(ctx context.Context, session *bloombits.MatcherSession) {
	requests := make(chan chan *bloombits.Retrieval)

	go session.Multiplex(16, 0, requests)
	go func() {
		for {
			// Wait for a service request or a shutdown
			select {
			case <-ctx.Done():
				return

			case request := <-requests:
				task := <-request

				task.Bitsets = make([][]byte, len(task.Sections))
				for i, section := range task.Sections {
					if rand.Int()%4 != 0 { // Handle occasional missing deliveries
						head := rawdb.GetCanonicalHash(b.db, (section+1)*params.BloomBitsBlocks-1)
						task.Bitsets[i], _ = rawdb.GetBloomBits(b.db, task.Bit, section, head)
					}
				}
				request <- task
			}
		}
	}()
}

// TestBlockSubscription tests if a block subscription returns block hashes for posted chain events.
// It creates multiple subscriptions:
// - one at the start and should receive all posted chain events and a second (blockHashes)
// - one that is created after a cutoff moment and uninstalled after a second cutoff moment (blockHashes[cutoff1:cutoff2])
// - one that is created after the second cutoff moment (blockHashes[cutoff2:])
func TestBlockSubscription(t *testing.T) {
	t.Parallel()

	var (
		mux         = new(event.TypeMux)
		db          = rawdb.NewMemoryDatabase()
		txFeed      = new(event.Feed)
		rmLogsFeed  = new(event.Feed)
		logsFeed    = new(event.Feed)
		chainFeed   = new(event.Feed)
		backend     = &testBackend{mux, db, 0, txFeed, rmLogsFeed, logsFeed, chainFeed}
		api         = NewPublicFilterAPI(backend, false)
		genesis     = new(core.Genesis).MustCommit(db)
		chain, _    = core.GenerateChain(params.TestChainConfig, genesis, ethash.NewFaker(), db, 10, func(i int, gen *core.BlockGen) {})
		chainEvents = []core.ChainEvent{}
	)

	for _, blk := range chain {
		chainEvents = append(chainEvents, core.ChainEvent{Hash: blk.Hash(), Block: blk})
	}

	chan0 := make(chan *types.Header)
	sub0 := api.events.SubscribeNewHeads(chan0)
	chan1 := make(chan *types.Header)
	sub1 := api.events.SubscribeNewHeads(chan1)

	go func() { // simulate client
		i1, i2 := 0, 0
		for i1 != len(chainEvents) || i2 != len(chainEvents) {
			select {
			case header := <-chan0:
				if chainEvents[i1].Hash != header.Hash() {
					t.Errorf("sub0 received invalid hash on index %d, want %x, got %x", i1, chainEvents[i1].Hash, header.Hash())
				}
				i1++
			case header := <-chan1:
				if chainEvents[i2].Hash != header.Hash() {
					t.Errorf("sub1 received invalid hash on index %d, want %x, got %x", i2, chainEvents[i2].Hash, header.Hash())
				}
				i2++
			}
		}

		sub0.Unsubscribe()
		sub1.Unsubscribe()
	}()

	time.Sleep(1 * time.Second)
	for _, e := range chainEvents {
		chainFeed.Send(e)
	}

	<-sub0.Err()
	<-sub1.Err()
}

// TestPendingTxFilter tests whether pending tx filters retrieve all pending transactions that are posted to the event mux.
func TestPendingTxFilter(t *testing.T) {
	t.Parallel()

	var (
		mux        = new(event.TypeMux)
		db         = rawdb.NewMemoryDatabase()
		txFeed     = new(event.Feed)
		rmLogsFeed = new(event.Feed)
		logsFeed   = new(event.Feed)
		chainFeed  = new(event.Feed)
		backend    = &testBackend{mux, db, 0, txFeed, rmLogsFeed, logsFeed, chainFeed}
		api        = NewPublicFilterAPI(backend, false)

		transactions = []*types.Transaction{
			types.NewTransaction(0, common.HexToAddress("0xb794f5ea0ba39494ce83a213fffba74279579268"), new(big.Int), 0, new(big.Int), nil),
			types.NewTransaction(1, common.HexToAddress("0xb794f5ea0ba39494ce83a213fffba74279579268"), new(big.Int), 0, new(big.Int), nil),
			types.NewTransaction(2, common.HexToAddress("0xb794f5ea0ba39494ce83a213fffba74279579268"), new(big.Int), 0, new(big.Int), nil),
			types.NewTransaction(3, common.HexToAddress("0xb794f5ea0ba39494ce83a213fffba74279579268"), new(big.Int), 0, new(big.Int), nil),
			types.NewTransaction(4, common.HexToAddress("0xb794f5ea0ba39494ce83a213fffba74279579268"), new(big.Int), 0, new(big.Int), nil),
		}

		hashes []common.Hash
	)

	fid0 := api.NewPendingTransactionFilter()

	time.Sleep(1 * time.Second)
	for _, tx := range transactions {
		ev := core.TxPreEvent{Tx: tx}
		txFeed.Send(ev)
	}

	timeout := time.Now().Add(1 * time.Second)
	for {
		results, err := api.GetFilterChanges(fid0)
		if err != nil {
			t.Fatalf("Unable to retrieve logs: %v", err)
		}

		h := results.([]common.Hash)
		hashes = append(hashes, h...)
		if len(hashes) >= len(transactions) {
			break
		}
		// check timeout
		if time.Now().After(timeout) {
			break
		}

		time.Sleep(100 * time.Millisecond)
	}

	if len(hashes) != len(transactions) {
		t.Errorf("invalid number of transactions, want %d transactions(s), got %d", len(transactions), len(hashes))
		return
	}
	for i := range hashes {
		if hashes[i] != transactions[i].Hash() {
			t.Errorf("hashes[%d] invalid, want %x, got %x", i, transactions[i].Hash(), hashes[i])
		}
	}
}

// TestLogFilterCreation test whether a given filter criteria makes sense.
// If not it must return an error.
func TestLogFilterCreation(t *testing.T) {
	var (
		mux        = new(event.TypeMux)
		db         = rawdb.NewMemoryDatabase()
		txFeed     = new(event.Feed)
		rmLogsFeed = new(event.Feed)
		logsFeed   = new(event.Feed)
		chainFeed  = new(event.Feed)
		backend    = &testBackend{mux, db, 0, txFeed, rmLogsFeed, logsFeed, chainFeed}
		api        = NewPublicFilterAPI(backend, false)

		testCases = []struct {
			crit    FilterCriteria
			success bool
		}{
			// defaults
			{FilterCriteria{}, true},
			// valid block number range
			{FilterCriteria{FromBlock: big.NewInt(1), ToBlock: big.NewInt(2)}, true},
			// "mined" block range to pending
			{FilterCriteria{FromBlock: big.NewInt(1), ToBlock: big.NewInt(rpc.LatestBlockNumber.Int64())}, true},
			// new mined and pending blocks
			{FilterCriteria{FromBlock: big.NewInt(rpc.LatestBlockNumber.Int64()), ToBlock: big.NewInt(rpc.PendingBlockNumber.Int64())}, true},
			// from block "higher" than to block
			{FilterCriteria{FromBlock: big.NewInt(2), ToBlock: big.NewInt(1)}, false},
			// from block "higher" than to block
			{FilterCriteria{FromBlock: big.NewInt(rpc.LatestBlockNumber.Int64()), ToBlock: big.NewInt(100)}, false},
			// from block "higher" than to block
			{FilterCriteria{FromBlock: big.NewInt(rpc.PendingBlockNumber.Int64()), ToBlock: big.NewInt(100)}, false},
			// from block "higher" than to block
			{FilterCriteria{FromBlock: big.NewInt(rpc.PendingBlockNumber.Int64()), ToBlock: big.NewInt(rpc.LatestBlockNumber.Int64())}, false},
		}
	)

	for i, test := range testCases {
		_, err := api.NewFilter(test.crit)
		if test.success && err != nil {
			t.Errorf("expected filter creation for case %d to success, got %v", i, err)
		}
		if !test.success && err == nil {
			t.Errorf("expected testcase %d to fail with an error", i)
		}
	}
}

// TestInvalidLogFilterCreation tests whether invalid filter log criteria results in an error
// when the filter is created.
func TestInvalidLogFilterCreation(t *testing.T) {
	t.Parallel()

	var (
		mux        = new(event.TypeMux)
		db         = rawdb.NewMemoryDatabase()
		txFeed     = new(event.Feed)
		rmLogsFeed = new(event.Feed)
		logsFeed   = new(event.Feed)
		chainFeed  = new(event.Feed)
		backend    = &testBackend{mux, db, 0, txFeed, rmLogsFeed, logsFeed, chainFeed}
		api        = NewPublicFilterAPI(backend, false)
	)

	// different situations where log filter creation should fail.
	// Reason: fromBlock > toBlock
	testCases := []FilterCriteria{
		0: {FromBlock: big.NewInt(rpc.PendingBlockNumber.Int64()), ToBlock: big.NewInt(rpc.LatestBlockNumber.Int64())},
		1: {FromBlock: big.NewInt(rpc.PendingBlockNumber.Int64()), ToBlock: big.NewInt(100)},
		2: {FromBlock: big.NewInt(rpc.LatestBlockNumber.Int64()), ToBlock: big.NewInt(100)},
	}

	for i, test := range testCases {
		if _, err := api.NewFilter(test); err == nil {
			t.Errorf("Expected NewFilter for case #%d to fail", i)
		}
	}
}

// TestLogFilter tests whether log filters match the correct logs that are posted to the event feed.
func TestLogFilter(t *testing.T) {
	t.Parallel()

	var (
		mux        = new(event.TypeMux)
		db         = rawdb.NewMemoryDatabase()
		txFeed     = new(event.Feed)
		rmLogsFeed = new(event.Feed)
		logsFeed   = new(event.Feed)
		chainFeed  = new(event.Feed)
		backend    = &testBackend{mux, db, 0, txFeed, rmLogsFeed, logsFeed, chainFeed}
		api        = NewPublicFilterAPI(backend, false)

		firstAddr      = common.HexToAddress("0x1111111111111111111111111111111111111111")
		secondAddr     = common.HexToAddress("0x2222222222222222222222222222222222222222")
		thirdAddress   = common.HexToAddress("0x3333333333333333333333333333333333333333")
		notUsedAddress = common.HexToAddress("0x9999999999999999999999999999999999999999")
		firstTopic     = common.HexToHash("0x1111111111111111111111111111111111111111111111111111111111111111")
		secondTopic    = common.HexToHash("0x2222222222222222222222222222222222222222222222222222222222222222")
		notUsedTopic   = common.HexToHash("0x9999999999999999999999999999999999999999999999999999999999999999")

		// posted twice, once as vm.Logs and once as core.PendingLogsEvent
		allLogs = []*types.Log{
			{Address: firstAddr},
			{Address: firstAddr, Topics: []common.Hash{firstTopic}, BlockNumber: 1},
			{Address: secondAddr, Topics: []common.Hash{firstTopic}, BlockNumber: 1},
			{Address: thirdAddress, Topics: []common.Hash{secondTopic}, BlockNumber: 2},
			{Address: thirdAddress, Topics: []common.Hash{secondTopic}, BlockNumber: 3},
		}

		expectedCase7  = []*types.Log{allLogs[3], allLogs[4], allLogs[0], allLogs[1], allLogs[2], allLogs[3], allLogs[4]}
		expectedCase11 = []*types.Log{allLogs[1], allLogs[2], allLogs[1], allLogs[2]}

		testCases = []struct {
			crit     FilterCriteria
			expected []*types.Log
			id       rpc.ID
		}{
			// match all
			0: {FilterCriteria{}, allLogs, ""},
			// match none due to no matching addresses
			1: {FilterCriteria{Addresses: []common.Address{{}, notUsedAddress}, Topics: [][]common.Hash{nil}}, []*types.Log{}, ""},
			// match logs based on addresses, ignore topics
			2: {FilterCriteria{Addresses: []common.Address{firstAddr}}, allLogs[:2], ""},
			// match none due to no matching topics (match with address)
			3: {FilterCriteria{Addresses: []common.Address{secondAddr}, Topics: [][]common.Hash{{notUsedTopic}}}, []*types.Log{}, ""},
			// match logs based on addresses and topics
			4: {FilterCriteria{Addresses: []common.Address{thirdAddress}, Topics: [][]common.Hash{{firstTopic, secondTopic}}}, allLogs[3:5], ""},
			// match logs based on multiple addresses and "or" topics
			5: {FilterCriteria{Addresses: []common.Address{secondAddr, thirdAddress}, Topics: [][]common.Hash{{firstTopic, secondTopic}}}, allLogs[2:5], ""},
			// logs in the pending block
			6: {FilterCriteria{Addresses: []common.Address{firstAddr}, FromBlock: big.NewInt(rpc.PendingBlockNumber.Int64()), ToBlock: big.NewInt(rpc.PendingBlockNumber.Int64())}, allLogs[:2], ""},
			// mined logs with block num >= 2 or pending logs
			7: {FilterCriteria{FromBlock: big.NewInt(2), ToBlock: big.NewInt(rpc.PendingBlockNumber.Int64())}, expectedCase7, ""},
			// all "mined" logs with block num >= 2
			8: {FilterCriteria{FromBlock: big.NewInt(2), ToBlock: big.NewInt(rpc.LatestBlockNumber.Int64())}, allLogs[3:], ""},
			// all "mined" logs
			9: {FilterCriteria{ToBlock: big.NewInt(rpc.LatestBlockNumber.Int64())}, allLogs, ""},
			// all "mined" logs with 1>= block num <=2 and topic secondTopic
			10: {FilterCriteria{FromBlock: big.NewInt(1), ToBlock: big.NewInt(2), Topics: [][]common.Hash{{secondTopic}}}, allLogs[3:4], ""},
			// all "mined" and pending logs with topic firstTopic
			11: {FilterCriteria{FromBlock: big.NewInt(rpc.LatestBlockNumber.Int64()), ToBlock: big.NewInt(rpc.PendingBlockNumber.Int64()), Topics: [][]common.Hash{{firstTopic}}}, expectedCase11, ""},
			// match all logs due to wildcard topic
			12: {FilterCriteria{Topics: [][]common.Hash{nil}}, allLogs[1:], ""},
		}
	)

	// create all filters
	for i := range testCases {
		testCases[i].id, _ = api.NewFilter(testCases[i].crit)
	}

	// raise events
	time.Sleep(1 * time.Second)
	if nsend := logsFeed.Send(allLogs); nsend == 0 {
		t.Fatal("Shoud have at least one subscription")
	}
	if err := mux.Post(core.PendingLogsEvent{Logs: allLogs}); err != nil {
		t.Fatal(err)
	}

	for i, tt := range testCases {
		var fetched []*types.Log
		timeout := time.Now().Add(1 * time.Second)
		for { // fetch all expected logs
			results, err := api.GetFilterChanges(tt.id)
			if err != nil {
				t.Fatalf("Unable to fetch logs: %v", err)
			}

			fetched = append(fetched, results.([]*types.Log)...)
			if len(fetched) >= len(tt.expected) {
				break
			}
			// check timeout
			if time.Now().After(timeout) {
				break
			}

			time.Sleep(100 * time.Millisecond)
		}

		if len(fetched) != len(tt.expected) {
			t.Errorf("invalid number of logs for case %d, want %d log(s), got %d", i, len(tt.expected), len(fetched))
			return
		}

		for l := range fetched {
			if fetched[l].Removed {
				t.Errorf("expected log not to be removed for log %d in case %d", l, i)
			}
			if !reflect.DeepEqual(fetched[l], tt.expected[l]) {
				t.Errorf("invalid log on index %d for case %d", l, i)
			}
		}
	}
}

// TestPendingLogsSubscription tests if a subscription receives the correct pending logs that are posted to the event feed.
func TestPendingLogsSubscription(t *testing.T) {
	t.Parallel()

	var (
		mux        = new(event.TypeMux)
		db         = rawdb.NewMemoryDatabase()
		txFeed     = new(event.Feed)
		rmLogsFeed = new(event.Feed)
		logsFeed   = new(event.Feed)
		chainFeed  = new(event.Feed)
		backend    = &testBackend{mux, db, 0, txFeed, rmLogsFeed, logsFeed, chainFeed}
		api        = NewPublicFilterAPI(backend, false)

		firstAddr      = common.HexToAddress("0x1111111111111111111111111111111111111111")
		secondAddr     = common.HexToAddress("0x2222222222222222222222222222222222222222")
		thirdAddress   = common.HexToAddress("0x3333333333333333333333333333333333333333")
		notUsedAddress = common.HexToAddress("0x9999999999999999999999999999999999999999")
		firstTopic     = common.HexToHash("0x1111111111111111111111111111111111111111111111111111111111111111")
		secondTopic    = common.HexToHash("0x2222222222222222222222222222222222222222222222222222222222222222")
		thirdTopic     = common.HexToHash("0x3333333333333333333333333333333333333333333333333333333333333333")
		fourthTopic    = common.HexToHash("0x4444444444444444444444444444444444444444444444444444444444444444")
		notUsedTopic   = common.HexToHash("0x9999999999999999999999999999999999999999999999999999999999999999")

		allLogs = []core.PendingLogsEvent{
			{Logs: []*types.Log{{Address: firstAddr, Topics: []common.Hash{}, BlockNumber: 0}}},
			{Logs: []*types.Log{{Address: firstAddr, Topics: []common.Hash{firstTopic}, BlockNumber: 1}}},
			{Logs: []*types.Log{{Address: secondAddr, Topics: []common.Hash{firstTopic}, BlockNumber: 2}}},
			{Logs: []*types.Log{{Address: thirdAddress, Topics: []common.Hash{secondTopic}, BlockNumber: 3}}},
			{Logs: []*types.Log{{Address: thirdAddress, Topics: []common.Hash{secondTopic}, BlockNumber: 4}}},
			{Logs: []*types.Log{
				{Address: thirdAddress, Topics: []common.Hash{firstTopic}, BlockNumber: 5},
				{Address: thirdAddress, Topics: []common.Hash{thirdTopic}, BlockNumber: 5},
				{Address: thirdAddress, Topics: []common.Hash{fourthTopic}, BlockNumber: 5},
				{Address: firstAddr, Topics: []common.Hash{firstTopic}, BlockNumber: 5},
			}},
		}

		convertLogs = func(pl []core.PendingLogsEvent) []*types.Log {
			var logs []*types.Log
			for _, l := range pl {
				logs = append(logs, l.Logs...)
			}
			return logs
		}

		testCases = []struct {
			crit     ethereum.FilterQuery
			expected []*types.Log
			c        chan []*types.Log
			sub      *Subscription
		}{
			// match all
			{ethereum.FilterQuery{}, convertLogs(allLogs), nil, nil},
			// match none due to no matching addresses
			{ethereum.FilterQuery{Addresses: []common.Address{{}, notUsedAddress}, Topics: [][]common.Hash{nil}}, []*types.Log{}, nil, nil},
			// match logs based on addresses, ignore topics
			{ethereum.FilterQuery{Addresses: []common.Address{firstAddr}}, append(convertLogs(allLogs[:2]), allLogs[5].Logs[3]), nil, nil},
			// match none due to no matching topics (match with address)
			{ethereum.FilterQuery{Addresses: []common.Address{secondAddr}, Topics: [][]common.Hash{{notUsedTopic}}}, []*types.Log{}, nil, nil},
			// match logs based on addresses and topics
			{ethereum.FilterQuery{Addresses: []common.Address{thirdAddress}, Topics: [][]common.Hash{{firstTopic, secondTopic}}}, append(convertLogs(allLogs[3:5]), allLogs[5].Logs[0]), nil, nil},
			// match logs based on multiple addresses and "or" topics
			{ethereum.FilterQuery{Addresses: []common.Address{secondAddr, thirdAddress}, Topics: [][]common.Hash{{firstTopic, secondTopic}}}, append(convertLogs(allLogs[2:5]), allLogs[5].Logs[0]), nil, nil},
			// block numbers are ignored for filters created with New***Filter, these return all logs that match the given criteria when the state changes
			{ethereum.FilterQuery{Addresses: []common.Address{firstAddr}, FromBlock: big.NewInt(2), ToBlock: big.NewInt(3)}, append(convertLogs(allLogs[:2]), allLogs[5].Logs[3]), nil, nil},
			// multiple pending logs, should match only 2 topics from the logs in block 5
			{ethereum.FilterQuery{Addresses: []common.Address{thirdAddress}, Topics: [][]common.Hash{{firstTopic, fourthTopic}}}, []*types.Log{allLogs[5].Logs[0], allLogs[5].Logs[2]}, nil, nil},
		}
	)

	// create all subscriptions, this ensures all subscriptions are created before the events are posted.
	// on slow machines this could otherwise lead to missing events when the subscription is created after
	// (some) events are posted.
	for i := range testCases {
		testCases[i].c = make(chan []*types.Log)
		testCases[i].sub, _ = api.events.SubscribeLogs(testCases[i].crit, testCases[i].c)
	}

	for n, test := range testCases {
		i := n
		tt := test
		go func() {
			var fetched []*types.Log
		fetchLoop:
			for {
				logs := <-tt.c
				fetched = append(fetched, logs...)
				if len(fetched) >= len(tt.expected) {
					break fetchLoop
				}
			}

			if len(fetched) != len(tt.expected) {
				panic(fmt.Sprintf("invalid number of logs for case %d, want %d log(s), got %d", i, len(tt.expected), len(fetched)))
			}

			for l := range fetched {
				if fetched[l].Removed {
					panic(fmt.Sprintf("expected log not to be removed for log %d in case %d", l, i))
				}
				if !reflect.DeepEqual(fetched[l], tt.expected[l]) {
					panic(fmt.Sprintf("invalid log on index %d for case %d", l, i))
				}
			}
		}()
	}

	// raise events
	time.Sleep(1 * time.Second)
	// allLogs are type of core.PendingLogsEvent
	for _, l := range allLogs {
		if err := mux.Post(l); err != nil {
			t.Fatal(err)
		}
	}
}<|MERGE_RESOLUTION|>--- conflicted
+++ resolved
@@ -74,23 +74,13 @@
 }
 
 func (b *testBackend) GetReceipts(ctx context.Context, blockHash common.Hash) (types.Receipts, error) {
-<<<<<<< HEAD
 	number := rawdb.GetBlockNumber(b.db, blockHash)
-	return rawdb.GetBlockReceipts(b.db, blockHash, number), nil
+	return rawdb.GetBlockReceipts(b.db, blockHash, number, b.ChainConfig()), nil
 }
 
 func (b *testBackend) GetLogs(ctx context.Context, blockHash common.Hash) ([][]*types.Log, error) {
 	number := rawdb.GetBlockNumber(b.db, blockHash)
-	receipts := rawdb.GetBlockReceipts(b.db, blockHash, number)
-=======
-	number := core.GetBlockNumber(b.db, blockHash)
-	return core.GetBlockReceipts(b.db, blockHash, number, b.ChainConfig()), nil
-}
-
-func (b *testBackend) GetLogs(ctx context.Context, blockHash common.Hash) ([][]*types.Log, error) {
-	number := core.GetBlockNumber(b.db, blockHash)
-	receipts := core.GetBlockReceipts(b.db, blockHash, number, b.ChainConfig())
->>>>>>> 6a5f5478
+	receipts := rawdb.GetBlockReceipts(b.db, blockHash, number, b.ChainConfig())
 
 	logs := make([][]*types.Log, len(receipts))
 	for i, receipt := range receipts {
