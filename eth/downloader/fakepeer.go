// Copyright 2017 The go-ethereum Authors
// This file is part of the go-ethereum library.
//
// The go-ethereum library is free software: you can redistribute it and/or modify
// it under the terms of the GNU Lesser General Public License as published by
// the Free Software Foundation, either version 3 of the License, or
// (at your option) any later version.
//
// The go-ethereum library is distributed in the hope that it will be useful,
// but WITHOUT ANY WARRANTY; without even the implied warranty of
// MERCHANTABILITY or FITNESS FOR A PARTICULAR PURPOSE. See the
// GNU Lesser General Public License for more details.
//
// You should have received a copy of the GNU Lesser General Public License
// along with the go-ethereum library. If not, see <http://www.gnu.org/licenses/>.

package downloader

import (
	"math/big"

	"github.com/tomochain/tomochain/common"
	"github.com/tomochain/tomochain/core"
	"github.com/tomochain/tomochain/core/rawdb"
	"github.com/tomochain/tomochain/core/types"
	"github.com/tomochain/tomochain/ethdb"
)

// FakePeer is a mock downloader peer that operates on a local database instance
// instead of being an actual live node. It's useful for testing and to implement
// sync commands from an xisting local database.
type FakePeer struct {
	id string
	db ethdb.Database
	hc *core.HeaderChain
	dl *Downloader
}

// NewFakePeer creates a new mock downloader peer with the given data sources.
func NewFakePeer(id string, db ethdb.Database, hc *core.HeaderChain, dl *Downloader) *FakePeer {
	return &FakePeer{id: id, db: db, hc: hc, dl: dl}
}

// Head implements downloader.Peer, returning the current head hash and number
// of the best known header.
func (p *FakePeer) Head() (common.Hash, *big.Int) {
	header := p.hc.CurrentHeader()
	return header.Hash(), header.Number
}

// RequestHeadersByHash implements downloader.Peer, returning a batch of headers
// defined by the origin hash and the associaed query parameters.
func (p *FakePeer) RequestHeadersByHash(hash common.Hash, amount int, skip int, reverse bool) error {
	var (
		headers []*types.Header
		unknown bool
	)
	for !unknown && len(headers) < amount {
		origin := p.hc.GetHeaderByHash(hash)
		if origin == nil {
			break
		}
		number := origin.Number.Uint64()
		headers = append(headers, origin)
		if reverse {
			for i := 0; i <= skip; i++ {
				if header := p.hc.GetHeader(hash, number); header != nil {
					hash = header.ParentHash
					number--
				} else {
					unknown = true
					break
				}
			}
		} else {
			var (
				current = origin.Number.Uint64()
				next    = current + uint64(skip) + 1
			)
			if header := p.hc.GetHeaderByNumber(next); header != nil {
				if p.hc.GetBlockHashesFromHash(header.Hash(), uint64(skip+1))[skip] == hash {
					hash = header.Hash()
				} else {
					unknown = true
				}
			} else {
				unknown = true
			}
		}
	}
	p.dl.DeliverHeaders(p.id, headers)
	return nil
}

// RequestHeadersByNumber implements downloader.Peer, returning a batch of headers
// defined by the origin number and the associaed query parameters.
func (p *FakePeer) RequestHeadersByNumber(number uint64, amount int, skip int, reverse bool) error {
	var (
		headers []*types.Header
		unknown bool
	)
	for !unknown && len(headers) < amount {
		origin := p.hc.GetHeaderByNumber(number)
		if origin == nil {
			break
		}
		if reverse {
			if number >= uint64(skip+1) {
				number -= uint64(skip + 1)
			} else {
				unknown = true
			}
		} else {
			number += uint64(skip + 1)
		}
		headers = append(headers, origin)
	}
	p.dl.DeliverHeaders(p.id, headers)
	return nil
}

// RequestBodies implements downloader.Peer, returning a batch of block bodies
// corresponding to the specified block hashes.
func (p *FakePeer) RequestBodies(hashes []common.Hash) error {
	var (
		txs    [][]*types.Transaction
		uncles [][]*types.Header
	)
	for _, hash := range hashes {
		block := rawdb.GetBlock(p.db, hash, p.hc.GetBlockNumber(hash))

		txs = append(txs, block.Transactions())
		uncles = append(uncles, block.Uncles())
	}
	p.dl.DeliverBodies(p.id, txs, uncles)
	return nil
}

// RequestReceipts implements downloader.Peer, returning a batch of transaction
// receipts corresponding to the specified block hashes.
func (p *FakePeer) RequestReceipts(hashes []common.Hash) error {
	var receipts [][]*types.Receipt
	for _, hash := range hashes {
<<<<<<< HEAD
		receipts = append(receipts, rawdb.GetBlockReceipts(p.db, hash, p.hc.GetBlockNumber(hash)))
=======
		receipts = append(receipts, core.GetBlockReceipts(p.db, hash, p.hc.GetBlockNumber(hash), p.hc.Config()))
>>>>>>> 6a5f5478
	}
	p.dl.DeliverReceipts(p.id, receipts)
	return nil
}

// RequestNodeData implements downloader.Peer, returning a batch of state trie
// nodes corresponding to the specified trie hashes.
func (p *FakePeer) RequestNodeData(hashes []common.Hash) error {
	var data [][]byte
	for _, hash := range hashes {
		if entry, err := p.db.Get(hash.Bytes()); err == nil {
			data = append(data, entry)
		}
	}
	p.dl.DeliverNodeData(p.id, data)
	return nil
}<|MERGE_RESOLUTION|>--- conflicted
+++ resolved
@@ -141,11 +141,7 @@
 func (p *FakePeer) RequestReceipts(hashes []common.Hash) error {
 	var receipts [][]*types.Receipt
 	for _, hash := range hashes {
-<<<<<<< HEAD
-		receipts = append(receipts, rawdb.GetBlockReceipts(p.db, hash, p.hc.GetBlockNumber(hash)))
-=======
-		receipts = append(receipts, core.GetBlockReceipts(p.db, hash, p.hc.GetBlockNumber(hash), p.hc.Config()))
->>>>>>> 6a5f5478
+		receipts = append(receipts, rawdb.GetBlockReceipts(p.db, hash, p.hc.GetBlockNumber(hash), p.hc.Config()))
 	}
 	p.dl.DeliverReceipts(p.id, receipts)
 	return nil
