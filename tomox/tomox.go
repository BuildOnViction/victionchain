package tomox

import (
	"bytes"
	"encoding/json"
	"errors"
	"fmt"
	"math/big"
	"runtime"
	"strings"
	"sync"
	"time"

	"github.com/ethereum/go-ethereum/common"
	"github.com/ethereum/go-ethereum/crypto"
	"github.com/ethereum/go-ethereum/log"
	"github.com/ethereum/go-ethereum/node"
	"github.com/ethereum/go-ethereum/p2p"
	"github.com/ethereum/go-ethereum/rpc"
	"golang.org/x/sync/syncmap"
	"gopkg.in/fatih/set.v0"
)

const (
	ProtocolName         = "tomoX"
	ProtocolVersion      = uint64(1)
	ProtocolVersionStr   = "1.0"
	expirationCycle      = time.Second
	transmissionCycle    = 300 * time.Millisecond
	statusCode           = 10  // used by TomoX protocol
	messagesCode         = 11  // normal TomoX message
	p2pMessageCode       = 127 // peer-to-peer message (to be consumed by the peer, but not forwarded any further)
	NumberOfMessageCodes = 128
	DefaultTTL           = 50 // seconds
	DefaultSyncAllowance = 10 // seconds
	messageQueueLimit    = 1024
	overflowIdx                // Indicator of message queue overflow
	signatureLength      = 65  // in bytes
	padSizeLimit         = 256 // just an arbitrary number, could be changed without breaking the protocol
	flagsLength          = 1
	SizeMask             = byte(3) // mask used to extract the size of payload size field from the flags
	TopicLength          = 86      // in bytes
	keyIDSize            = 32      // in bytes
<<<<<<< HEAD
=======
	pendingOrder         = "PENDING_ORDER"
	orderCountKey        = "ORDER_COUNT"
>>>>>>> cb7ee59d
	activePairsKey       = "ACTIVE_PAIRS"
	pendingHash          = "PENDING_HASH"
	pendingPrefix        = "XP"
	processedHash        = "PROCESSED_HASH"
	orderProcessLimit    = 5
)

type Config struct {
	DataDir       string `toml:",omitempty"`
	DBEngine      string `toml:",omitempty"`
	ConnectionUrl string `toml:",omitempty"`
}

type TxDataMatch struct {
	order  []byte
	trades []map[string]string
}

// DefaultConfig represents (shocker!) the default configuration.
var DefaultConfig = Config{
	DataDir: node.DefaultDataDir(),
}

type TomoX struct {
	// Order related
	Orderbooks map[string]*OrderBook
	db         OrderDao
	orderCount map[common.Address] *big.Int

	// P2P messaging related
	protocol p2p.Protocol
	filters  *Filters // Message filters installed with Subscribe function
	quit     chan struct{}
	peers    map[*Peer]struct{} // Set of currently active peers
	peerMu   sync.RWMutex       // Mutex to sync the active peer set

	messageQueue chan *Envelope // Message queue for normal TomoX messages
	p2pMsgQueue  chan *Envelope // Message queue for peer-to-peer messages (not to be forwarded any further)

	envelopes   map[common.Hash]*Envelope
	expirations map[uint32]*set.SetNonTS // Message expiration pool
	poolMu      sync.RWMutex             // Mutex to sync the message and expiration pools

	syncAllowance int // maximum time in seconds allowed to process the tomoX-related messages

	lightClient bool // indicates is this node is pure light client (does not forward any messages)

	statsMu sync.Mutex // guard stats

	settings syncmap.Map // holds configuration settings that can be dynamically changed

	activePairs map[string]bool // hold active pairs
}

func NewLDBEngine(cfg *Config) *BatchDatabase {
	datadir := cfg.DataDir
	batchDB := NewBatchDatabaseWithEncode(datadir, 0, 0)
	return batchDB
}

func NewMongoDBEngine(cfg *Config) *MongoDatabase {
	mongoDB, err := NewMongoDatabase(nil, cfg.ConnectionUrl)

	if err != nil {
		log.Error(err.Error())
		return &MongoDatabase{}
	}

	return mongoDB
}

func New(cfg *Config) *TomoX {
	tomoX := &TomoX{
		Orderbooks:    make(map[string]*OrderBook),
		orderCount:    make(map[common.Address]*big.Int),
		peers:         make(map[*Peer]struct{}),
		quit:          make(chan struct{}),
		envelopes:     make(map[common.Hash]*Envelope),
		syncAllowance: DefaultSyncAllowance,
		expirations:   make(map[uint32]*set.SetNonTS),
		messageQueue:  make(chan *Envelope, messageQueueLimit),
		p2pMsgQueue:   make(chan *Envelope, messageQueueLimit),
		activePairs:   make(map[string]bool),
	}
	switch cfg.DBEngine {
	case "leveldb":
		tomoX.db = NewLDBEngine(cfg)
	case "mongodb":
		tomoX.db = NewMongoDBEngine(cfg)
	default:
		log.Crit("wrong database engine, only accept either leveldb or mongodb")
	}

	tomoX.filters = NewFilters(tomoX)

	tomoX.settings.Store(overflowIdx, false)

	// p2p tomoX sub protocol handler
	tomoX.protocol = p2p.Protocol{
		Name:    ProtocolName,
		Version: uint(ProtocolVersion),
		Length:  NumberOfMessageCodes,
		Run:     tomoX.HandlePeer,
		NodeInfo: func() interface{} {
			return map[string]interface{}{
				"version": ProtocolVersionStr,
			}
		},
	}

	return tomoX
}

// Overflow returns an indication if the message queue is full.
func (tomox *TomoX) Overflow() bool {
	val, _ := tomox.settings.Load(overflowIdx)
	return val.(bool)
}

// APIs returns the RPC descriptors the TomoX implementation offers
func (tomox *TomoX) APIs() []rpc.API {
	return []rpc.API{
		{
			Namespace: ProtocolName,
			Version:   ProtocolVersionStr,
			Service:   NewPublicTomoXAPI(tomox),
			Public:    true,
		},
	}
}

// Protocols returns the whisper sub-protocols ran by this particular client.
func (tomox *TomoX) Protocols() []p2p.Protocol {
	return []p2p.Protocol{tomox.protocol}
}

// Version returns the TomoX sub-protocols version number.
func (tomox *TomoX) Version() uint {
	return tomox.protocol.Version
}

func (tomox *TomoX) getPeers() []*Peer {
	arr := make([]*Peer, len(tomox.peers))
	i := 0
	tomox.peerMu.Lock()
	for p := range tomox.peers {
		arr[i] = p
		i++
	}
	tomox.peerMu.Unlock()
	return arr
}

// getPeer retrieves peer by ID
func (tomox *TomoX) getPeer(peerID []byte) (*Peer, error) {
	tomox.peerMu.Lock()
	defer tomox.peerMu.Unlock()
	for p := range tomox.peers {
		id := p.peer.ID()
		if bytes.Equal(peerID, id[:]) {
			return p, nil
		}
	}
	return nil, fmt.Errorf("Could not find peer with ID: %x", peerID)
}

// AllowP2PMessagesFromPeer marks specific peer trusted,
// which will allow it to send historic (expired) messages.
func (tomox *TomoX) AllowP2PMessagesFromPeer(peerID []byte) error {
	p, err := tomox.getPeer(peerID)
	if err != nil {
		return err
	}
	p.trusted = true
	return nil
}

// SendP2PMessage sends a peer-to-peer message to a specific peer.
func (tomox *TomoX) SendP2PMessage(peerID []byte, envelope *Envelope) error {
	p, err := tomox.getPeer(peerID)
	if err != nil {
		return err
	}
	return tomox.SendP2PDirect(p, envelope)
}

// SendP2PDirect sends a peer-to-peer message to a specific peer.
func (tomox *TomoX) SendP2PDirect(peer *Peer, envelope *Envelope) error {
	return p2p.Send(peer.ws, p2pMessageCode, envelope)
}

// Subscribe installs a new message handler used for filtering, decrypting
// and subsequent storing of incoming messages.
func (tomox *TomoX) Subscribe(f *Filter) (string, error) {
	s, err := tomox.filters.Install(f)
	return s, err
}

// GetFilter returns the filter by id.
func (tomox *TomoX) GetFilter(id string) *Filter {
	return tomox.filters.Get(id)
}

// Unsubscribe removes an installed message handler.
func (tomox *TomoX) Unsubscribe(id string) error {
	ok := tomox.filters.Uninstall(id)
	if !ok {
		return fmt.Errorf("Unsubscribe: Invalid ID")
	}
	return nil
}

// Send injects a message into the whisper send queue, to be distributed in the
// network in the coming cycles.
func (tomox *TomoX) Send(envelope *Envelope) error {
	ok, err := tomox.add(envelope, false)
	if err == nil && !ok {
		return fmt.Errorf("failed to add envelope")
	}
	return err
}

// Start implements node.Service, starting the background data propagation thread
// of the TomoX protocol.
func (tomox *TomoX) Start(*p2p.Server) error {
	log.Info("started tomoX v." + ProtocolVersionStr)
	go tomox.update()

	numCPU := runtime.NumCPU()
	for i := 0; i < numCPU; i++ {
		go tomox.processQueue()
	}

	return nil
}

// Stop implements node.Service, stopping the background data propagation thread
// of the TomoX protocol.
func (tomox *TomoX) Stop() error {
	close(tomox.quit)
	log.Info("tomoX stopped")
	return nil
}

// HandlePeer is called by the underlying P2P layer when the TomoX sub-protocol
// connection is negotiated.
func (tomox *TomoX) HandlePeer(peer *p2p.Peer, rw p2p.MsgReadWriter) error {
	log.Debug("TomoX handshake start", "peer", peer.Name())
	// Create the new peer and start tracking it
	tomoPeer := newPeer(tomox, peer, rw)

	tomox.peerMu.Lock()
	tomox.peers[tomoPeer] = struct{}{}
	tomox.peerMu.Unlock()

	defer func() {
		tomox.peerMu.Lock()
		delete(tomox.peers, tomoPeer)
		tomox.peerMu.Unlock()
	}()

	// Run the peer handshake and state updates
	if err := tomoPeer.handshake(); err != nil {
		log.Error("TomoX handshake failed", "peer", peer.Name(), "err", err)
		return err
	}
	log.Debug("TomoX handshake success", "peer", peer.Name())
	tomoPeer.start()
	defer tomoPeer.stop()

	return tomox.runMessageLoop(tomoPeer, rw)
}

// runMessageLoop reads and processes inbound messages directly to merge into client-global state.
func (tomox *TomoX) runMessageLoop(p *Peer, rw p2p.MsgReadWriter) error {
	for {
		// fetch the next packet
		packet, err := rw.ReadMsg()
		if err != nil {
			log.Warn("message loop", "peer", p.peer.ID(), "err", err)
			return err
		}

		switch packet.Code {
		case statusCode:
			// this should not happen, but no need to panic; just ignore this message.
			log.Warn("unxepected status message received", "peer", p.peer.ID())
		case messagesCode:
			// decode the contained envelopes
			var envelopes []*Envelope
			if err := packet.Decode(&envelopes); err != nil {
				log.Warn("failed to decode envelopes, peer will be disconnected", "peer", p.peer.ID(), "err", err)
				return errors.New("invalid envelopes")
			}

			trouble := false
			for _, env := range envelopes {
				cached, err := tomox.add(env, tomox.lightClient)
				if err != nil {
					trouble = true
					log.Error("bad envelope received, peer will be disconnected", "peer", p.peer.ID(), "err", err)
				}
				if cached {
					p.mark(env)
				}
			}

			if trouble {
				return errors.New("invalid envelope")
			}
		case p2pMessageCode:
			// peer-to-peer message, sent directly to peer.
			// this message is not supposed to be forwarded to other peers.
			// these messages are only accepted from the trusted peer.
			if p.trusted {
				var envelope Envelope
				if err := packet.Decode(&envelope); err != nil {
					log.Warn("failed to decode direct message, peer will be disconnected", "peer", p.peer.ID(), "err", err)
					return errors.New("invalid direct message")
				}
				err := tomox.postEvent(&envelope, true)
				if err != nil {
					return err
				}
			}
		default:
		}

		packet.Discard()
	}
}

// add inserts a new envelope into the message pool to be distributed within the
// TomoX network. It also inserts the envelope into the expiration pool at the
// appropriate time-stamp. In case of error, connection should be dropped.
// param isP2P indicates whether the message is peer-to-peer (should not be forwarded).
func (tomox *TomoX) add(envelope *Envelope, isP2P bool) (bool, error) {
	now := uint32(time.Now().Unix())
	sent := envelope.Expiry - envelope.TTL

	if sent > now {
		if sent-DefaultSyncAllowance > now {
			return false, fmt.Errorf("envelope created in the future [%x]", envelope.Hash())
		}
	}

	if envelope.Expiry < now {
		if envelope.Expiry+DefaultSyncAllowance*2 < now {
			return false, fmt.Errorf("very old message")
		}
		log.Debug("expired envelope dropped", "hash", envelope.Hash().Hex())
		return false, nil // drop envelope without error
	}

	hash := envelope.Hash()

	tomox.poolMu.Lock()
	_, alreadyCached := tomox.envelopes[hash]
	if !alreadyCached {
		tomox.envelopes[hash] = envelope
		if tomox.expirations[envelope.Expiry] == nil {
			tomox.expirations[envelope.Expiry] = set.NewNonTS()
		}
		if !tomox.expirations[envelope.Expiry].Has(hash) {
			tomox.expirations[envelope.Expiry].Add(hash)
		}
	}
	tomox.poolMu.Unlock()

	if alreadyCached {
		log.Trace("tomoX envelope already cached", "hash", envelope.Hash().Hex())
	} else {
		log.Trace("cached tomoX envelope", "hash", envelope.Hash().Hex())
		tomox.statsMu.Lock()
		tomox.statsMu.Unlock()
		err := tomox.postEvent(envelope, isP2P) // notify the local node about the new message
		if err != nil {
			return false, err
		}
	}
	return true, nil
}

// postEvent queues the message for further processing.
func (tomox *TomoX) postEvent(envelope *Envelope, isP2P bool) error {
	log.Debug("Received envelope", "hash", envelope.hash.Hex())
	if isP2P {
		tomox.p2pMsgQueue <- envelope
	} else {
		tomox.checkOverflow()
		tomox.messageQueue <- envelope
	}

	order := &OrderItem{}
	msg := envelope.Open()
	err := json.Unmarshal(msg.Payload, &order)
	if err != nil {
		log.Error("Fail to parse envelope", "err", err)
		return err
	}

	if order.Status == Cancel {
		if err := tomox.CancelOrder(order); err != nil {
			log.Error("Can't cancel order", "order", order, "err", err)
			return err
		}
		log.Debug("Cancelled order", "order", order)
	} else {
		if err := tomox.InsertOrder(order); err != nil {
			log.Error("Can't insert order", "order", order, "err", err)
			return err
		}
		log.Debug("Inserted order", "order", order)
	}
	return nil
}

// checkOverflow checks if message queue overflow occurs and reports it if necessary.
func (tomox *TomoX) checkOverflow() {
	queueSize := len(tomox.messageQueue)

	if queueSize == messageQueueLimit {
		if !tomox.Overflow() {
			tomox.settings.Store(overflowIdx, true)
			log.Warn("message queue overflow")
		}
	} else if queueSize <= messageQueueLimit/2 {
		if tomox.Overflow() {
			tomox.settings.Store(overflowIdx, false)
			log.Warn("message queue overflow fixed (back to normal)")
		}
	}
}

// processQueue delivers the messages to the watchers during the lifetime of the whisper node.
func (tomox *TomoX) processQueue() {
	var e *Envelope
	for {
		select {
		case <-tomox.quit:
			return

		case e = <-tomox.messageQueue:
			tomox.filters.NotifyWatchers(e, false)

		case e = <-tomox.p2pMsgQueue:
			tomox.filters.NotifyWatchers(e, true)
		}
	}
}

// update loops until the lifetime of the whisper node, updating its internal
// state by expiring stale messages from the pool.
func (tomox *TomoX) update() {
	// Start a ticker to check for expirations
	expire := time.NewTicker(expirationCycle)

	// Repeat updates until termination is requested
	for {
		select {
		case <-expire.C:
			tomox.expire()

		case <-tomox.quit:
			return
		}
	}
}

// expire iterates over all the expiration timestamps, removing all stale
// messages from the pools.
func (tomox *TomoX) expire() {
	tomox.poolMu.Lock()
	defer tomox.poolMu.Unlock()

	now := uint32(time.Now().Unix())
	for expiry, hashSet := range tomox.expirations {
		if expiry < now {
			// Dump all expired messages and remove timestamp
			hashSet.Each(func(v interface{}) bool {
				delete(tomox.envelopes, v.(common.Hash))
				return true
			})
			tomox.expirations[expiry].Clear()
			delete(tomox.expirations, expiry)
		}
	}
}

// Envelopes retrieves all the messages currently pooled by the node.
func (tomox *TomoX) Envelopes() []*Envelope {
	tomox.poolMu.RLock()
	defer tomox.poolMu.RUnlock()

	all := make([]*Envelope, 0, len(tomox.envelopes))
	for _, envelope := range tomox.envelopes {
		all = append(all, envelope)
	}
	return all
}

// isEnvelopeCached checks if envelope with specific hash has already been received and cached.
func (tomox *TomoX) isEnvelopeCached(hash common.Hash) bool {
	tomox.poolMu.Lock()
	defer tomox.poolMu.Unlock()

	_, exist := tomox.envelopes[hash]
	return exist
}

// validateDataIntegrity returns false if the data have the wrong or contains all zeros,
// which is the simplest and the most common bug.
func validateDataIntegrity(k []byte, expectedSize int) bool {
	if len(k) != expectedSize {
		return false
	}
	if expectedSize > 3 && containsOnlyZeros(k) {
		return false
	}
	return true
}

// containsOnlyZeros checks if the data contain only zeros.
func containsOnlyZeros(data []byte) bool {
	for _, b := range data {
		if b != 0 {
			return false
		}
	}
	return true
}

// bytesToUintLittleEndian converts the slice to 64-bit unsigned integer.
func bytesToUintLittleEndian(b []byte) (res uint64) {
	mul := uint64(1)
	for i := 0; i < len(b); i++ {
		res += uint64(b[i]) * mul
		mul *= 256
	}
	return res
}

// list Orderbook by topic
func (tomox *TomoX) GetOrderBook(pairName string) (*OrderBook, error) {
	return tomox.getAndCreateIfNotExisted(pairName)
}

func (tomox *TomoX) hasOrderBook(name string) bool {
	key := crypto.Keccak256([]byte(name)) //name is already in lower format
	val, err := tomox.db.Get(key, &OrderBookItem{})
	if val == nil {
		if err != nil {
			log.Error("Can't get orderbook in DB", "err", err)
		}
		return false
	}
	if val.(*OrderBookItem) == nil {
		return false
	}
	return true
}

// commit for all orderbooks
func (tomox *TomoX) Commit() error {
	return tomox.db.Commit()
}

func (tomox *TomoX) getAndCreateIfNotExisted(pairName string) (*OrderBook, error) {

	name := strings.ToLower(pairName)

	if !tomox.hasOrderBook(name) {
		// then create one
		ob := NewOrderBook(name, tomox.db)
		log.Debug("Create new orderbook", "ob", ob)

		// updating new pairs
		if len(tomox.activePairs) == 0 {
			if pairs, err := tomox.loadPairs(); err == nil {
				tomox.activePairs = pairs
			}
		}

		if _, ok := tomox.activePairs[name]; !ok {
			tomox.activePairs[name] = true
			if err := tomox.updatePairs(tomox.activePairs); err != nil {
				log.Error("Failed to save active pairs", "err", err)
			}
		}

		return ob, nil
	} else {
		ob := NewOrderBook(name, tomox.db)
		if err := ob.Restore(); err != nil {
			log.Debug("Can't restore orderbook", "err", err)
			return nil, err
		}
		return ob, nil
	}
}

func (tomox *TomoX) GetOrder(pairName, orderID string) *Order {
	ob, _ := tomox.getAndCreateIfNotExisted(pairName)
	if ob == nil {
		return nil
	}
	key := GetKeyFromString(orderID)
	return ob.GetOrder(key)
}

func (tomox *TomoX) InsertOrder(order *OrderItem) error {
<<<<<<< HEAD
	tomox.addPendingHash(order.Hash)
	tomox.addOrderPending(order)
=======
	ob, err := tomox.getAndCreateIfNotExisted(order.PairName)
	if err != nil {
		return err
	}

	if ob != nil {
		// insert
		if order.OrderID == 0 {
			if err := tomox.verifyOrderNonce(order); err != nil {
				return err
			}
			// Save order into orderbook tree.
			if err := ob.SaveOrderPending(order); err != nil {
				return err
			}
			log.Info("Process saved")
			tomox.orderCount[order.UserAddress] = order.Nonce
			if err := tomox.updateOrderCount(tomox.orderCount); err != nil {
				log.Error("Failed to save orderCount", "err", err)
			}

		} else {
			log.Info("Update order")
			if err := ob.UpdateOrder(order); err != nil {
				log.Error("Update order failed", "order", order, "err", err)
				return err
			}
		}
	}
>>>>>>> cb7ee59d

	return nil
}

func (tomox *TomoX) verifyOrderNonce(order *OrderItem) error {
	var (
		orderCount *big.Int
		ok         bool
	)

	// in case of restarting nodes, data in memory has lost
	// should load from persistent storage
	if len(tomox.orderCount) == 0 {
		if err := tomox.loadOrderCount(); err != nil {
			// if a node has just started, its database doesn't have orderCount information
			// Hence, we should not throw error here
			log.Debug("orderCount is empty in leveldb", "err", err)
		}
	}
	if orderCount, ok = tomox.orderCount[order.UserAddress]; !ok {
		orderCount = big.NewInt(0)
	}

	if order.Nonce.Cmp(orderCount) <= 0 {
		return ErrOrderNonceTooLow
	}
	distance := Sub(order.Nonce, orderCount)
	if distance.Cmp(new(big.Int).SetUint64(LimitThresholdOrderNonceInQueue)) > 0 {
		return ErrOrderNonceTooHigh
	}
	return nil
}

// load orderCount from persistent storage
func (tomox *TomoX) loadOrderCount() error {
	var orderCount map[common.Address]*big.Int
	val, err := tomox.db.Get([]byte(orderCountKey), orderCount)
	if err != nil {
		return err
	}
	tomox.orderCount = val.(map[common.Address]*big.Int)
	return nil
}

// update orderCount to persistent storage
func (tomox *TomoX) updateOrderCount(orderCount map[common.Address]*big.Int) error {
	if err := tomox.db.Put([]byte(orderCountKey), orderCount); err != nil {
		return err
	}
	return nil
}


func (tomox *TomoX) CancelOrder(order *OrderItem) error {
	ob, err := tomox.getAndCreateIfNotExisted(order.PairName)
	if ob != nil && err == nil {
		return ob.CancelOrder(order)
	}

	return err
}

func (tomox *TomoX) GetBidsTree(pairName string) (*OrderTree, error) {
	ob, err := tomox.GetOrderBook(pairName)
	if err != nil {
		return nil, err
	}
	return ob.Bids, nil
}

func (tomox *TomoX) GetAsksTree(pairName string) (*OrderTree, error) {
	ob, err := tomox.GetOrderBook(pairName)
	if err != nil {
		return nil, err
	}
	return ob.Asks, nil
}

func (tomox *TomoX) ProcessOrderPending() map[common.Hash]TxDataMatch {
	txMatches := make(map[common.Hash]TxDataMatch)
	pendingHashes := tomox.getPendingHashes()
	for i, orderHash := range pendingHashes {
		if i <= orderProcessLimit {
			order := tomox.getOrderPending(orderHash)
			if order != nil {
				if ! tomox.existProcessedOrderHash(orderHash) {
					ob, _ := tomox.getAndCreateIfNotExisted(order.PairName)
					log.Info("Process order pending", "orderPending", order)
					trades, _ := ob.ProcessOrder(order, true)

					value, err := EncodeBytesItem(order)
					if err != nil {
						log.Error("Can't encode", "order", order, "err", err)
					} else {
						txMatches[order.Hash] = TxDataMatch{
							order:  value,
							trades: trades,
						}
					}
					tomox.addProcessedOrderHash(orderHash, 1000)
				}

				// Remove order from db pending.
				tomox.removePendingHash(orderHash)
				tomox.removeOrderPending(orderHash)
			} else {
				log.Error("Fail to get order pending from db", "hash", orderHash)
			}
		}
	}

	return txMatches
}

func (tomox *TomoX) getOrderPending(orderHash common.Hash) *OrderItem {
	var (
		val interface{}
		err error
	)
	prefix := []byte(pendingPrefix)
	key := append(prefix, orderHash.Bytes()...)
	if ok, _ := tomox.db.Has(key); ok {
		val, err = tomox.db.Get(key, val)
		if err != nil {
			log.Error("Fail to get order pending", "err", err)

			return nil
		}
	}

	if val == nil {
		return nil
	}

	return val.(*OrderItem)
}

func (tomox *TomoX) addOrderPending(order *OrderItem) error {
	prefix := []byte(pendingPrefix)
	key := append(prefix, order.Hash.Bytes()...)
	// Insert new order pending.
	if err := tomox.db.Put(key, order); err != nil {
		log.Error("Fail to save order pending", "err", err)
		return err
	}

	return nil
}

func (tomox *TomoX) removeOrderPending(orderHash common.Hash) error {
	prefix := []byte(pendingPrefix)
	key := append(prefix, orderHash.Bytes()...)

	if err := tomox.db.Delete(key, true); err != nil {
		log.Error("Fail to delete order pending", "err", err)
		return err
	}

	return nil
}

func (tomox *TomoX) addPendingHash(orderHash common.Hash) []common.Hash {
	pendingHashes := tomox.getPendingHashes()
	if pendingHashes == nil {
		return nil
	}
	find := false
	for _, v := range pendingHashes {
		if v == orderHash {
			find = true
		}
	}
	if ! find {
		pendingHashes = append(pendingHashes, orderHash)
	}
	// Store pending hash.
	key := []byte(pendingHash)
	if err := tomox.db.Put(key, pendingHashes); err != nil {
		log.Error("Fail to save order hash pending", "err", err)
		return nil
	}

	return pendingHashes
}

func (tomox *TomoX) removePendingHash(orderHash common.Hash) []common.Hash {
	pendingHashes := tomox.getPendingHashes()
	if pendingHashes == nil {
		return nil
	}
	for i, v := range pendingHashes {
		if v == orderHash {
			pendingHashes = append(pendingHashes[:i], pendingHashes[i+1:]...)
		}
	}
	// Store pending hash.
	if err := tomox.db.Put([]byte(pendingHash), pendingHashes); err != nil {
		log.Error("Fail to delete order hash pending", "err", err)
		return nil
	}

	return pendingHashes
}

func (tomox *TomoX) getPendingHashes() []common.Hash {
	var (
		val interface{}
		err error
	)
	key := []byte(pendingHash)
	if ok, _ := tomox.db.Has(key); ok {
		if val, err = tomox.db.Get(key, val); err != nil {
			log.Error("Fail to get pending hash", "err", err)

			return []common.Hash{}
		}
	}

	if val == nil {
		return []common.Hash{}
	}
	pendingHashes := val.([]common.Hash)

	return pendingHashes
}

func (tomox *TomoX) addProcessedOrderHash(orderHash common.Hash, limit int) []common.Hash {
	key := []byte(processedHash)

	processedHashes := tomox.getProcessedOrderHash()
	if len(processedHashes) >= limit {
		// Remove first.
		processedHashes = processedHashes[1:]
	}
	processedHashes = append(processedHashes, orderHash)

	if err := tomox.db.Put(key, processedHashes); err != nil {
		log.Error("Fail to save processed order hashes", "err", err)
		return nil
	}

	return processedHashes
}

func (tomox *TomoX) existProcessedOrderHash(orderHash common.Hash) bool {
	processedHashes := tomox.getProcessedOrderHash()

	for _, k := range processedHashes {
		if k == orderHash {
			return true
			break
		}
	}

	return false
}

func (tomox *TomoX) getProcessedOrderHash() []common.Hash {
	var (
		val interface{}
		err error
	)

	key := []byte(processedHash)
	if ok, _ := tomox.db.Has(key); ok {
		if val, err = tomox.db.Get(key, val);
			err != nil {
			log.Error("Failed to load processed order hashes", "err", err)
			return nil
		}
	}

	var processedHashes []common.Hash
	if val != nil {
		processedHashes = val.([]common.Hash)
	}

	return processedHashes
}

func (tomox *TomoX) updatePairs(pairs map[string]bool) error {
	if err := tomox.db.Put([]byte(activePairsKey), pairs); err != nil {
		return err
	}
	return nil
}

func (tomox *TomoX) loadPairs() (map[string]bool, error) {
	var (
		val interface{}
		err error
	)
	if val, err = tomox.db.Get([]byte(activePairsKey), val); err != nil {
		log.Error("Failed to load active pairs:", "err", err)
		return map[string]bool{}, err
	}
	pairs := val.(map[string]bool)
	activePairs := map[string]bool{}
	for pairName := range pairs {
		if pairs[pairName] {
			activePairs[pairName] = pairs[pairName]
		}
	}
	return activePairs, nil
}

func (tomox *TomoX) listTokenPairs() []string {
	var activePairs []string
	if len(tomox.activePairs) == 0 {
		if pairs, err := tomox.loadPairs(); err == nil {
			tomox.activePairs = pairs
		}
	}
	for p := range tomox.activePairs {
		activePairs = append(activePairs, p)
	}
	return activePairs
}<|MERGE_RESOLUTION|>--- conflicted
+++ resolved
@@ -41,11 +41,7 @@
 	SizeMask             = byte(3) // mask used to extract the size of payload size field from the flags
 	TopicLength          = 86      // in bytes
 	keyIDSize            = 32      // in bytes
-<<<<<<< HEAD
-=======
-	pendingOrder         = "PENDING_ORDER"
 	orderCountKey        = "ORDER_COUNT"
->>>>>>> cb7ee59d
 	activePairsKey       = "ACTIVE_PAIRS"
 	pendingHash          = "PENDING_HASH"
 	pendingPrefix        = "XP"
@@ -73,7 +69,7 @@
 	// Order related
 	Orderbooks map[string]*OrderBook
 	db         OrderDao
-	orderCount map[common.Address] *big.Int
+	orderCount map[common.Address]*big.Int
 
 	// P2P messaging related
 	protocol p2p.Protocol
@@ -657,10 +653,6 @@
 }
 
 func (tomox *TomoX) InsertOrder(order *OrderItem) error {
-<<<<<<< HEAD
-	tomox.addPendingHash(order.Hash)
-	tomox.addOrderPending(order)
-=======
 	ob, err := tomox.getAndCreateIfNotExisted(order.PairName)
 	if err != nil {
 		return err
@@ -673,9 +665,9 @@
 				return err
 			}
 			// Save order into orderbook tree.
-			if err := ob.SaveOrderPending(order); err != nil {
-				return err
-			}
+			tomox.addPendingHash(order.Hash)
+			tomox.addOrderPending(order)
+
 			log.Info("Process saved")
 			tomox.orderCount[order.UserAddress] = order.Nonce
 			if err := tomox.updateOrderCount(tomox.orderCount); err != nil {
@@ -690,7 +682,6 @@
 			}
 		}
 	}
->>>>>>> cb7ee59d
 
 	return nil
 }
@@ -743,7 +734,6 @@
 	return nil
 }
 
-
 func (tomox *TomoX) CancelOrder(order *OrderItem) error {
 	ob, err := tomox.getAndCreateIfNotExisted(order.PairName)
 	if ob != nil && err == nil {
@@ -776,7 +766,7 @@
 		if i <= orderProcessLimit {
 			order := tomox.getOrderPending(orderHash)
 			if order != nil {
-				if ! tomox.existProcessedOrderHash(orderHash) {
+				if !tomox.existProcessedOrderHash(orderHash) {
 					ob, _ := tomox.getAndCreateIfNotExisted(order.PairName)
 					log.Info("Process order pending", "orderPending", order)
 					trades, _ := ob.ProcessOrder(order, true)
@@ -863,7 +853,7 @@
 			find = true
 		}
 	}
-	if ! find {
+	if !find {
 		pendingHashes = append(pendingHashes, orderHash)
 	}
 	// Store pending hash.
@@ -956,8 +946,7 @@
 
 	key := []byte(processedHash)
 	if ok, _ := tomox.db.Has(key); ok {
-		if val, err = tomox.db.Get(key, val);
-			err != nil {
+		if val, err = tomox.db.Get(key, val); err != nil {
 			log.Error("Failed to load processed order hashes", "err", err)
 			return nil
 		}
