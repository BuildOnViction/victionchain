--- conflicted
+++ resolved
@@ -3,9 +3,10 @@
 import (
 	"encoding/json"
 	"errors"
-	"github.com/tomochain/tomochain/crypto"
 	"math/big"
 	"strconv"
+
+	"github.com/tomochain/tomochain/crypto"
 
 	"github.com/tomochain/tomochain/common"
 )
@@ -43,12 +44,9 @@
 	ErrInvalidRelayer        = errors.New("verify order: invalid relayer")
 	ErrInvalidOrderType      = errors.New("verify order: unsupported order type")
 	ErrInvalidOrderSide      = errors.New("verify order: invalid order side")
-<<<<<<< HEAD
 	ErrOrderBookHashNotMatch = errors.New("verify order: orderbook hash not match")
 	ErrOrderTreeHashNotMatch = errors.New("verify order: ordertree hash not match")
 	ErrInvalidStatus         = errors.New("verify order: invalid status")
-=======
->>>>>>> 8ffe0340
 
 	// supported order types
 	MatchingOrderType = map[string]bool{
@@ -127,7 +125,7 @@
 	return txMatchResult, nil
 }
 
-func GetOrderHistoryKey(baseToken, quoteToken common.Address, orderId uint64)  common.Hash {
+func GetOrderHistoryKey(baseToken, quoteToken common.Address, orderId uint64) common.Hash {
 	return crypto.Keccak256Hash(baseToken.Bytes(), quoteToken.Bytes(), []byte(strconv.FormatUint(orderId, 10)))
 }
 func (tx TxDataMatch) DecodeOrder() (*OrderItem, error) {
@@ -146,7 +144,6 @@
 	return tx.RejectedOders
 }
 
-
 type OrderHistoryItem struct {
 	TxHash       common.Hash
 	FilledAmount *big.Int
@@ -158,7 +155,6 @@
 	key := make([]byte, common.HashLength)
 	return key
 }
-
 
 // ToJSON : log json string
 func ToJSON(object interface{}, args ...string) string {
