// Copyright 2016 The go-ethereum Authors
// This file is part of the go-ethereum library.
//
// The go-ethereum library is free software: you can redistribute it and/or modify
// it under the terms of the GNU Lesser General Public License as published by
// the Free Software Foundation, either version 3 of the License, or
// (at your option) any later version.
//
// The go-ethereum library is distributed in the hope that it will be useful,
// but WITHOUT ANY WARRANTY; without even the implied warranty of
// MERCHANTABILITY or FITNESS FOR A PARTICULAR PURPOSE. See the
// GNU Lesser General Public License for more details.
//
// You should have received a copy of the GNU Lesser General Public License
// along with the go-ethereum library. If not, see <http://www.gnu.org/licenses/>.

package les

import (
	"encoding/binary"
	"math/big"
	"math/rand"
	"testing"
	"time"

	"github.com/tomochain/tomochain/common"
	"github.com/tomochain/tomochain/consensus/ethash"
	"github.com/tomochain/tomochain/core"
	"github.com/tomochain/tomochain/core/rawdb"
	"github.com/tomochain/tomochain/core/types"
	"github.com/tomochain/tomochain/crypto"
	"github.com/tomochain/tomochain/eth/downloader"
	"github.com/tomochain/tomochain/light"
	"github.com/tomochain/tomochain/p2p"
	"github.com/tomochain/tomochain/params"
	"github.com/tomochain/tomochain/rlp"
	"github.com/tomochain/tomochain/trie"
)

func expectResponse(r p2p.MsgReader, msgcode, reqID, bv uint64, data interface{}) error {
	type resp struct {
		ReqID, BV uint64
		Data      interface{}
	}
	return p2p.ExpectMsg(r, msgcode, resp{reqID, bv, data})
}

// Tests that block headers can be retrieved from a remote chain based on user queries.
func TestGetBlockHeadersLes1(t *testing.T) { testGetBlockHeaders(t, 1) }
func TestGetBlockHeadersLes2(t *testing.T) { testGetBlockHeaders(t, 2) }

func testGetBlockHeaders(t *testing.T, protocol int) {
	db := rawdb.NewMemoryDatabase()
	pm := newTestProtocolManagerMust(t, false, downloader.MaxHashFetch+15, nil, nil, nil, db)
	bc := pm.blockchain.(*core.BlockChain)
	peer, _ := newTestPeer(t, "peer", protocol, pm, true)
	defer peer.close()

	// Create a "random" unknown hash for testing
	var unknown common.Hash
	for i := range unknown {
		unknown[i] = byte(i)
	}
	// Create a batch of tests for various scenarios
	limit := uint64(MaxHeaderFetch)
	tests := []struct {
		query  *getBlockHeadersData // The query to execute for header retrieval
		expect []common.Hash        // The hashes of the block whose headers are expected
	}{
		// A single random block should be retrievable by hash and number too
		{
			&getBlockHeadersData{Origin: hashOrNumber{Hash: bc.GetBlockByNumber(limit / 2).Hash()}, Amount: 1},
			[]common.Hash{bc.GetBlockByNumber(limit / 2).Hash()},
		}, {
			&getBlockHeadersData{Origin: hashOrNumber{Number: limit / 2}, Amount: 1},
			[]common.Hash{bc.GetBlockByNumber(limit / 2).Hash()},
		},
		// Multiple headers should be retrievable in both directions
		{
			&getBlockHeadersData{Origin: hashOrNumber{Number: limit / 2}, Amount: 3},
			[]common.Hash{
				bc.GetBlockByNumber(limit / 2).Hash(),
				bc.GetBlockByNumber(limit/2 + 1).Hash(),
				bc.GetBlockByNumber(limit/2 + 2).Hash(),
			},
		}, {
			&getBlockHeadersData{Origin: hashOrNumber{Number: limit / 2}, Amount: 3, Reverse: true},
			[]common.Hash{
				bc.GetBlockByNumber(limit / 2).Hash(),
				bc.GetBlockByNumber(limit/2 - 1).Hash(),
				bc.GetBlockByNumber(limit/2 - 2).Hash(),
			},
		},
		// Multiple headers with skip lists should be retrievable
		{
			&getBlockHeadersData{Origin: hashOrNumber{Number: limit / 2}, Skip: 3, Amount: 3},
			[]common.Hash{
				bc.GetBlockByNumber(limit / 2).Hash(),
				bc.GetBlockByNumber(limit/2 + 4).Hash(),
				bc.GetBlockByNumber(limit/2 + 8).Hash(),
			},
		}, {
			&getBlockHeadersData{Origin: hashOrNumber{Number: limit / 2}, Skip: 3, Amount: 3, Reverse: true},
			[]common.Hash{
				bc.GetBlockByNumber(limit / 2).Hash(),
				bc.GetBlockByNumber(limit/2 - 4).Hash(),
				bc.GetBlockByNumber(limit/2 - 8).Hash(),
			},
		},
		// The chain endpoints should be retrievable
		{
			&getBlockHeadersData{Origin: hashOrNumber{Number: 0}, Amount: 1},
			[]common.Hash{bc.GetBlockByNumber(0).Hash()},
		}, {
			&getBlockHeadersData{Origin: hashOrNumber{Number: bc.CurrentBlock().NumberU64()}, Amount: 1},
			[]common.Hash{bc.CurrentBlock().Hash()},
		},
		// Ensure protocol limits are honored
		/*{
			&getBlockHeadersData{Origin: hashOrNumber{Number: bc.CurrentBlock().NumberU64() - 1}, Amount: limit + 10, Reverse: true},
			bc.GetBlockHashesFromHash(bc.CurrentBlock().Hash(), limit),
		},*/
		// Check that requesting more than available is handled gracefully
		{
			&getBlockHeadersData{Origin: hashOrNumber{Number: bc.CurrentBlock().NumberU64() - 4}, Skip: 3, Amount: 3},
			[]common.Hash{
				bc.GetBlockByNumber(bc.CurrentBlock().NumberU64() - 4).Hash(),
				bc.GetBlockByNumber(bc.CurrentBlock().NumberU64()).Hash(),
			},
		}, {
			&getBlockHeadersData{Origin: hashOrNumber{Number: 4}, Skip: 3, Amount: 3, Reverse: true},
			[]common.Hash{
				bc.GetBlockByNumber(4).Hash(),
				bc.GetBlockByNumber(0).Hash(),
			},
		},
		// Check that requesting more than available is handled gracefully, even if mid skip
		{
			&getBlockHeadersData{Origin: hashOrNumber{Number: bc.CurrentBlock().NumberU64() - 4}, Skip: 2, Amount: 3},
			[]common.Hash{
				bc.GetBlockByNumber(bc.CurrentBlock().NumberU64() - 4).Hash(),
				bc.GetBlockByNumber(bc.CurrentBlock().NumberU64() - 1).Hash(),
			},
		}, {
			&getBlockHeadersData{Origin: hashOrNumber{Number: 4}, Skip: 2, Amount: 3, Reverse: true},
			[]common.Hash{
				bc.GetBlockByNumber(4).Hash(),
				bc.GetBlockByNumber(1).Hash(),
			},
		},
		// Check that non existing headers aren't returned
		{
			&getBlockHeadersData{Origin: hashOrNumber{Hash: unknown}, Amount: 1},
			[]common.Hash{},
		}, {
			&getBlockHeadersData{Origin: hashOrNumber{Number: bc.CurrentBlock().NumberU64() + 1}, Amount: 1},
			[]common.Hash{},
		},
	}
	// Run each of the tests and verify the results against the chain
	var reqID uint64
	for i, tt := range tests {
		// Collect the headers to expect in the response
		headers := []*types.Header{}
		for _, hash := range tt.expect {
			headers = append(headers, bc.GetHeaderByHash(hash))
		}
		// Send the hash request and verify the response
		reqID++
		cost := peer.GetRequestCost(GetBlockHeadersMsg, int(tt.query.Amount))
		sendRequest(peer.app, GetBlockHeadersMsg, reqID, cost, tt.query)
		if err := expectResponse(peer.app, BlockHeadersMsg, reqID, testBufLimit, headers); err != nil {
			t.Errorf("test %d: headers mismatch: %v", i, err)
		}
	}
}

// Tests that block contents can be retrieved from a remote chain based on their hashes.
func TestGetBlockBodiesLes1(t *testing.T) { testGetBlockBodies(t, 1) }
func TestGetBlockBodiesLes2(t *testing.T) { testGetBlockBodies(t, 2) }

func testGetBlockBodies(t *testing.T, protocol int) {
	db := rawdb.NewMemoryDatabase()
	pm := newTestProtocolManagerMust(t, false, downloader.MaxBlockFetch+15, nil, nil, nil, db)
	bc := pm.blockchain.(*core.BlockChain)
	peer, _ := newTestPeer(t, "peer", protocol, pm, true)
	defer peer.close()

	// Create a batch of tests for various scenarios
	limit := MaxBodyFetch
	tests := []struct {
		random    int           // Number of blocks to fetch randomly from the chain
		explicit  []common.Hash // Explicitly requested blocks
		available []bool        // Availability of explicitly requested blocks
		expected  int           // Total number of existing blocks to expect
	}{
		{1, nil, nil, 1},         // A single random block should be retrievable
		{10, nil, nil, 10},       // Multiple random blocks should be retrievable
		{limit, nil, nil, limit}, // The maximum possible blocks should be retrievable
		//{limit + 1, nil, nil, limit},                                  // No more than the possible block count should be returned
		{0, []common.Hash{bc.Genesis().Hash()}, []bool{true}, 1},      // The genesis block should be retrievable
		{0, []common.Hash{bc.CurrentBlock().Hash()}, []bool{true}, 1}, // The chains head block should be retrievable
		{0, []common.Hash{{}}, []bool{false}, 0},                      // A non existent block should not be returned

		// Existing and non-existing blocks interleaved should not cause problems
		{0, []common.Hash{
			{},
			bc.GetBlockByNumber(1).Hash(),
			{},
			bc.GetBlockByNumber(10).Hash(),
			{},
			bc.GetBlockByNumber(100).Hash(),
			{},
		}, []bool{false, true, false, true, false, true, false}, 3},
	}
	// Run each of the tests and verify the results against the chain
	var reqID uint64
	for i, tt := range tests {
		// Collect the hashes to request, and the response to expect
		hashes, seen := []common.Hash{}, make(map[int64]bool)
		bodies := []*types.Body{}

		for j := 0; j < tt.random; j++ {
			for {
				num := rand.Int63n(int64(bc.CurrentBlock().NumberU64()))
				if !seen[num] {
					seen[num] = true

					block := bc.GetBlockByNumber(uint64(num))
					hashes = append(hashes, block.Hash())
					if len(bodies) < tt.expected {
						bodies = append(bodies, &types.Body{Transactions: block.Transactions(), Uncles: block.Uncles()})
					}
					break
				}
			}
		}
		for j, hash := range tt.explicit {
			hashes = append(hashes, hash)
			if tt.available[j] && len(bodies) < tt.expected {
				block := bc.GetBlockByHash(hash)
				bodies = append(bodies, &types.Body{Transactions: block.Transactions(), Uncles: block.Uncles()})
			}
		}
		reqID++
		// Send the hash request and verify the response
		cost := peer.GetRequestCost(GetBlockBodiesMsg, len(hashes))
		sendRequest(peer.app, GetBlockBodiesMsg, reqID, cost, hashes)
		if err := expectResponse(peer.app, BlockBodiesMsg, reqID, testBufLimit, bodies); err != nil {
			t.Errorf("test %d: bodies mismatch: %v", i, err)
		}
	}
}

// Tests that the contract codes can be retrieved based on account addresses.
func TestGetCodeLes1(t *testing.T) { testGetCode(t, 1) }
func TestGetCodeLes2(t *testing.T) { testGetCode(t, 2) }

func testGetCode(t *testing.T, protocol int) {
	// Assemble the test environment
	db := rawdb.NewMemoryDatabase()
	pm := newTestProtocolManagerMust(t, false, 4, testChainGen, nil, nil, db)
	bc := pm.blockchain.(*core.BlockChain)
	peer, _ := newTestPeer(t, "peer", protocol, pm, true)
	defer peer.close()

	var codereqs []*CodeReq
	var codes [][]byte

	for i := uint64(0); i <= bc.CurrentBlock().NumberU64(); i++ {
		header := bc.GetHeaderByNumber(i)
		req := &CodeReq{
			BHash:  header.Hash(),
			AccKey: crypto.Keccak256(testContractAddr[:]),
		}
		codereqs = append(codereqs, req)
		if i >= testContractDeployed {
			codes = append(codes, testContractCodeDeployed)
		}
	}

	cost := peer.GetRequestCost(GetCodeMsg, len(codereqs))
	sendRequest(peer.app, GetCodeMsg, 42, cost, codereqs)
	if err := expectResponse(peer.app, CodeMsg, 42, testBufLimit, codes); err != nil {
		t.Errorf("codes mismatch: %v", err)
	}
}

// Tests that the transaction receipts can be retrieved based on hashes.
func TestGetReceiptLes1(t *testing.T) { testGetReceipt(t, 1) }
func TestGetReceiptLes2(t *testing.T) { testGetReceipt(t, 2) }

func testGetReceipt(t *testing.T, protocol int) {
	// Assemble the test environment
	db := rawdb.NewMemoryDatabase()
	pm := newTestProtocolManagerMust(t, false, 4, testChainGen, nil, nil, db)
	bc := pm.blockchain.(*core.BlockChain)
	peer, _ := newTestPeer(t, "peer", protocol, pm, true)
	defer peer.close()

	// Collect the hashes to request, and the response to expect
	hashes, receipts := []common.Hash{}, []types.Receipts{}
	for i := uint64(0); i <= bc.CurrentBlock().NumberU64(); i++ {
		block := bc.GetBlockByNumber(i)

		hashes = append(hashes, block.Hash())
<<<<<<< HEAD
		receipts = append(receipts, rawdb.GetBlockReceipts(db, block.Hash(), block.NumberU64()))
=======
		receipts = append(receipts, core.GetBlockReceipts(db, block.Hash(), block.NumberU64(), bc.Config()))
>>>>>>> 6a5f5478
	}
	// Send the hash request and verify the response
	cost := peer.GetRequestCost(GetReceiptsMsg, len(hashes))
	sendRequest(peer.app, GetReceiptsMsg, 42, cost, hashes)
	if err := expectResponse(peer.app, ReceiptsMsg, 42, testBufLimit, receipts); err != nil {
		t.Errorf("receipts mismatch: %v", err)
	}
}

// Tests that trie merkle proofs can be retrieved
func TestGetProofsLes1(t *testing.T) { testGetProofs(t, 1) }
func TestGetProofsLes2(t *testing.T) { testGetProofs(t, 2) }

func testGetProofs(t *testing.T, protocol int) {
	// Assemble the test environment
	db := rawdb.NewMemoryDatabase()
	pm := newTestProtocolManagerMust(t, false, 4, testChainGen, nil, nil, db)
	bc := pm.blockchain.(*core.BlockChain)
	peer, _ := newTestPeer(t, "peer", protocol, pm, true)
	defer peer.close()

	var (
		proofreqs []ProofReq
		proofsV1  [][]rlp.RawValue
	)
	proofsV2 := light.NewNodeSet()

	accounts := []common.Address{testBankAddress, acc1Addr, acc2Addr, {}}
	for i := uint64(0); i <= bc.CurrentBlock().NumberU64(); i++ {
		header := bc.GetHeaderByNumber(i)
		root := header.Root
		trie, _ := trie.New(root, trie.NewDatabase(db))

		for _, acc := range accounts {
			req := ProofReq{
				BHash: header.Hash(),
				Key:   crypto.Keccak256(acc[:]),
			}
			proofreqs = append(proofreqs, req)

			switch protocol {
			case 1:
				var proof light.NodeList
				trie.Prove(crypto.Keccak256(acc[:]), 0, &proof)
				proofsV1 = append(proofsV1, proof)
			case 2:
				trie.Prove(crypto.Keccak256(acc[:]), 0, proofsV2)
			}
		}
	}
	// Send the proof request and verify the response
	switch protocol {
	case 1:
		cost := peer.GetRequestCost(GetProofsV1Msg, len(proofreqs))
		sendRequest(peer.app, GetProofsV1Msg, 42, cost, proofreqs)
		if err := expectResponse(peer.app, ProofsV1Msg, 42, testBufLimit, proofsV1); err != nil {
			t.Errorf("proofs mismatch: %v", err)
		}
	case 2:
		cost := peer.GetRequestCost(GetProofsV2Msg, len(proofreqs))
		sendRequest(peer.app, GetProofsV2Msg, 42, cost, proofreqs)
		if err := expectResponse(peer.app, ProofsV2Msg, 42, testBufLimit, proofsV2.NodeList()); err != nil {
			t.Errorf("proofs mismatch: %v", err)
		}
	}
}

// Tests that CHT proofs can be correctly retrieved.
func TestGetCHTProofsLes1(t *testing.T) { testGetCHTProofs(t, 1) }
func TestGetCHTProofsLes2(t *testing.T) { testGetCHTProofs(t, 2) }

func testGetCHTProofs(t *testing.T, protocol int) {
	// Figure out the client's CHT frequency
	frequency := uint64(light.CHTFrequencyClient)
	if protocol == 1 {
		frequency = uint64(light.CHTFrequencyServer)
	}
	// Assemble the test environment
	db := rawdb.NewMemoryDatabase()
	pm := newTestProtocolManagerMust(t, false, int(frequency)+light.HelperTrieProcessConfirmations, testChainGen, nil, nil, db)
	bc := pm.blockchain.(*core.BlockChain)
	peer, _ := newTestPeer(t, "peer", protocol, pm, true)
	defer peer.close()

	// Wait a while for the CHT indexer to process the new headers
	time.Sleep(100 * time.Millisecond * time.Duration(frequency/light.CHTFrequencyServer)) // Chain indexer throttling
	time.Sleep(250 * time.Millisecond)                                                     // CI tester slack

	// Assemble the proofs from the different protocols
	header := bc.GetHeaderByNumber(frequency)
	rlp, _ := rlp.EncodeToBytes(header)

	key := make([]byte, 8)
	binary.BigEndian.PutUint64(key, frequency)

	proofsV1 := []ChtResp{{
		Header: header,
	}}
	proofsV2 := HelperTrieResps{
		AuxData: [][]byte{rlp},
	}
	switch protocol {
	case 1:
		root := light.GetChtRoot(db, 0, bc.GetHeaderByNumber(frequency-1).Hash())
		trie, _ := trie.New(root, trie.NewDatabase(rawdb.NewTable(db, light.ChtTablePrefix)))

		var proof light.NodeList
		trie.Prove(key, 0, &proof)
		proofsV1[0].Proof = proof

	case 2:
		root := light.GetChtV2Root(db, 0, bc.GetHeaderByNumber(frequency-1).Hash())
		trie, _ := trie.New(root, trie.NewDatabase(rawdb.NewTable(db, light.ChtTablePrefix)))
		trie.Prove(key, 0, &proofsV2.Proofs)
	}
	// Assemble the requests for the different protocols
	requestsV1 := []ChtReq{{
		ChtNum:   1,
		BlockNum: frequency,
	}}
	requestsV2 := []HelperTrieReq{{
		Type:    htCanonical,
		TrieIdx: 0,
		Key:     key,
		AuxReq:  auxHeader,
	}}
	// Send the proof request and verify the response
	switch protocol {
	case 1:
		cost := peer.GetRequestCost(GetHeaderProofsMsg, len(requestsV1))
		sendRequest(peer.app, GetHeaderProofsMsg, 42, cost, requestsV1)
		if err := expectResponse(peer.app, HeaderProofsMsg, 42, testBufLimit, proofsV1); err != nil {
			t.Errorf("proofs mismatch: %v", err)
		}
	case 2:
		cost := peer.GetRequestCost(GetHelperTrieProofsMsg, len(requestsV2))
		sendRequest(peer.app, GetHelperTrieProofsMsg, 42, cost, requestsV2)
		if err := expectResponse(peer.app, HelperTrieProofsMsg, 42, testBufLimit, proofsV2); err != nil {
			t.Errorf("proofs mismatch: %v", err)
		}
	}
}

// Tests that bloombits proofs can be correctly retrieved.
func TestGetBloombitsProofs(t *testing.T) {
	// Assemble the test environment
	db := rawdb.NewMemoryDatabase()
	pm := newTestProtocolManagerMust(t, false, light.BloomTrieFrequency+256, testChainGen, nil, nil, db)
	bc := pm.blockchain.(*core.BlockChain)
	peer, _ := newTestPeer(t, "peer", 2, pm, true)
	defer peer.close()

	// Wait a while for the bloombits indexer to process the new headers
	time.Sleep(100 * time.Millisecond * time.Duration(light.BloomTrieFrequency/4096)) // Chain indexer throttling
	time.Sleep(250 * time.Millisecond)                                                // CI tester slack

	// Request and verify each bit of the bloom bits proofs
	for bit := 0; bit < 2048; bit++ {
		// Assemble therequest and proofs for the bloombits
		key := make([]byte, 10)

		binary.BigEndian.PutUint16(key[:2], uint16(bit))
		binary.BigEndian.PutUint64(key[2:], uint64(light.BloomTrieFrequency))

		requests := []HelperTrieReq{{
			Type:    htBloomBits,
			TrieIdx: 0,
			Key:     key,
		}}
		var proofs HelperTrieResps

		root := light.GetBloomTrieRoot(db, 0, bc.GetHeaderByNumber(light.BloomTrieFrequency-1).Hash())
		trie, _ := trie.New(root, trie.NewDatabase(rawdb.NewTable(db, light.BloomTrieTablePrefix)))
		trie.Prove(key, 0, &proofs.Proofs)

		// Send the proof request and verify the response
		cost := peer.GetRequestCost(GetHelperTrieProofsMsg, len(requests))
		sendRequest(peer.app, GetHelperTrieProofsMsg, 42, cost, requests)
		if err := expectResponse(peer.app, HelperTrieProofsMsg, 42, testBufLimit, proofs); err != nil {
			t.Errorf("bit %d: proofs mismatch: %v", bit, err)
		}
	}
}

func TestTransactionStatusLes2(t *testing.T) {
	db := rawdb.NewMemoryDatabase()
	pm := newTestProtocolManagerMust(t, false, 0, nil, nil, nil, db)
	chain := pm.blockchain.(*core.BlockChain)
	config := core.DefaultTxPoolConfig
	config.Journal = ""
	txpool := core.NewTxPool(config, params.TestChainConfig, chain)
	pm.txpool = txpool
	peer, _ := newTestPeer(t, "peer", 2, pm, true)
	defer peer.close()

	var reqID uint64

	test := func(tx *types.Transaction, send bool, expStatus txStatus) {
		reqID++
		if send {
			cost := peer.GetRequestCost(SendTxV2Msg, 1)
			sendRequest(peer.app, SendTxV2Msg, reqID, cost, types.Transactions{tx})
		} else {
			cost := peer.GetRequestCost(GetTxStatusMsg, 1)
			sendRequest(peer.app, GetTxStatusMsg, reqID, cost, []common.Hash{tx.Hash()})
		}
		if err := expectResponse(peer.app, TxStatusMsg, reqID, testBufLimit, []txStatus{expStatus}); err != nil {
			t.Errorf("transaction status mismatch")
		}
	}

	signer := types.HomesteadSigner{}

	// test error status by sending an underpriced transaction
	tx0, _ := types.SignTx(types.NewTransaction(0, acc1Addr, big.NewInt(10000), params.TxGas, nil, nil), signer, testBankKey)
	test(tx0, true, txStatus{Status: core.TxStatusUnknown, Error: core.ErrUnderpriced.Error()})

	tx1, _ := types.SignTx(types.NewTransaction(0, acc1Addr, big.NewInt(10000), params.TxGas, big.NewInt(100000000000), nil), signer, testBankKey)
	test(tx1, false, txStatus{Status: core.TxStatusUnknown}) // query before sending, should be unknown
	test(tx1, true, txStatus{Status: core.TxStatusPending})  // send valid processable tx, should return pending
	test(tx1, true, txStatus{Status: core.TxStatusPending})  // adding it again should not return an error

	tx2, _ := types.SignTx(types.NewTransaction(1, acc1Addr, big.NewInt(10000), params.TxGas, big.NewInt(100000000000), nil), signer, testBankKey)
	tx3, _ := types.SignTx(types.NewTransaction(2, acc1Addr, big.NewInt(10000), params.TxGas, big.NewInt(100000000000), nil), signer, testBankKey)
	// send transactions in the wrong order, tx3 should be queued
	test(tx3, true, txStatus{Status: core.TxStatusQueued})
	test(tx2, true, txStatus{Status: core.TxStatusPending})
	// query again, now tx3 should be pending too
	test(tx3, false, txStatus{Status: core.TxStatusPending})

	// generate and add a block with tx1 and tx2 included
	gchain, _ := core.GenerateChain(params.TestChainConfig, chain.GetBlockByNumber(0), ethash.NewFaker(), db, 1, func(i int, block *core.BlockGen) {
		block.AddTx(tx1)
		block.AddTx(tx2)
	})
	if _, err := chain.InsertChain(gchain); err != nil {
		panic(err)
	}
	// wait until TxPool processes the inserted block
	for i := 0; i < 10; i++ {
		if pending, _ := txpool.Stats(); pending == 1 {
			break
		}
		time.Sleep(100 * time.Millisecond)
	}
	if pending, _ := txpool.Stats(); pending != 1 {
		t.Fatalf("pending count mismatch: have %d, want 1", pending)
	}

	// check if their status is included now
	block1hash := rawdb.GetCanonicalHash(db, 1)
	test(tx1, false, txStatus{Status: core.TxStatusIncluded, Lookup: &rawdb.TxLookupEntry{BlockHash: block1hash, BlockIndex: 1, Index: 0}})
	test(tx2, false, txStatus{Status: core.TxStatusIncluded, Lookup: &rawdb.TxLookupEntry{BlockHash: block1hash, BlockIndex: 1, Index: 1}})

	// create a reorg that rolls them back
	gchain, _ = core.GenerateChain(params.TestChainConfig, chain.GetBlockByNumber(0), ethash.NewFaker(), db, 2, func(i int, block *core.BlockGen) {})
	if _, err := chain.InsertChain(gchain); err != nil {
		panic(err)
	}
	// wait until TxPool processes the reorg
	for i := 0; i < 10; i++ {
		if pending, _ := txpool.Stats(); pending == 3 {
			break
		}
		time.Sleep(100 * time.Millisecond)
	}
	if pending, _ := txpool.Stats(); pending != 3 {
		t.Fatalf("pending count mismatch: have %d, want 3", pending)
	}
	// check if their status is pending again
	test(tx1, false, txStatus{Status: core.TxStatusPending})
	test(tx2, false, txStatus{Status: core.TxStatusPending})
}<|MERGE_RESOLUTION|>--- conflicted
+++ resolved
@@ -304,11 +304,7 @@
 		block := bc.GetBlockByNumber(i)
 
 		hashes = append(hashes, block.Hash())
-<<<<<<< HEAD
-		receipts = append(receipts, rawdb.GetBlockReceipts(db, block.Hash(), block.NumberU64()))
-=======
-		receipts = append(receipts, core.GetBlockReceipts(db, block.Hash(), block.NumberU64(), bc.Config()))
->>>>>>> 6a5f5478
+		receipts = append(receipts, rawdb.GetBlockReceipts(db, block.Hash(), block.NumberU64(), pm.chainConfig))
 	}
 	// Send the hash request and verify the response
 	cost := peer.GetRequestCost(GetReceiptsMsg, len(hashes))
