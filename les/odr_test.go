--- conflicted
+++ resolved
@@ -64,15 +64,9 @@
 func odrGetReceipts(ctx context.Context, db ethdb.Database, config *params.ChainConfig, bc *core.BlockChain, lc *light.LightChain, bhash common.Hash) []byte {
 	var receipts types.Receipts
 	if bc != nil {
-<<<<<<< HEAD
-		receipts = rawdb.GetBlockReceipts(db, bhash, rawdb.GetBlockNumber(db, bhash))
+		receipts = rawdb.GetBlockReceipts(db, bhash, rawdb.GetBlockNumber(db, bhash), config)
 	} else {
-		receipts, _ = light.GetBlockReceipts(ctx, lc.Odr(), bhash, rawdb.GetBlockNumber(db, bhash))
-=======
-		receipts = core.GetBlockReceipts(db, bhash, core.GetBlockNumber(db, bhash), config)
-	} else {
-		receipts, _ = light.GetBlockReceipts(ctx, lc.Odr(), bhash, core.GetBlockNumber(db, bhash), config)
->>>>>>> 6a5f5478
+		receipts, _ = light.GetBlockReceipts(ctx, lc.Odr(), bhash, rawdb.GetBlockNumber(db, bhash), config)
 	}
 	if receipts == nil {
 		return nil
