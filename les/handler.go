// Copyright 2016 The go-ethereum Authors
// This file is part of the go-ethereum library.
//
// The go-ethereum library is free software: you can redistribute it and/or modify
// it under the terms of the GNU Lesser General Public License as published by
// the Free Software Foundation, either version 3 of the License, or
// (at your option) any later version.
//
// The go-ethereum library is distributed in the hope that it will be useful,
// but WITHOUT ANY WARRANTY; without even the implied warranty of
// MERCHANTABILITY or FITNESS FOR A PARTICULAR PURPOSE. See the
// GNU Lesser General Public License for more details.
//
// You should have received a copy of the GNU Lesser General Public License
// along with the go-ethereum library. If not, see <http://www.gnu.org/licenses/>.

// Package les implements the Light Ethereum Subprotocol.
package les

import (
	"encoding/binary"
	"errors"
	"fmt"
	"math/big"
	"net"
	"sync"
	"time"

	"github.com/tomochain/tomochain/common"
	"github.com/tomochain/tomochain/consensus"
	"github.com/tomochain/tomochain/core"
	"github.com/tomochain/tomochain/core/rawdb"
	"github.com/tomochain/tomochain/core/state"
	"github.com/tomochain/tomochain/core/types"
	"github.com/tomochain/tomochain/eth/downloader"
	"github.com/tomochain/tomochain/ethdb"
	"github.com/tomochain/tomochain/event"
	"github.com/tomochain/tomochain/light"
	"github.com/tomochain/tomochain/log"
	"github.com/tomochain/tomochain/p2p"
	"github.com/tomochain/tomochain/p2p/discover"
	"github.com/tomochain/tomochain/p2p/discv5"
	"github.com/tomochain/tomochain/params"
	"github.com/tomochain/tomochain/rlp"
	"github.com/tomochain/tomochain/trie"
)

const (
	softResponseLimit = 2 * 1024 * 1024 // Target maximum size of returned blocks, headers or node data.
	estHeaderRlpSize  = 500             // Approximate size of an RLP encoded block header

	ethVersion = 63 // equivalent eth version for the downloader

	MaxHeaderFetch           = 192 // Amount of block headers to be fetched per retrieval request
	MaxBodyFetch             = 32  // Amount of block bodies to be fetched per retrieval request
	MaxReceiptFetch          = 128 // Amount of transaction receipts to allow fetching per request
	MaxCodeFetch             = 64  // Amount of contract codes to allow fetching per request
	MaxProofsFetch           = 64  // Amount of merkle proofs to be fetched per retrieval request
	MaxHelperTrieProofsFetch = 64  // Amount of merkle proofs to be fetched per retrieval request
	MaxTxSend                = 64  // Amount of transactions to be send per request
	MaxTxStatus              = 256 // Amount of transactions to queried per request

	disableClientRemovePeer = false
)

// errIncompatibleConfig is returned if the requested protocols and configs are
// not compatible (low protocol version restrictions and high requirements).
var errIncompatibleConfig = errors.New("incompatible configuration")

func errResp(code errCode, format string, v ...interface{}) error {
	return fmt.Errorf("%v - %v", code, fmt.Sprintf(format, v...))
}

type BlockChain interface {
	Config() *params.ChainConfig
	HasHeader(hash common.Hash, number uint64) bool
	GetHeader(hash common.Hash, number uint64) *types.Header
	GetHeaderByHash(hash common.Hash) *types.Header
	CurrentHeader() *types.Header
	GetTd(hash common.Hash, number uint64) *big.Int
	State() (*state.StateDB, error)
	InsertHeaderChain(chain []*types.Header, checkFreq int) (int, error)
	Rollback(chain []common.Hash)
	GetHeaderByNumber(number uint64) *types.Header
	GetBlockHashesFromHash(hash common.Hash, max uint64) []common.Hash
	Genesis() *types.Block
	SubscribeChainHeadEvent(ch chan<- core.ChainHeadEvent) event.Subscription
}

type txPool interface {
	AddRemotes(txs []*types.Transaction) []error
	Status(hashes []common.Hash) []core.TxStatus
}

type ProtocolManager struct {
	lightSync   bool
	txpool      txPool
	txrelay     *LesTxRelay
	networkId   uint64
	chainConfig *params.ChainConfig
	blockchain  BlockChain
	chainDb     ethdb.Database
	odr         *LesOdr
	server      *LesServer
	serverPool  *serverPool
	lesTopic    discv5.Topic
	reqDist     *requestDistributor
	retriever   *retrieveManager

	downloader *downloader.Downloader
	fetcher    *lightFetcher
	peers      *peerSet
	maxPeers   int

	SubProtocols []p2p.Protocol

	eventMux *event.TypeMux

	// channels for fetcher, syncer, txsyncLoop
	newPeerCh   chan *peer
	quitSync    chan struct{}
	noMorePeers chan struct{}

	// wait group is used for graceful shutdowns during downloading
	// and processing
	wg *sync.WaitGroup
}

// NewProtocolManager returns a new ethereum sub protocol manager. The Ethereum sub protocol manages peers capable
// with the ethereum network.
func NewProtocolManager(chainConfig *params.ChainConfig, lightSync bool, protocolVersions []uint, networkId uint64, mux *event.TypeMux, engine consensus.Engine, peers *peerSet, blockchain BlockChain, txpool txPool, chainDb ethdb.Database, odr *LesOdr, txrelay *LesTxRelay, quitSync chan struct{}, wg *sync.WaitGroup) (*ProtocolManager, error) {
	// Create the protocol manager with the base fields
	manager := &ProtocolManager{
		lightSync:   lightSync,
		eventMux:    mux,
		blockchain:  blockchain,
		chainConfig: chainConfig,
		chainDb:     chainDb,
		odr:         odr,
		networkId:   networkId,
		txpool:      txpool,
		txrelay:     txrelay,
		peers:       peers,
		newPeerCh:   make(chan *peer),
		quitSync:    quitSync,
		wg:          wg,
		noMorePeers: make(chan struct{}),
	}
	if odr != nil {
		manager.retriever = odr.retriever
		manager.reqDist = odr.retriever.dist
	}

	// Initiate a sub-protocol for every implemented version we can handle
	manager.SubProtocols = make([]p2p.Protocol, 0, len(protocolVersions))
	for _, version := range protocolVersions {
		// Compatible, initialize the sub-protocol
		version := version // Closure for the run
		manager.SubProtocols = append(manager.SubProtocols, p2p.Protocol{
			Name:    "les",
			Version: version,
			Length:  ProtocolLengths[version],
			Run: func(p *p2p.Peer, rw p2p.MsgReadWriter) error {
				var entry *poolEntry
				peer := manager.newPeer(int(version), networkId, p, rw)
				if manager.serverPool != nil {
					addr := p.RemoteAddr().(*net.TCPAddr)
					entry = manager.serverPool.connect(peer, addr.IP, uint16(addr.Port))
				}
				peer.poolEntry = entry
				select {
				case manager.newPeerCh <- peer:
					manager.wg.Add(1)
					defer manager.wg.Done()
					err := manager.handle(peer)
					if entry != nil {
						manager.serverPool.disconnect(entry)
					}
					return err
				case <-manager.quitSync:
					if entry != nil {
						manager.serverPool.disconnect(entry)
					}
					return p2p.DiscQuitting
				}
			},
			NodeInfo: func() interface{} {
				return manager.NodeInfo()
			},
			PeerInfo: func(id discover.NodeID) interface{} {
				if p := manager.peers.Peer(fmt.Sprintf("%x", id[:8])); p != nil {
					return p.Info()
				}
				return nil
			},
		})
	}
	if len(manager.SubProtocols) == 0 {
		return nil, errIncompatibleConfig
	}

	removePeer := manager.removePeer
	if disableClientRemovePeer {
		removePeer = func(id string) {}
	}

	if lightSync {
		manager.downloader = downloader.New(downloader.LightSync, chainDb, manager.eventMux, nil, blockchain, removePeer)
		manager.peers.notify((*downloaderPeerNotify)(manager))
		manager.fetcher = newLightFetcher(manager)
	}

	return manager, nil
}

// removePeer initiates disconnection from a peer by removing it from the peer set
func (pm *ProtocolManager) removePeer(id string) {
	pm.peers.Unregister(id)
}

func (pm *ProtocolManager) Start(maxPeers int) {
	pm.maxPeers = maxPeers

	if pm.lightSync {
		go pm.syncer()
	} else {
		go func() {
			for range pm.newPeerCh {
			}
		}()
	}
}

func (pm *ProtocolManager) Stop() {
	// Showing a log message. During download / process this could actually
	// take between 5 to 10 seconds and therefor feedback is required.
	log.Info("Stopping light Ethereum protocol")

	// Quit the sync loop.
	// After this send has completed, no new peers will be accepted.
	pm.noMorePeers <- struct{}{}

	close(pm.quitSync) // quits syncer, fetcher

	// Disconnect existing sessions.
	// This also closes the gate for any new registrations on the peer set.
	// sessions which are already established but not added to pm.peers yet
	// will exit when they try to register.
	pm.peers.Close()

	// Wait for any process action
	pm.wg.Wait()

	log.Info("Light Ethereum protocol stopped")
}

func (pm *ProtocolManager) newPeer(pv int, nv uint64, p *p2p.Peer, rw p2p.MsgReadWriter) *peer {
	return newPeer(pv, nv, p, newMeteredMsgWriter(rw))
}

// handle is the callback invoked to manage the life cycle of a les peer. When
// this function terminates, the peer is disconnected.
func (pm *ProtocolManager) handle(p *peer) error {
	// Ignore maxPeers if this is a trusted peer
	if pm.peers.Len() >= pm.maxPeers && !p.Peer.Info().Network.Trusted {
		return p2p.DiscTooManyPeers
	}

	p.Log().Debug("Light Ethereum peer connected", "name", p.Name())

	// Execute the LES handshake
	var (
		genesis = pm.blockchain.Genesis()
		head    = pm.blockchain.CurrentHeader()
		hash    = head.Hash()
		number  = head.Number.Uint64()
		td      = pm.blockchain.GetTd(hash, number)
	)
	if err := p.Handshake(td, hash, number, genesis.Hash(), pm.server); err != nil {
		p.Log().Debug("Light Ethereum handshake failed", "err", err)
		return err
	}
	if rw, ok := p.rw.(*meteredMsgReadWriter); ok {
		rw.Init(p.version)
	}
	// Register the peer locally
	if err := pm.peers.Register(p); err != nil {
		p.Log().Error("Light Ethereum peer registration failed", "err", err)
		return err
	}
	defer func() {
		if pm.server != nil && pm.server.fcManager != nil && p.fcClient != nil {
			p.fcClient.Remove(pm.server.fcManager)
		}
		pm.removePeer(p.id)
	}()
	// Register the peer in the downloader. If the downloader considers it banned, we disconnect
	if pm.lightSync {
		p.lock.Lock()
		head := p.headInfo
		p.lock.Unlock()
		if pm.fetcher != nil {
			pm.fetcher.announce(p, head)
		}

		if p.poolEntry != nil {
			pm.serverPool.registered(p.poolEntry)
		}
	}

	stop := make(chan struct{})
	defer close(stop)
	go func() {
		// new block announce loop
		for {
			select {
			case announce := <-p.announceChn:
				p.SendAnnounce(announce)
			case <-stop:
				return
			}
		}
	}()

	// main loop. handle incoming messages.
	for {
		if err := pm.handleMsg(p); err != nil {
			p.Log().Debug("Light Ethereum message handling failed", "err", err)
			return err
		}
	}
}

var reqList = []uint64{GetBlockHeadersMsg, GetBlockBodiesMsg, GetCodeMsg, GetReceiptsMsg, GetProofsV1Msg, SendTxMsg, SendTxV2Msg, GetTxStatusMsg, GetHeaderProofsMsg, GetProofsV2Msg, GetHelperTrieProofsMsg}

// handleMsg is invoked whenever an inbound message is received from a remote
// peer. The remote connection is torn down upon returning any error.
func (pm *ProtocolManager) handleMsg(p *peer) error {
	// Read the next message from the remote peer, and ensure it's fully consumed
	msg, err := p.rw.ReadMsg()
	if err != nil {
		return err
	}
	p.Log().Trace("Light Ethereum message arrived", "code", msg.Code, "bytes", msg.Size)

	costs := p.fcCosts[msg.Code]
	reject := func(reqCnt, maxCnt uint64) bool {
		if p.fcClient == nil || reqCnt > maxCnt {
			return true
		}
		bufValue, _ := p.fcClient.AcceptRequest()
		cost := costs.baseCost + reqCnt*costs.reqCost
		if cost > pm.server.defParams.BufLimit {
			cost = pm.server.defParams.BufLimit
		}
		if cost > bufValue {
			recharge := time.Duration((cost - bufValue) * 1000000 / pm.server.defParams.MinRecharge)
			p.Log().Error("Request came too early", "recharge", common.PrettyDuration(recharge))
			return true
		}
		return false
	}

	if msg.Size > ProtocolMaxMsgSize {
		return errResp(ErrMsgTooLarge, "%v > %v", msg.Size, ProtocolMaxMsgSize)
	}
	defer msg.Discard()

	var deliverMsg *Msg

	// Handle the message depending on its contents
	switch msg.Code {
	case StatusMsg:
		p.Log().Trace("Received status message")
		// Status messages should never arrive after the handshake
		return errResp(ErrExtraStatusMsg, "uncontrolled status message")

	// Block header query, collect the requested headers and reply
	case AnnounceMsg:
		p.Log().Trace("Received announce message")
		if p.requestAnnounceType == announceTypeNone {
			return errResp(ErrUnexpectedResponse, "")
		}

		var req announceData
		if err := msg.Decode(&req); err != nil {
			return errResp(ErrDecode, "%v: %v", msg, err)
		}

		if p.requestAnnounceType == announceTypeSigned {
			if err := req.checkSignature(p.pubKey); err != nil {
				p.Log().Trace("Invalid announcement signature", "err", err)
				return err
			}
			p.Log().Trace("Valid announcement signature")
		}

		p.Log().Trace("Announce message content", "number", req.Number, "hash", req.Hash, "td", req.Td, "reorg", req.ReorgDepth)
		if pm.fetcher != nil {
			pm.fetcher.announce(p, &req)
		}

	case GetBlockHeadersMsg:
		p.Log().Trace("Received block header request")
		// Decode the complex header query
		var req struct {
			ReqID uint64
			Query getBlockHeadersData
		}
		if err := msg.Decode(&req); err != nil {
			return errResp(ErrDecode, "%v: %v", msg, err)
		}

		query := req.Query
		if reject(query.Amount, MaxHeaderFetch) {
			return errResp(ErrRequestRejected, "")
		}

		hashMode := query.Origin.Hash != (common.Hash{})

		// Gather headers until the fetch or network limits is reached
		var (
			bytes   common.StorageSize
			headers []*types.Header
			unknown bool
		)
		for !unknown && len(headers) < int(query.Amount) && bytes < softResponseLimit {
			// Retrieve the next header satisfying the query
			var origin *types.Header
			if hashMode {
				origin = pm.blockchain.GetHeaderByHash(query.Origin.Hash)
			} else {
				origin = pm.blockchain.GetHeaderByNumber(query.Origin.Number)
			}
			if origin == nil {
				break
			}
			number := origin.Number.Uint64()
			headers = append(headers, origin)
			bytes += estHeaderRlpSize

			// Advance to the next header of the query
			switch {
			case query.Origin.Hash != (common.Hash{}) && query.Reverse:
				// Hash based traversal towards the genesis block
				for i := 0; i < int(query.Skip)+1; i++ {
					if header := pm.blockchain.GetHeader(query.Origin.Hash, number); header != nil {
						query.Origin.Hash = header.ParentHash
						number--
					} else {
						unknown = true
						break
					}
				}
			case query.Origin.Hash != (common.Hash{}) && !query.Reverse:
				// Hash based traversal towards the leaf block
				if header := pm.blockchain.GetHeaderByNumber(origin.Number.Uint64() + query.Skip + 1); header != nil {
					if pm.blockchain.GetBlockHashesFromHash(header.Hash(), query.Skip+1)[query.Skip] == query.Origin.Hash {
						query.Origin.Hash = header.Hash()
					} else {
						unknown = true
					}
				} else {
					unknown = true
				}
			case query.Reverse:
				// Number based traversal towards the genesis block
				if query.Origin.Number >= query.Skip+1 {
					query.Origin.Number -= query.Skip + 1
				} else {
					unknown = true
				}

			case !query.Reverse:
				// Number based traversal towards the leaf block
				query.Origin.Number += query.Skip + 1
			}
		}

		bv, rcost := p.fcClient.RequestProcessed(costs.baseCost + query.Amount*costs.reqCost)
		pm.server.fcCostStats.update(msg.Code, query.Amount, rcost)
		return p.SendBlockHeaders(req.ReqID, bv, headers)

	case BlockHeadersMsg:
		if pm.downloader == nil {
			return errResp(ErrUnexpectedResponse, "")
		}

		p.Log().Trace("Received block header response message")
		// A batch of headers arrived to one of our previous requests
		var resp struct {
			ReqID, BV uint64
			Headers   []*types.Header
		}
		if err := msg.Decode(&resp); err != nil {
			return errResp(ErrDecode, "msg %v: %v", msg, err)
		}
		p.fcServer.GotReply(resp.ReqID, resp.BV)
		if pm.fetcher != nil && pm.fetcher.requestedID(resp.ReqID) {
			pm.fetcher.deliverHeaders(p, resp.ReqID, resp.Headers)
		} else {
			err := pm.downloader.DeliverHeaders(p.id, resp.Headers)
			if err != nil {
				log.Debug(fmt.Sprint(err))
			}
		}

	case GetBlockBodiesMsg:
		p.Log().Trace("Received block bodies request")
		// Decode the retrieval message
		var req struct {
			ReqID  uint64
			Hashes []common.Hash
		}
		if err := msg.Decode(&req); err != nil {
			return errResp(ErrDecode, "msg %v: %v", msg, err)
		}
		// Gather blocks until the fetch or network limits is reached
		var (
			bytes  int
			bodies []rlp.RawValue
		)
		reqCnt := len(req.Hashes)
		if reject(uint64(reqCnt), MaxBodyFetch) {
			return errResp(ErrRequestRejected, "")
		}
		for _, hash := range req.Hashes {
			if bytes >= softResponseLimit {
				break
			}
			// Retrieve the requested block body, stopping if enough was found
			if data := rawdb.GetBodyRLP(pm.chainDb, hash, rawdb.GetBlockNumber(pm.chainDb, hash)); len(data) != 0 {
				bodies = append(bodies, data)
				bytes += len(data)
			}
		}
		bv, rcost := p.fcClient.RequestProcessed(costs.baseCost + uint64(reqCnt)*costs.reqCost)
		pm.server.fcCostStats.update(msg.Code, uint64(reqCnt), rcost)
		return p.SendBlockBodiesRLP(req.ReqID, bv, bodies)

	case BlockBodiesMsg:
		if pm.odr == nil {
			return errResp(ErrUnexpectedResponse, "")
		}

		p.Log().Trace("Received block bodies response")
		// A batch of block bodies arrived to one of our previous requests
		var resp struct {
			ReqID, BV uint64
			Data      []*types.Body
		}
		if err := msg.Decode(&resp); err != nil {
			return errResp(ErrDecode, "msg %v: %v", msg, err)
		}
		p.fcServer.GotReply(resp.ReqID, resp.BV)
		deliverMsg = &Msg{
			MsgType: MsgBlockBodies,
			ReqID:   resp.ReqID,
			Obj:     resp.Data,
		}

	case GetCodeMsg:
		p.Log().Trace("Received code request")
		// Decode the retrieval message
		var req struct {
			ReqID uint64
			Reqs  []CodeReq
		}
		if err := msg.Decode(&req); err != nil {
			return errResp(ErrDecode, "msg %v: %v", msg, err)
		}
		// Gather state data until the fetch or network limits is reached
		var (
			bytes int
			data  [][]byte
		)
		reqCnt := len(req.Reqs)
		if reject(uint64(reqCnt), MaxCodeFetch) {
			return errResp(ErrRequestRejected, "")
		}
		for _, req := range req.Reqs {
			// Retrieve the requested state entry, stopping if enough was found
			if header := rawdb.GetHeader(pm.chainDb, req.BHash, rawdb.GetBlockNumber(pm.chainDb, req.BHash)); header != nil {
				statedb, err := pm.blockchain.State()
				if err != nil {
					continue
				}
				account, err := pm.getAccount(statedb, header.Root, common.BytesToHash(req.AccKey))
				if err != nil {
					continue
				}
				code, _ := statedb.Database().TrieDB().Node(common.BytesToHash(account.CodeHash))

				data = append(data, code)
				if bytes += len(code); bytes >= softResponseLimit {
					break
				}
			}
		}
		bv, rcost := p.fcClient.RequestProcessed(costs.baseCost + uint64(reqCnt)*costs.reqCost)
		pm.server.fcCostStats.update(msg.Code, uint64(reqCnt), rcost)
		return p.SendCode(req.ReqID, bv, data)

	case CodeMsg:
		if pm.odr == nil {
			return errResp(ErrUnexpectedResponse, "")
		}

		p.Log().Trace("Received code response")
		// A batch of node state data arrived to one of our previous requests
		var resp struct {
			ReqID, BV uint64
			Data      [][]byte
		}
		if err := msg.Decode(&resp); err != nil {
			return errResp(ErrDecode, "msg %v: %v", msg, err)
		}
		p.fcServer.GotReply(resp.ReqID, resp.BV)
		deliverMsg = &Msg{
			MsgType: MsgCode,
			ReqID:   resp.ReqID,
			Obj:     resp.Data,
		}

	case GetReceiptsMsg:
		p.Log().Trace("Received receipts request")
		// Decode the retrieval message
		var req struct {
			ReqID  uint64
			Hashes []common.Hash
		}
		if err := msg.Decode(&req); err != nil {
			return errResp(ErrDecode, "msg %v: %v", msg, err)
		}
		// Gather state data until the fetch or network limits is reached
		var (
			bytes    int
			receipts []rlp.RawValue
		)
		reqCnt := len(req.Hashes)
		if reject(uint64(reqCnt), MaxReceiptFetch) {
			return errResp(ErrRequestRejected, "")
		}
		for _, hash := range req.Hashes {
			if bytes >= softResponseLimit {
				break
			}
			// Retrieve the requested block's receipts, skipping if unknown to us
<<<<<<< HEAD
			results := rawdb.GetBlockReceipts(pm.chainDb, hash, rawdb.GetBlockNumber(pm.chainDb, hash), pm.chainConfig)
=======
			results := rawdb.GetBlockReceipts(pm.chainDb, hash, rawdb.GetBlockNumber(pm.chainDb, hash))
>>>>>>> 12d08d02
			if results == nil {
				if header := pm.blockchain.GetHeaderByHash(hash); header == nil || header.ReceiptHash != types.EmptyRootHash {
					continue
				}
			}
			// If known, encode and queue for response packet
			if encoded, err := rlp.EncodeToBytes(results); err != nil {
				log.Error("Failed to encode receipt", "err", err)
			} else {
				receipts = append(receipts, encoded)
				bytes += len(encoded)
			}
		}
		bv, rcost := p.fcClient.RequestProcessed(costs.baseCost + uint64(reqCnt)*costs.reqCost)
		pm.server.fcCostStats.update(msg.Code, uint64(reqCnt), rcost)
		return p.SendReceiptsRLP(req.ReqID, bv, receipts)

	case ReceiptsMsg:
		if pm.odr == nil {
			return errResp(ErrUnexpectedResponse, "")
		}

		p.Log().Trace("Received receipts response")
		// A batch of receipts arrived to one of our previous requests
		var resp struct {
			ReqID, BV uint64
			Receipts  []types.Receipts
		}
		if err := msg.Decode(&resp); err != nil {
			return errResp(ErrDecode, "msg %v: %v", msg, err)
		}
		p.fcServer.GotReply(resp.ReqID, resp.BV)
		deliverMsg = &Msg{
			MsgType: MsgReceipts,
			ReqID:   resp.ReqID,
			Obj:     resp.Receipts,
		}

	case GetProofsV1Msg:
		p.Log().Trace("Received proofs request")
		// Decode the retrieval message
		var req struct {
			ReqID uint64
			Reqs  []ProofReq
		}
		if err := msg.Decode(&req); err != nil {
			return errResp(ErrDecode, "msg %v: %v", msg, err)
		}
		// Gather state data until the fetch or network limits is reached
		var (
			bytes  int
			proofs proofsData
		)
		reqCnt := len(req.Reqs)
		if reject(uint64(reqCnt), MaxProofsFetch) {
			return errResp(ErrRequestRejected, "")
		}
		for _, req := range req.Reqs {
			// Retrieve the requested state entry, stopping if enough was found
			if header := rawdb.GetHeader(pm.chainDb, req.BHash, rawdb.GetBlockNumber(pm.chainDb, req.BHash)); header != nil {
				statedb, err := pm.blockchain.State()
				if err != nil {
					continue
				}
				var trie state.Trie
				if len(req.AccKey) > 0 {
					account, err := pm.getAccount(statedb, header.Root, common.BytesToHash(req.AccKey))
					if err != nil {
						continue
					}
					trie, _ = statedb.Database().OpenStorageTrie(common.BytesToHash(req.AccKey), account.Root)
				} else {
					trie, _ = statedb.Database().OpenTrie(header.Root)
				}
				if trie != nil {
					var proof light.NodeList
					trie.Prove(req.Key, 0, &proof)

					proofs = append(proofs, proof)
					if bytes += proof.DataSize(); bytes >= softResponseLimit {
						break
					}
				}
			}
		}
		bv, rcost := p.fcClient.RequestProcessed(costs.baseCost + uint64(reqCnt)*costs.reqCost)
		pm.server.fcCostStats.update(msg.Code, uint64(reqCnt), rcost)
		return p.SendProofs(req.ReqID, bv, proofs)

	case GetProofsV2Msg:
		p.Log().Trace("Received les/2 proofs request")
		// Decode the retrieval message
		var req struct {
			ReqID uint64
			Reqs  []ProofReq
		}
		if err := msg.Decode(&req); err != nil {
			return errResp(ErrDecode, "msg %v: %v", msg, err)
		}
		// Gather state data until the fetch or network limits is reached
		var (
			lastBHash common.Hash
			statedb   *state.StateDB
			root      common.Hash
		)
		reqCnt := len(req.Reqs)
		if reject(uint64(reqCnt), MaxProofsFetch) {
			return errResp(ErrRequestRejected, "")
		}

		nodes := light.NewNodeSet()

		for _, req := range req.Reqs {
			// Look up the state belonging to the request
			if statedb == nil || req.BHash != lastBHash {
				statedb, root, lastBHash = nil, common.Hash{}, req.BHash

				if header := rawdb.GetHeader(pm.chainDb, req.BHash, rawdb.GetBlockNumber(pm.chainDb, req.BHash)); header != nil {
					statedb, _ = pm.blockchain.State()
					root = header.Root
				}
			}
			if statedb == nil {
				continue
			}
			// Pull the account or storage trie of the request
			var trie state.Trie
			if len(req.AccKey) > 0 {
				account, err := pm.getAccount(statedb, root, common.BytesToHash(req.AccKey))
				if err != nil {
					continue
				}
				trie, _ = statedb.Database().OpenStorageTrie(common.BytesToHash(req.AccKey), account.Root)
			} else {
				trie, _ = statedb.Database().OpenTrie(root)
			}
			if trie == nil {
				continue
			}
			// Prove the user's request from the account or stroage trie
			trie.Prove(req.Key, req.FromLevel, nodes)
			if nodes.DataSize() >= softResponseLimit {
				break
			}
		}
		bv, rcost := p.fcClient.RequestProcessed(costs.baseCost + uint64(reqCnt)*costs.reqCost)
		pm.server.fcCostStats.update(msg.Code, uint64(reqCnt), rcost)
		return p.SendProofsV2(req.ReqID, bv, nodes.NodeList())

	case ProofsV1Msg:
		if pm.odr == nil {
			return errResp(ErrUnexpectedResponse, "")
		}

		p.Log().Trace("Received proofs response")
		// A batch of merkle proofs arrived to one of our previous requests
		var resp struct {
			ReqID, BV uint64
			Data      []light.NodeList
		}
		if err := msg.Decode(&resp); err != nil {
			return errResp(ErrDecode, "msg %v: %v", msg, err)
		}
		p.fcServer.GotReply(resp.ReqID, resp.BV)
		deliverMsg = &Msg{
			MsgType: MsgProofsV1,
			ReqID:   resp.ReqID,
			Obj:     resp.Data,
		}

	case ProofsV2Msg:
		if pm.odr == nil {
			return errResp(ErrUnexpectedResponse, "")
		}

		p.Log().Trace("Received les/2 proofs response")
		// A batch of merkle proofs arrived to one of our previous requests
		var resp struct {
			ReqID, BV uint64
			Data      light.NodeList
		}
		if err := msg.Decode(&resp); err != nil {
			return errResp(ErrDecode, "msg %v: %v", msg, err)
		}
		p.fcServer.GotReply(resp.ReqID, resp.BV)
		deliverMsg = &Msg{
			MsgType: MsgProofsV2,
			ReqID:   resp.ReqID,
			Obj:     resp.Data,
		}

	case GetHeaderProofsMsg:
		p.Log().Trace("Received headers proof request")
		// Decode the retrieval message
		var req struct {
			ReqID uint64
			Reqs  []ChtReq
		}
		if err := msg.Decode(&req); err != nil {
			return errResp(ErrDecode, "msg %v: %v", msg, err)
		}
		// Gather state data until the fetch or network limits is reached
		var (
			bytes  int
			proofs []ChtResp
		)
		reqCnt := len(req.Reqs)
		if reject(uint64(reqCnt), MaxHelperTrieProofsFetch) {
			return errResp(ErrRequestRejected, "")
		}
		trieDb := trie.NewDatabase(rawdb.NewTable(pm.chainDb, light.ChtTablePrefix))
		for _, req := range req.Reqs {
			if header := pm.blockchain.GetHeaderByNumber(req.BlockNum); header != nil {
				sectionHead := rawdb.GetCanonicalHash(pm.chainDb, req.ChtNum*light.CHTFrequencyServer-1)
				if root := light.GetChtRoot(pm.chainDb, req.ChtNum-1, sectionHead); root != (common.Hash{}) {
					trie, err := trie.New(root, trieDb)
					if err != nil {
						continue
					}
					var encNumber [8]byte
					binary.BigEndian.PutUint64(encNumber[:], req.BlockNum)

					var proof light.NodeList
					trie.Prove(encNumber[:], 0, &proof)

					proofs = append(proofs, ChtResp{Header: header, Proof: proof})
					if bytes += proof.DataSize() + estHeaderRlpSize; bytes >= softResponseLimit {
						break
					}
				}
			}
		}
		bv, rcost := p.fcClient.RequestProcessed(costs.baseCost + uint64(reqCnt)*costs.reqCost)
		pm.server.fcCostStats.update(msg.Code, uint64(reqCnt), rcost)
		return p.SendHeaderProofs(req.ReqID, bv, proofs)

	case GetHelperTrieProofsMsg:
		p.Log().Trace("Received helper trie proof request")
		// Decode the retrieval message
		var req struct {
			ReqID uint64
			Reqs  []HelperTrieReq
		}
		if err := msg.Decode(&req); err != nil {
			return errResp(ErrDecode, "msg %v: %v", msg, err)
		}
		// Gather state data until the fetch or network limits is reached
		var (
			auxBytes int
			auxData  [][]byte
		)
		reqCnt := len(req.Reqs)
		if reject(uint64(reqCnt), MaxHelperTrieProofsFetch) {
			return errResp(ErrRequestRejected, "")
		}

		var (
			lastIdx  uint64
			lastType uint
			root     common.Hash
			auxTrie  *trie.Trie
		)
		nodes := light.NewNodeSet()
		for _, req := range req.Reqs {
			if auxTrie == nil || req.Type != lastType || req.TrieIdx != lastIdx {
				auxTrie, lastType, lastIdx = nil, req.Type, req.TrieIdx

				var prefix string
				if root, prefix = pm.getHelperTrie(req.Type, req.TrieIdx); root != (common.Hash{}) {
					auxTrie, _ = trie.New(root, trie.NewDatabase(rawdb.NewTable(pm.chainDb, prefix)))
				}
			}
			if req.AuxReq == auxRoot {
				var data []byte
				if root != (common.Hash{}) {
					data = root[:]
				}
				auxData = append(auxData, data)
				auxBytes += len(data)
			} else {
				if auxTrie != nil {
					auxTrie.Prove(req.Key, req.FromLevel, nodes)
				}
				if req.AuxReq != 0 {
					data := pm.getHelperTrieAuxData(req)
					auxData = append(auxData, data)
					auxBytes += len(data)
				}
			}
			if nodes.DataSize()+auxBytes >= softResponseLimit {
				break
			}
		}
		bv, rcost := p.fcClient.RequestProcessed(costs.baseCost + uint64(reqCnt)*costs.reqCost)
		pm.server.fcCostStats.update(msg.Code, uint64(reqCnt), rcost)
		return p.SendHelperTrieProofs(req.ReqID, bv, HelperTrieResps{Proofs: nodes.NodeList(), AuxData: auxData})

	case HeaderProofsMsg:
		if pm.odr == nil {
			return errResp(ErrUnexpectedResponse, "")
		}

		p.Log().Trace("Received headers proof response")
		var resp struct {
			ReqID, BV uint64
			Data      []ChtResp
		}
		if err := msg.Decode(&resp); err != nil {
			return errResp(ErrDecode, "msg %v: %v", msg, err)
		}
		p.fcServer.GotReply(resp.ReqID, resp.BV)
		deliverMsg = &Msg{
			MsgType: MsgHeaderProofs,
			ReqID:   resp.ReqID,
			Obj:     resp.Data,
		}

	case HelperTrieProofsMsg:
		if pm.odr == nil {
			return errResp(ErrUnexpectedResponse, "")
		}

		p.Log().Trace("Received helper trie proof response")
		var resp struct {
			ReqID, BV uint64
			Data      HelperTrieResps
		}
		if err := msg.Decode(&resp); err != nil {
			return errResp(ErrDecode, "msg %v: %v", msg, err)
		}

		p.fcServer.GotReply(resp.ReqID, resp.BV)
		deliverMsg = &Msg{
			MsgType: MsgHelperTrieProofs,
			ReqID:   resp.ReqID,
			Obj:     resp.Data,
		}

	case SendTxMsg:
		if pm.txpool == nil {
			return errResp(ErrRequestRejected, "")
		}
		// Transactions arrived, parse all of them and deliver to the pool
		var txs []*types.Transaction
		if err := msg.Decode(&txs); err != nil {
			return errResp(ErrDecode, "msg %v: %v", msg, err)
		}
		reqCnt := len(txs)
		if reject(uint64(reqCnt), MaxTxSend) {
			return errResp(ErrRequestRejected, "")
		}
		pm.txpool.AddRemotes(txs)

		_, rcost := p.fcClient.RequestProcessed(costs.baseCost + uint64(reqCnt)*costs.reqCost)
		pm.server.fcCostStats.update(msg.Code, uint64(reqCnt), rcost)

	case SendTxV2Msg:
		if pm.txpool == nil {
			return errResp(ErrRequestRejected, "")
		}
		// Transactions arrived, parse all of them and deliver to the pool
		var req struct {
			ReqID uint64
			Txs   []*types.Transaction
		}
		if err := msg.Decode(&req); err != nil {
			return errResp(ErrDecode, "msg %v: %v", msg, err)
		}
		reqCnt := len(req.Txs)
		if reject(uint64(reqCnt), MaxTxSend) {
			return errResp(ErrRequestRejected, "")
		}

		hashes := make([]common.Hash, len(req.Txs))
		for i, tx := range req.Txs {
			hashes[i] = tx.Hash()
		}
		stats := pm.txStatus(hashes)
		for i, stat := range stats {
			if stat.Status == core.TxStatusUnknown {
				if errs := pm.txpool.AddRemotes([]*types.Transaction{req.Txs[i]}); errs[0] != nil {
					stats[i].Error = errs[0].Error()
					continue
				}
				stats[i] = pm.txStatus([]common.Hash{hashes[i]})[0]
			}
		}

		bv, rcost := p.fcClient.RequestProcessed(costs.baseCost + uint64(reqCnt)*costs.reqCost)
		pm.server.fcCostStats.update(msg.Code, uint64(reqCnt), rcost)

		return p.SendTxStatus(req.ReqID, bv, stats)

	case GetTxStatusMsg:
		if pm.txpool == nil {
			return errResp(ErrUnexpectedResponse, "")
		}
		// Transactions arrived, parse all of them and deliver to the pool
		var req struct {
			ReqID  uint64
			Hashes []common.Hash
		}
		if err := msg.Decode(&req); err != nil {
			return errResp(ErrDecode, "msg %v: %v", msg, err)
		}
		reqCnt := len(req.Hashes)
		if reject(uint64(reqCnt), MaxTxStatus) {
			return errResp(ErrRequestRejected, "")
		}
		bv, rcost := p.fcClient.RequestProcessed(costs.baseCost + uint64(reqCnt)*costs.reqCost)
		pm.server.fcCostStats.update(msg.Code, uint64(reqCnt), rcost)

		return p.SendTxStatus(req.ReqID, bv, pm.txStatus(req.Hashes))

	case TxStatusMsg:
		if pm.odr == nil {
			return errResp(ErrUnexpectedResponse, "")
		}

		p.Log().Trace("Received tx status response")
		var resp struct {
			ReqID, BV uint64
			Status    []txStatus
		}
		if err := msg.Decode(&resp); err != nil {
			return errResp(ErrDecode, "msg %v: %v", msg, err)
		}

		p.fcServer.GotReply(resp.ReqID, resp.BV)

	default:
		p.Log().Trace("Received unknown message", "code", msg.Code)
		return errResp(ErrInvalidMsgCode, "%v", msg.Code)
	}

	if deliverMsg != nil {
		err := pm.retriever.deliver(p, deliverMsg)
		if err != nil {
			p.responseErrors++
			if p.responseErrors > maxResponseErrors {
				return err
			}
		}
	}
	return nil
}

// getAccount retrieves an account from the state based at root.
func (pm *ProtocolManager) getAccount(statedb *state.StateDB, root, hash common.Hash) (types.StateAccount, error) {
	trie, err := trie.New(root, statedb.Database().TrieDB())
	if err != nil {
		return types.StateAccount{}, err
	}
	blob, err := trie.Get(hash[:])
	if err != nil {
		return types.StateAccount{}, err
	}
	var account types.StateAccount
	if err = rlp.DecodeBytes(blob, &account); err != nil {
		return types.StateAccount{}, err
	}
	return account, nil
}

// getHelperTrie returns the post-processed trie root for the given trie ID and section index
func (pm *ProtocolManager) getHelperTrie(id uint, idx uint64) (common.Hash, string) {
	switch id {
	case htCanonical:
		sectionHead := rawdb.GetCanonicalHash(pm.chainDb, (idx+1)*light.CHTFrequencyClient-1)
		return light.GetChtV2Root(pm.chainDb, idx, sectionHead), light.ChtTablePrefix
	case htBloomBits:
		sectionHead := rawdb.GetCanonicalHash(pm.chainDb, (idx+1)*light.BloomTrieFrequency-1)
		return light.GetBloomTrieRoot(pm.chainDb, idx, sectionHead), light.BloomTrieTablePrefix
	}
	return common.Hash{}, ""
}

// getHelperTrieAuxData returns requested auxiliary data for the given HelperTrie request
func (pm *ProtocolManager) getHelperTrieAuxData(req HelperTrieReq) []byte {
	switch {
	case req.Type == htCanonical && req.AuxReq == auxHeader && len(req.Key) == 8:
		blockNum := binary.BigEndian.Uint64(req.Key)
		hash := rawdb.GetCanonicalHash(pm.chainDb, blockNum)
		return rawdb.GetHeaderRLP(pm.chainDb, hash, blockNum)
	}
	return nil
}

func (pm *ProtocolManager) txStatus(hashes []common.Hash) []txStatus {
	stats := make([]txStatus, len(hashes))
	for i, stat := range pm.txpool.Status(hashes) {
		// Save the status we've got from the transaction pool
		stats[i].Status = stat

		// If the transaction is unknown to the pool, try looking it up locally
		if stat == core.TxStatusUnknown {
			if block, number, index := rawdb.GetTxLookupEntry(pm.chainDb, hashes[i]); block != (common.Hash{}) {
				stats[i].Status = core.TxStatusIncluded
				stats[i].Lookup = &rawdb.TxLookupEntry{BlockHash: block, BlockIndex: number, Index: index}
			}
		}
	}
	return stats
}

// NodeInfo represents a short summary of the Ethereum sub-protocol metadata
// known about the host peer.
type NodeInfo struct {
	Network    uint64              `json:"network"`    // Ethereum network ID (1=Frontier, 2=Morden, Ropsten=3, Rinkeby=4)
	Difficulty *big.Int            `json:"difficulty"` // Total difficulty of the host's blockchain
	Genesis    common.Hash         `json:"genesis"`    // SHA3 hash of the host's genesis block
	Config     *params.ChainConfig `json:"config"`     // Chain configuration for the fork rules
	Head       common.Hash         `json:"head"`       // SHA3 hash of the host's best owned block
}

// NodeInfo retrieves some protocol metadata about the running host node.
func (self *ProtocolManager) NodeInfo() *NodeInfo {
	head := self.blockchain.CurrentHeader()
	hash := head.Hash()

	return &NodeInfo{
		Network:    self.networkId,
		Difficulty: self.blockchain.GetTd(hash, head.Number.Uint64()),
		Genesis:    self.blockchain.Genesis().Hash(),
		Config:     self.blockchain.Config(),
		Head:       hash,
	}
}

// downloaderPeerNotify implements peerSetNotify
type downloaderPeerNotify ProtocolManager

type peerConnection struct {
	manager *ProtocolManager
	peer    *peer
}

func (pc *peerConnection) Head() (common.Hash, *big.Int) {
	return pc.peer.HeadAndTd()
}

func (pc *peerConnection) RequestHeadersByHash(origin common.Hash, amount int, skip int, reverse bool) error {
	reqID := genReqID()
	rq := &distReq{
		getCost: func(dp distPeer) uint64 {
			peer := dp.(*peer)
			return peer.GetRequestCost(GetBlockHeadersMsg, amount)
		},
		canSend: func(dp distPeer) bool {
			return dp.(*peer) == pc.peer
		},
		request: func(dp distPeer) func() {
			peer := dp.(*peer)
			cost := peer.GetRequestCost(GetBlockHeadersMsg, amount)
			peer.fcServer.QueueRequest(reqID, cost)
			return func() { peer.RequestHeadersByHash(reqID, cost, origin, amount, skip, reverse) }
		},
	}
	_, ok := <-pc.manager.reqDist.queue(rq)
	if !ok {
		return ErrNoPeers
	}
	return nil
}

func (pc *peerConnection) RequestHeadersByNumber(origin uint64, amount int, skip int, reverse bool) error {
	reqID := genReqID()
	rq := &distReq{
		getCost: func(dp distPeer) uint64 {
			peer := dp.(*peer)
			return peer.GetRequestCost(GetBlockHeadersMsg, amount)
		},
		canSend: func(dp distPeer) bool {
			return dp.(*peer) == pc.peer
		},
		request: func(dp distPeer) func() {
			peer := dp.(*peer)
			cost := peer.GetRequestCost(GetBlockHeadersMsg, amount)
			peer.fcServer.QueueRequest(reqID, cost)
			return func() { peer.RequestHeadersByNumber(reqID, cost, origin, amount, skip, reverse) }
		},
	}
	_, ok := <-pc.manager.reqDist.queue(rq)
	if !ok {
		return ErrNoPeers
	}
	return nil
}

func (d *downloaderPeerNotify) registerPeer(p *peer) {
	pm := (*ProtocolManager)(d)
	pc := &peerConnection{
		manager: pm,
		peer:    p,
	}
	pm.downloader.RegisterLightPeer(p.id, ethVersion, pc)
}

func (d *downloaderPeerNotify) unregisterPeer(p *peer) {
	pm := (*ProtocolManager)(d)
	pm.downloader.UnregisterPeer(p.id)
}<|MERGE_RESOLUTION|>--- conflicted
+++ resolved
@@ -646,11 +646,7 @@
 				break
 			}
 			// Retrieve the requested block's receipts, skipping if unknown to us
-<<<<<<< HEAD
 			results := rawdb.GetBlockReceipts(pm.chainDb, hash, rawdb.GetBlockNumber(pm.chainDb, hash), pm.chainConfig)
-=======
-			results := rawdb.GetBlockReceipts(pm.chainDb, hash, rawdb.GetBlockNumber(pm.chainDb, hash))
->>>>>>> 12d08d02
 			if results == nil {
 				if header := pm.blockchain.GetHeaderByHash(hash); header == nil || header.ReceiptHash != types.EmptyRootHash {
 					continue
