--- conflicted
+++ resolved
@@ -74,14 +74,10 @@
 	case *BlockRequest:
 		req.Rlp = rawdb.GetBodyRLP(odr.sdb, req.Hash, rawdb.GetBlockNumber(odr.sdb, req.Hash))
 	case *ReceiptsRequest:
-<<<<<<< HEAD
-		req.Receipts = rawdb.GetBlockReceipts(odr.sdb, req.Hash, rawdb.GetBlockNumber(odr.sdb, req.Hash))
-=======
-		number := core.GetBlockNumber(odr.sdb, req.Hash)
-		if number != core.MissingNumber {
-			req.Receipts = core.ReadRawReceipts(odr.sdb, req.Hash, number)
-		}
->>>>>>> 6a5f5478
+		number := rawdb.GetBlockNumber(odr.sdb, req.Hash)
+		if number != rawdb.MissingNumber {
+			req.Receipts = rawdb.ReadRawReceipts(odr.sdb, req.Hash, number)
+		}
 	case *TrieRequest:
 		t, _ := trie.New(req.Id.Root, trie.NewDatabase(odr.sdb))
 		nodes := NewNodeSet()
@@ -117,18 +113,13 @@
 func odrGetReceipts(ctx context.Context, db ethdb.Database, bc *core.BlockChain, lc *LightChain, bhash common.Hash) ([]byte, error) {
 	var receipts types.Receipts
 	if bc != nil {
-<<<<<<< HEAD
-		receipts = rawdb.GetBlockReceipts(db, bhash, rawdb.GetBlockNumber(db, bhash))
+		if number := rawdb.GetBlockNumber(db, bhash); number != rawdb.MissingNumber {
+			if header := rawdb.GetHeader(db, bhash, number); header != nil {
+				receipts = rawdb.GetBlockReceipts(db, bhash, number, bc.Config())
+			}
+		}
 	} else {
-		receipts, _ = GetBlockReceipts(ctx, lc.Odr(), bhash, rawdb.GetBlockNumber(db, bhash))
-=======
-		receipts = core.GetBlockReceipts(db, bhash, core.GetBlockNumber(db, bhash), bc.Config())
-	} else {
-		number := core.GetBlockNumber(db, bhash)
-		if number != core.MissingNumber {
-			receipts, _ = GetBlockReceipts(ctx, lc.Odr(), bhash, number, lc.Config())
-		}
->>>>>>> 6a5f5478
+		receipts, _ = GetBlockReceipts(ctx, lc.Odr(), bhash, rawdb.GetBlockNumber(db, bhash), lc.Config())
 	}
 	if receipts == nil {
 		return nil, nil
