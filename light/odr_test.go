--- conflicted
+++ resolved
@@ -74,14 +74,7 @@
 	case *BlockRequest:
 		req.Rlp = rawdb.GetBodyRLP(odr.sdb, req.Hash, rawdb.GetBlockNumber(odr.sdb, req.Hash))
 	case *ReceiptsRequest:
-<<<<<<< HEAD
-		number := core.GetBlockNumber(odr.sdb, req.Hash)
-		if number != core.MissingNumber {
-			req.Receipts = core.GetBlockReceipts(odr.sdb, req.Hash, number)
-		}
-=======
 		req.Receipts = rawdb.GetBlockReceipts(odr.sdb, req.Hash, rawdb.GetBlockNumber(odr.sdb, req.Hash))
->>>>>>> 9bd8b5ac
 	case *TrieRequest:
 		t, _ := trie.New(req.Id.Root, trie.NewDatabase(odr.sdb))
 		nodes := NewNodeSet()
@@ -117,22 +110,9 @@
 func odrGetReceipts(ctx context.Context, db ethdb.Database, bc *core.BlockChain, lc *LightChain, bhash common.Hash) ([]byte, error) {
 	var receipts types.Receipts
 	if bc != nil {
-<<<<<<< HEAD
-		if number := core.GetBlockNumber(db, bhash); number != core.MissingNumber {
-			if block := core.GetBlock(db, bhash, number); block != nil {
-				receipts = core.GetBlockReceipts(db, bhash, number)
-			}
-		}
-	} else {
-		number := core.GetBlockNumber(db, bhash)
-		if number != core.MissingNumber {
-			receipts, _ = GetBlockReceipts(ctx, lc.Odr(), bhash, number)
-		}
-=======
 		receipts = rawdb.GetBlockReceipts(db, bhash, rawdb.GetBlockNumber(db, bhash))
 	} else {
 		receipts, _ = GetBlockReceipts(ctx, lc.Odr(), bhash, rawdb.GetBlockNumber(db, bhash))
->>>>>>> 9bd8b5ac
 	}
 	if receipts == nil {
 		return nil, nil
