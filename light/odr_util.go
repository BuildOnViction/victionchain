--- conflicted
+++ resolved
@@ -129,11 +129,7 @@
 // in a block given by its hash.
 func GetBlockReceipts(ctx context.Context, odr OdrBackend, hash common.Hash, number uint64, config *params.ChainConfig) (types.Receipts, error) {
 	// Retrieve the potentially incomplete receipts from disk or network
-<<<<<<< HEAD
-	receipts := rawdb.GetBlockReceipts(odr.Database(), hash, number)
-=======
-	receipts := core.GetBlockReceipts(odr.Database(), hash, number, config)
->>>>>>> 6a5f5478
+	receipts := rawdb.GetBlockReceipts(odr.Database(), hash, number, config)
 	if receipts == nil {
 		r := &ReceiptsRequest{Hash: hash, Number: number}
 		if err := odr.Retrieve(ctx, r); err != nil {
@@ -162,11 +158,7 @@
 // block given by its hash.
 func GetBlockLogs(ctx context.Context, odr OdrBackend, hash common.Hash, number uint64, config *params.ChainConfig) ([][]*types.Log, error) {
 	// Retrieve the potentially incomplete receipts from disk or network
-<<<<<<< HEAD
-	receipts := rawdb.GetBlockReceipts(odr.Database(), hash, number)
-=======
-	receipts := core.GetBlockReceipts(odr.Database(), hash, number, config)
->>>>>>> 6a5f5478
+	receipts := rawdb.GetBlockReceipts(odr.Database(), hash, number, config)
 	if receipts == nil {
 		r := &ReceiptsRequest{Hash: hash, Number: number}
 		if err := odr.Retrieve(ctx, r); err != nil {
